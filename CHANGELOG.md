--- conflicted
+++ resolved
@@ -42,15 +42,11 @@
 # Unreleased
 
 #### :bug: Bugfixes
-<<<<<<< HEAD
 * Fix rendering of HTML content in KeepRight and ImproveOSM issues ([#8928])
+* Fix "local storage is exceeded" error message showing up multiple times ([#8930])
 
 [#8928]: https://github.com/openstreetmap/iD/pull/8928
-=======
-* Fix "local storage is exceeded" error message showing up multiple times ([#8930])
-
 [#8930]: https://github.com/openstreetmap/iD/pull/8930
->>>>>>> 51f825c1
 
 
 # 2.20.3
