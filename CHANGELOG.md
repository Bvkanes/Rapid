--- conflicted
+++ resolved
@@ -45,4014 +45,7 @@
   * **SHIFT + C** for changing the type of a road added from the Map With AI layer
 
 #### :white_check_mark: Validation
-<<<<<<< HEAD
 * Added validation check for short roads.
 * Added validation check for very close nodes on roads.
 * Added validation check for Y-shaped connections.
-* Extended validation check for disconnected roads to detect islands of disconnected roads.
-=======
-* Flag crossing highways, railways, waterways, and buildings ([#1669], [#5217], [#5830], thanks [@gaoxm])
-* Connect crossing lines with one click ([#5830])
-* Flag highways that are very close but not connected to other highways ([#5830], thanks [@gaoxm])
-* Connect very close highways with one click ([#5830])
-* Prevent merging ways if it would cause self-intersection ([#5745], thanks [@jguthrie100])
-* When drawing a way or dragging a vertex, don't snap to points that cannot be vertices ([#5811], [#5875], thanks [@maxgrossman])
-* Flag more instances of lines tagged as areas ([#5830])
-* Connect the endpoints of open areas with one click ([#5830])
-* Flag more instances of deprecated tags ([#5830])
-* Upgrade deprecated tags with one click ([#4591])
-* Flag more instances of generic names ([#5830])
-* Remove generic names with a single click ([#5830])
-* Continue disconnected highways from the feature inspector ([#5830])
-* Move a multipolygon's tags from its outer way to its relation with one click ([#5830])
-* Flag relations without a "type" tag ([#5870], [#5830])
-* Flag features with only meta tags like "source" or "created_by" ([#5830])
-* Block the upload of untagged features ([#5830])
-* Disable adding features of a hidden feature type to avoid redundant mapping ([#5876], [#5884])
-* Don't count vertices when warning about many deletions ([#5830])
-
-[#1669]: https://github.com/openstreetmap/iD/issues/1669
-[#5217]: https://github.com/openstreetmap/iD/issues/5217
-[#5745]: https://github.com/openstreetmap/iD/issues/5745
-[#5811]: https://github.com/openstreetmap/iD/issues/5811
-[#5875]: https://github.com/openstreetmap/iD/issues/5875
-[#5870]: https://github.com/openstreetmap/iD/issues/5870
-[#5876]: https://github.com/openstreetmap/iD/issues/5876
-[#5884]: https://github.com/openstreetmap/iD/issues/5884
-[#4591]: https://github.com/openstreetmap/iD/issues/4591
-[#5830]: https://github.com/openstreetmap/iD/issues/5830
-
-[@gaoxm]: https://github.com/gaoxm
-
-#### :bug: Bugfixes
-* Fix reversal of turn lanes when reversing a way ([#5674], [#5826], thanks [@SilentSpike])
-* Fix photo overlay selection styling behavior ([#5494], [#5816], thanks [@SilentSpike])
-* Add Junction field to highway presets ([#1264])
-* Fix transit platforms drawn as areas turning into lines upon completion ([#5837])
-* Don't replace spaces with underscores in Destinations and Destination Road Numbers fields ([#5842])
-* Fix error upon deleting all tags and then adding one ([#5840])
-* Fix issue where relation documentation could not be found ([#5860])
-* Hide lines that are part of boundary relations when boundaries are hidden ([#5601])
-* Fix mangling of the undo history when undoing while drawing a way  ([#5830])
-
-[#5674]: https://github.com/openstreetmap/iD/issues/5674
-[#5826]: https://github.com/openstreetmap/iD/issues/5826
-[#5494]: https://github.com/openstreetmap/iD/issues/5494
-[#5816]: https://github.com/openstreetmap/iD/issues/5816
-[#1264]: https://github.com/openstreetmap/iD/issues/1264
-[#5837]: https://github.com/openstreetmap/iD/issues/5837
-[#5842]: https://github.com/openstreetmap/iD/issues/5842
-[#5840]: https://github.com/openstreetmap/iD/issues/5840
-[#5860]: https://github.com/openstreetmap/iD/issues/5860
-[#5601]: https://github.com/openstreetmap/iD/issues/5601
-[#5830]: https://github.com/openstreetmap/iD/issues/5830
-
-[@SilentSpike]: https://github.com/SilentSpike
-
-#### :earth_asia: Localization
-* Update the Museum and Planetarium preset icons to not include the letter "M" ([#5751])
-* Don't capitalize feature names in KeepRight messages in right-to-left layouts ([#5877])
-* Keep the map still when resizing the sidebar in right-to-left layouts ([#5881])
-
-[#5751]: https://github.com/openstreetmap/iD/issues/5751
-[#5877]: https://github.com/openstreetmap/iD/issues/5877
-[#5881]: https://github.com/openstreetmap/iD/issues/5881
-
-#### :hourglass: Performance
-* Optimize code tests by not reloading all presets for every test ([#5832])
-
-[#5832]: https://github.com/openstreetmap/iD/issues/5832
-
-#### :rocket: Presets
-* Add Golf Cartpath, Golf Walking Path, and Driving Range presets ([#5859], [#5862], thanks [@chadrockey])
-* Add Photo Booth preset ([#5892], [#5894], thanks [@danielwu830])
-* Add Mexican Fast Food and Chess Table presets
-* Add Climbing Gym, Bell Tower, Minaret, Sundial presets ([#5749], [#5772], [#5817], [#5771])
-* Add Salt and Tidal fields to water presets ([#5822])
-* Replace Passenger Information Display field with Departures Board field
-* Add specialized rendering of Aerialways and Pistes ([#5843])
-* Render Dam areas, Groynes, and Breakwaters as grey ([#5759])
-* Render the borders of Construction areas as yellow
-* Render barriers on area features again ([#5761])
-* Improve Club icons ([#5854])
-* Rename building=train_station preset to Train Station Building ([#5903])
-* Make generic Land Use, Leisure, Amenity, Man Made, Natural, and Tourism presets unsearchable
-* Add "box office" as a search term for Ticket Shop ([#5849])
-* Add more search terms to various other Shops
-
-[#5859]: https://github.com/openstreetmap/iD/issues/5859
-[#5862]: https://github.com/openstreetmap/iD/issues/5862
-[#5892]: https://github.com/openstreetmap/iD/issues/5892
-[#5894]: https://github.com/openstreetmap/iD/issues/5894
-[#5749]: https://github.com/openstreetmap/iD/issues/5749
-[#5772]: https://github.com/openstreetmap/iD/issues/5772
-[#5817]: https://github.com/openstreetmap/iD/issues/5817
-[#5771]: https://github.com/openstreetmap/iD/issues/5771
-[#5822]: https://github.com/openstreetmap/iD/issues/5822
-[#5843]: https://github.com/openstreetmap/iD/issues/5843
-[#5759]: https://github.com/openstreetmap/iD/issues/5759
-[#5761]: https://github.com/openstreetmap/iD/issues/5761
-[#5854]: https://github.com/openstreetmap/iD/issues/5854
-[#5903]: https://github.com/openstreetmap/iD/issues/5903
-[#5849]: https://github.com/openstreetmap/iD/issues/5849
-
-[@chadrockey]: https://github.com/chadrockey
-[@danielwu830]: https://github.com/danielwu830
-
-# 2.13.1
-##### 2019-Jan-28
-
-#### :sparkles: Usability
-
-* Activate combobox if user is switching from a different active combobox ([#5752])
-* Prevent Chrome and Firefox autofill suggestions from appearing in fields like Address or Email  ([#5818])
-* Restore the pointing hand cursor when hovering over combobox carets ([#5769])
-
-[#5818]: https://github.com/openstreetmap/iD/issues/5818
-[#5769]: https://github.com/openstreetmap/iD/issues/5769
-[#5752]: https://github.com/openstreetmap/iD/issues/5752
-
-#### :bug: Bugfixes
-
-* Fix a few situations where user can leave a combobox but bad data remains ([#5825])
-* Don't erase the Name field when tabbing from it ([#5760])
-* Fix issue where the preset browser would appear after continuing an existing line ([#5770])
-* Fix issue where optional Cycleway fields would not appear by default when the left and right lane values were equivalent ([#5756])
-* Fix issue where optional `multiCombo` fields like Diet Types or Currency Types would not appear by default even if values existed ([#5764])
-
-[#5825]: https://github.com/openstreetmap/iD/issues/5825
-[#5756]: https://github.com/openstreetmap/iD/issues/5756
-[#5760]: https://github.com/openstreetmap/iD/issues/5760
-[#5764]: https://github.com/openstreetmap/iD/issues/5764
-[#5770]: https://github.com/openstreetmap/iD/issues/5770
-
-#### :mortar_board: Walkthrough / Help
-
-* Show the left mouse icon where mentioned in the Background Imagery help
-
-#### :rocket: Presets
-
-* Restore the Basin preset ([#5758])
-* Add Architect and Roof Color fields to Building presets
-* Add Hours field to ATM ([#5750])
-* Make the Hours field appear by default for Shop presets ([#5755])
-* Add Hours field to Toilet
-* Add Currency Type field to Shop
-* Prevent the Name field from appearing by default on generic vertex features ([#5812])
-* Make the Covered field appear by default for Drive-Through
-* Add Covered field to various railway and amenity presets
-* Add Building field to Carousel and Dark Ride area presets
-* Add Name and Intermittent fields to Water
-* Add Inscription field to Bench
-* Add "water fountain" and its synonyms as search terms for Drinking Water
-* Add "riverbank" as a search term for the River area preset
-* Add additional search terms to Managed Forest
-
-[#5750]: https://github.com/openstreetmap/iD/issues/5750
-[#5755]: https://github.com/openstreetmap/iD/issues/5755
-[#5758]: https://github.com/openstreetmap/iD/issues/5758
-[#5812]: https://github.com/openstreetmap/iD/issues/5812
-
-# 2.13.0
-##### 2019-Jan-23
-
-#### :mega: Release Highlights
-
-* :zap: You can now browse and fix [KeepRight](https://wiki.openstreetmap.org/wiki/Keep_Right) data quality issues directly within iD. Many thanks to Thomas Hervey ([@thomas-hervey]) for his work on this!<br/>
-_Open the Map Data pane (shortcut <kbd>F</kbd>) and select "KeepRight Issues" to view and fix map issues._
-* :triangular_ruler: We've added support for [MapRules](https://github.com/radiant-maxar/maprules), an API service and web interface for creating and sharing reusable presets and validation rules.<br/>
-_Check out the [maprules repo](https://github.com/radiant-maxar/maprules) for more info or watch Clarisse and Max's talk at SOTM-US [here](https://2018.stateofthemap.us/program/grossman-maprules.html)_
-* :mag: You can now quickly center and zoom the map on any feature, note, or data issue!<br/>
-_Click the new "zoom to" link on the sidebar under the preset icon, or press <kbd>Z</kbd> keyboard shortcut to focus on the selected feature._
-
-[@thomas-hervey]: https://github.com/thomas-hervey
-
-#### :tada: New Features
-
-* Integrate with Keep Right QA tools ([#3452], [#5201], thanks [@thomas-hervey])
-* Show the location when geolocating the user ([#5587], [#5629], thanks [@maxgrossman])
-* Add MapRules service and parameters to use it ([#5617], thanks [@maxgrossman])
-* Add button to zoom to the selected feature ([#5169])
-* Display some preset fields conditionally based on tags ([#5581], [#5583])
-* Add validation check for generic feature names ([#5590])
-* Support `{wkid}`, `{w}`, `{s}`, `{n}`, and `{e}` tokens in WMS-style background imagery templates ([#5738], thanks [@1ec5])
-
-[#3452]: https://github.com/openstreetmap/iD/issues/3452
-[#5201]: https://github.com/openstreetmap/iD/issues/5201
-[#5590]: https://github.com/openstreetmap/iD/issues/5590
-[#5169]: https://github.com/openstreetmap/iD/issues/5169
-[#5738]: https://github.com/openstreetmap/iD/issues/5738
-[#5617]: https://github.com/openstreetmap/iD/issues/5617
-[#5581]: https://github.com/openstreetmap/iD/issues/5581
-[#5583]: https://github.com/openstreetmap/iD/issues/5583
-[#5587]: https://github.com/openstreetmap/iD/issues/5587
-[#5629]: https://github.com/openstreetmap/iD/issues/5629
-[@maxgrossman]: https://github.com/maxgrossman
-[@1ec5]: https://github.com/1ec5
-[@thomas-hervey]: https://github.com/thomas-hervey
-
-#### :sparkles: Usability
-
-* Open the combobox when clicking anywhere in the text field ([#5596], [#5636], thanks [@maxgrossman])
-* Add close buttom to the save sidebar ([#5614], [#5622], thanks [@maxgrossman])
-* Render reservoirs and fountains with the water fill pattern ([#5606], thanks [@RudyTheDev])
-* Render marine barriers with a blue stroke ([#5606], thanks [@RudyTheDev])
-* Press enter to submit values in combo fields without deselecting the feature ([#5725])
-* Hide combobox caret when there are no suggestions ([#5730])
-* Show the editor instead of the preset browser when selecting untagged features ([#5632])
-* Match the widths of the add tag and relation buttons to other controls ([#5729])
-* Animate simultaneous zooming and positioning of the map in various cases ([#3967])
-* Enforce stricter rules for line vs. area styles ([#5602])
-* Don't style the active drawing vertex as a large endpoint when styling lines ([#5711])
-* Render baseball fields, softball fields, and non-motorsport tracks in yellow
-* Style multipolygons as areas instead of lines
-* Style the icons of building-like presets like buildings
-
-[#5730]: https://github.com/openstreetmap/iD/issues/5730
-[#5729]: https://github.com/openstreetmap/iD/issues/5729
-[#5725]: https://github.com/openstreetmap/iD/issues/5725
-[#5711]: https://github.com/openstreetmap/iD/issues/5711
-[#5602]: https://github.com/openstreetmap/iD/issues/5602
-[#5596]: https://github.com/openstreetmap/iD/issues/5596
-[#5636]: https://github.com/openstreetmap/iD/issues/5636
-[#5622]: https://github.com/openstreetmap/iD/issues/5622
-[#5614]: https://github.com/openstreetmap/iD/issues/5614
-[#5606]: https://github.com/openstreetmap/iD/issues/5606
-[#5632]: https://github.com/openstreetmap/iD/issues/5632
-[#3967]: https://github.com/openstreetmap/iD/issues/3967
-[@RudyTheDev]: https://github.com/RudyTheDev
-[@maxgrossman]: https://github.com/maxgrossman
-
-#### :bug: Bugfixes
-
-* Remove highlight from relation member after it is deleted from relation ([#5612], [#5638], thanks [@maxgrossman])
-* Fix an error where nodes could not be found after a data restore and the save interface would not appear ([#4108])
-* Fix crash in the relation member editor when tabbing away from the role ([#5731])
-* Fix an issue where sections of the Map Data and Background panes might not display ([#5743])
-* Fix a visual glitch where the buttons in the top bar could wrap in an undesirable way ([#5746])
-
-[#5746]: https://github.com/openstreetmap/iD/issues/5746
-[#5743]: https://github.com/openstreetmap/iD/issues/5743
-[#5731]: https://github.com/openstreetmap/iD/issues/5731
-[#5612]: https://github.com/openstreetmap/iD/issues/5612
-[#5638]: https://github.com/openstreetmap/iD/issues/5638
-[#4108]: https://github.com/openstreetmap/iD/issues/4108
-[@maxgrossman]: https://github.com/maxgrossman
-
-#### :earth_asia: Localization
-
-* Fetch multilingual tag descriptions and images from the OSM Wikibase ([#5647], thanks [@nyurik])
-* Set the localization via a URL parameter ([#5644], [#5650], thanks [@tordans])
-* Fix misaligned labels in the right-to-left layout ([#5687], [#5692], [#5699], [#5705], thanks [@iriman])
-* Press <kbd>²</kbd> to toggle the sidebar on AZERTY keboards ([#5663])
-* Press <kbd>?</kbd> to toggle the help pane regardless of the localization ([#5663])
-* Display translated names and descriptions of more background sources ([#5737])
-
-[#5737]: https://github.com/openstreetmap/iD/issues/5737
-[#5663]: https://github.com/openstreetmap/iD/issues/5663
-[#5647]: https://github.com/openstreetmap/iD/issues/5647
-[#5644]: https://github.com/openstreetmap/iD/issues/5644
-[#5650]: https://github.com/openstreetmap/iD/issues/5650
-[#5687]: https://github.com/openstreetmap/iD/issues/5687
-[#5692]: https://github.com/openstreetmap/iD/issues/5692
-[#5699]: https://github.com/openstreetmap/iD/issues/5699
-[#5705]: https://github.com/openstreetmap/iD/issues/5705
-[@nyurik]: https://github.com/nyurik
-[@tordans]: https://github.com/tordans
-[@iriman]: https://github.com/iriman
-
-#### :hourglass: Performance
-
-* Don't update closed sections of the Map Data and Background panes
-
-#### :rocket: Presets
-
-* Add Frozen Food preset for `shop=frozen_food`
-* Add Fuel, Fireplace, Fishing, Hunting, and Drinking Water Shop presets ([#5651], [#5653], thanks [@hikemaniac])
-* Add Racetrack (Horse Racing) preset ([#5620])
-* Add Enforcement relation preset ([#5610])
-* Add Netball Court and Australian Football Field presets ([#5604], [#5605])
-* Add RV Dealership preset for `shop=caravan`
-* Change tags of Reservoir, replace Riverbank with River area preset, and add Canal and Stream area presets ([#5591])
-* Add Destinations, Destination Road Numbers, Junction Number, and Destination Symbols fields to Link highways ([#4178])
-* Add Diet Types field to Restaurant, Cafe, Fast Food, and Supermarket ([#5580])
-* Add Minimum Speed Limit field to Motorway and Trunk Road
-* Add Dogs field to Foot Path, Park, and more to specify if dogs are allowed
-* Add One Way (Bicycle) field to roads to specify if bikes are exempt from one way restrictions
-* Add Incline and Smoothness fields to Foot Path, Cycle Path, and more
-* Embed name of religion in all Place of Worship labels ([#5611])
-* Rename Forest to Managed Forest ([#5709])
-* Update icons for Chair Lift, Plumber, Car Wash, Real Estate Agent, and more ([via `scottdejonge/map-icons`], thanks [@scottdejonge])
-* Add "real estate" as a search term for Estate Agent ([#5724], thanks [@CloCkWeRX])
-* Let presets inherit fields from other presets ([#5710], [#5712])
-* Reduce the use of universal fields ([#5719])
-* Add more fields to the `Add field:` dropdown of various presets
-
-[via `scottdejonge/map-icons`]: https://github.com/bhousel/temaki/issues/2
-[#5709]: https://github.com/openstreetmap/iD/issues/5709
-[#5620]: https://github.com/openstreetmap/iD/issues/5620
-[#5611]: https://github.com/openstreetmap/iD/issues/5611
-[#5610]: https://github.com/openstreetmap/iD/issues/5610
-[#5591]: https://github.com/openstreetmap/iD/issues/5591
-[#5580]: https://github.com/openstreetmap/iD/issues/5580
-[#5651]: https://github.com/openstreetmap/iD/issues/5651
-[#5653]: https://github.com/openstreetmap/iD/issues/5653
-[#5710]: https://github.com/openstreetmap/iD/issues/5710
-[#5712]: https://github.com/openstreetmap/iD/issues/5712
-[#5719]: https://github.com/openstreetmap/iD/issues/5719
-[#5724]: https://github.com/openstreetmap/iD/issues/5724
-[#4178]: https://github.com/openstreetmap/iD/issues/4178
-[#5604]: https://github.com/openstreetmap/iD/issues/5604
-[#5605]: https://github.com/openstreetmap/iD/issues/5605
-[@scottdejonge]: https://github.com/scottdejonge
-[@hikemaniac]: https://github.com/hikemaniac
-[@CloCkWeRX]: https://github.com/CloCkWeRX
-
-
-# 2.12.2
-##### 2018-Dec-13
-
-#### :tada: New Features
-* Add `"moreFields"` property so a preset can control the fields shown in the "Add field" dropdown ([#4871], [#5582], thanks [@quincylvania])
-
-[#5582]: https://github.com/openstreetmap/iD/issues/5582
-[#4871]: https://github.com/openstreetmap/iD/issues/4871
-[@quincylvania]: https://github.com/quincylvania
-
-#### :sparkles: Usability
-* Improve mousewheel scrolling speed on Windows/Linux Firefox ([#5512])
-* Render grass surface on traffic calming areas ([#5584], thanks [@RudyTheDev])
-* Always show save count 0. Makes responsivness easier ([#5576])
-* Make sure sidebar is expanded before entering walkthrough or saving ([#5574])
-* Disable autocomplete on the brand suggestion combo ([#5558])
-* Don't automatically pop up the combobox when the field receives focus
-  (User can click carat, press down arrow, or start typing to make it appear)
-* Make sure combobox can always receive arrow and esc keyboard events
-
-[#5584]: https://github.com/openstreetmap/iD/issues/5584
-[#5576]: https://github.com/openstreetmap/iD/issues/5576
-[#5574]: https://github.com/openstreetmap/iD/issues/5574
-[#5558]: https://github.com/openstreetmap/iD/issues/5558
-[#5512]: https://github.com/openstreetmap/iD/issues/5512
-[@RudyTheDev]: https://github.com/RudyTheDev
-
-#### :bug: Bugfixes
-* Fix broken member role dropdown for members that are not downloaded ([#5592])
-* Fix relation member role value not persisting in some situations ([#4900], [#5449])
-* Fix rendering of raw membership editor new row ([#5589])
-* Avoid leaving relations modified when modifications to them are undone ([#5458])
-* Fix handling of semicolon delimited values in numeric field e.g. multiple `direction` ([#5438])
-* If imagery becomes invalid, remove it from imagery_used ([#4827])
-* Don't add "None" to `imagery_used` tag when other imagery was used ([#5565])
-* Make sure dropdowns don't remain visible ([#5575])
-* Make sure delete button can always delete all the brand suggestion tags ([#5573])
-* Fix rendering of combobox near bottom of sidebar when using up/down arrows
-  (Before, `scrollIntoView` would move the entire map container)
-
-[#5592]: https://github.com/openstreetmap/iD/issues/5592
-[#5589]: https://github.com/openstreetmap/iD/issues/5589
-[#5575]: https://github.com/openstreetmap/iD/issues/5575
-[#5573]: https://github.com/openstreetmap/iD/issues/5573
-[#5565]: https://github.com/openstreetmap/iD/issues/5565
-[#5458]: https://github.com/openstreetmap/iD/issues/5458
-[#5449]: https://github.com/openstreetmap/iD/issues/5449
-[#5438]: https://github.com/openstreetmap/iD/issues/5438
-[#4900]: https://github.com/openstreetmap/iD/issues/4900
-[#4827]: https://github.com/openstreetmap/iD/issues/4827
-
-#### :earth_asia: Localization
-* Use user's locale for fetching wikidata label/description ([#5563])
-
-[#5563]: https://github.com/openstreetmap/iD/issues/5563
-
-#### :hourglass: Performance
-* Don't create hidden/universal fields until they are actually needed
-* Don't render contents of collapsed sections (e.g. hidden raw tag editor)
-* Don't recreate as many comboboxes on every render ([#5568])
-  * :warning: Code refactor - Move lib/d3.combobox.js -> ui/combobox.js
-
-[#5568]: https://github.com/openstreetmap/iD/issues/5568
-
-#### :rocket: Presets
-* Make separate presets for "Apartment Building" and "Apartment Complex" ([#5594], thanks [@kreed])
-* Allow some kinds of traffic calmings to be mapped as areas ([#5562])
-* Add `basin=*` Type and `intermittent` fields to Basin preset ([#5497])
-* Add an icon for Grit Bin preset
-* Lowered the match score for the Wi-Fi Hotspot preset ([#5560], [#5561], [@quincylvania])
-
-[#5594]: https://github.com/openstreetmap/iD/issues/5594
-[#5562]: https://github.com/openstreetmap/iD/issues/5562
-[#5561]: https://github.com/openstreetmap/iD/issues/5561
-[#5560]: https://github.com/openstreetmap/iD/issues/5560
-[#5497]: https://github.com/openstreetmap/iD/issues/5497
-[@kreed]: https://github.com/kreed
-[@quincylvania]: https://github.com/quincylvania
-
-
-# 2.12.1
-##### 2018-Dec-05
-
-#### :bug: Bugfixes
-* Fix bug preventing walkthrough from starting ([#5553], [#5555], thanks [@quincylvania])
-* Fix bug causing tooltips on background pane not to disappear ([#5551])
-
-[#5555]: https://github.com/openstreetmap/iD/issues/5555
-[#5553]: https://github.com/openstreetmap/iD/issues/5553
-[#5551]: https://github.com/openstreetmap/iD/issues/5551
-[@quincylvania]: https://github.com/quincylvania
-
-
-# 2.12.0
-##### 2018-Dec-03
-
-#### :mega: Release Highlights
-* :v: Mac users can now use 2 finger trackpad gestures to pan and zoom the map.<br/>
-_Try swiping with 2 fingers to pan, or pinching out/in to zoom and unzoom. You'll be less likely to accidentally drag nodes!_
-* :small_red_triangle_down: iD now draws triangular markers on the "down" side of ways where the direction matters.  Thanks, Huon Wilson [@huonw] for this feature!</br>
-_Ways with a direction include cliffs, coastlines, retaining walls, kerbs, guard rails, embankments._
-* :left_right_arrow: You can now resize the sidebar, or hide it completely. Shout out to Quincy Morgan [@quincylvania] for his work on this!</br>
-_Try dragging the sidebar to resize it, or click the hide button in the top toolbar. The top bar buttons can also shrink on narrower screens._
-* :hamburger: We've released a huge upgrade to the [brand name suggestions](https://github.com/osmlab/name-suggestion-index) in iD. Thank you to [everyone who volunteered](https://github.com/osmlab/name-suggestion-index/issues/2034) to match brand names to their proper OpenStreetMap tags.</br>
-_Try adding some branded businesses to the map - `brand`, `brand:wikidata`, and other tags will be set for you._
-* :paperclip: More Wikidata integration! iD now displays linked data if a feature has a `wikidata` tag, and will protect fields like `name` and `brand` from direct editing.<br/>
-_Make sure prominent features have a Wikidata tag, for added protection against accidental changes._
-* :high_brightness: More features for working with relations. Hovering over a relation or member in the sidebar will highlight it on the map. You can also download incomplete sections, and zoom to inspect relation children. Thanks, Quincy Morgan [@quincylvania]!<br/>
-_Check out the "All Relations" and "All Members" sections of the sidebar to try out the new relation editing tools._
-* :octocat: Hacktoberfest happened!  We merged 40 pull requests during the month of October.  Thank you to all of our new contributors!<br/>
-
-[@huonw]: https://github.com/huonw
-[@quincylvania]: https://github.com/quincylvania
-
-#### :tada: New Features
-* Make `name`, `brand` fields readonly when there is a `wikidata` or `brand:wikidata` tag ([#5515])
-  (Users may still delete the name field or edit the tags manually)
-* Add a Wikidata field ([#4382], [#5500], thanks [@quincylvania])
-* Display triangular markers along ways with a "lower" direction (e.g. `natural=cliff`). ([#1475], [#5529], thanks [@huonw])
-* Upgrade the brand name presets from new [name-suggestion-index](https://github.com/osmlab/name-suggestion-index):
-  * Display name suggestion presets on 2 lines ([#5514])
-  * Offer up to 10 brand name suggestions in the name field, show preset type alongside brand name
-  * :warning: Code refactor - remove `dataSuggestions` and `utilSuggestNames` functions
-* Add `context.keybinding` for keybindings that don't change ([#5487])
-  * :warning: Code refactor - Move `lib/d3.keybinding.js` -> `util/keybinding.js`
-* The sidebar can be now be resized by dragging the divider ([#3447], [#5443], thanks [@quincylvania])
-  * There is also a new button in the top tool bar, and keyboard shortcut to toggle the sidebar
-* Add hover-highlighting to the selected features list ([#5404], thanks [@quincylvania])
-* Add hover-highlighting for relations in the raw membership list ([#2946], [#5402], [#5429], thanks [@quincylvania])
-* Add a button to zoom to a relation child ([#5405], thanks [@quincylvania])
-* Add a button to download an undownloaded relation child ([#2284], [#5396], thanks [@quincylvania])
-* Display type (node, way, or relation) in the name of undownloaded relation children ([#5399], thanks [@quincylvania])
-
-[#5529]: https://github.com/openstreetmap/iD/issues/5529
-[#5515]: https://github.com/openstreetmap/iD/issues/5515
-[#5514]: https://github.com/openstreetmap/iD/issues/5514
-[#5500]: https://github.com/openstreetmap/iD/issues/5500
-[#5487]: https://github.com/openstreetmap/iD/issues/5487
-[#5443]: https://github.com/openstreetmap/iD/issues/5443
-[#5429]: https://github.com/openstreetmap/iD/issues/5429
-[#5405]: https://github.com/openstreetmap/iD/issues/5405
-[#5404]: https://github.com/openstreetmap/iD/issues/5404
-[#5402]: https://github.com/openstreetmap/iD/issues/5402
-[#5399]: https://github.com/openstreetmap/iD/issues/5399
-[#5396]: https://github.com/openstreetmap/iD/issues/5396
-[#4382]: https://github.com/openstreetmap/iD/issues/4382
-[#3447]: https://github.com/openstreetmap/iD/issues/3447
-[#2946]: https://github.com/openstreetmap/iD/issues/2946
-[#2284]: https://github.com/openstreetmap/iD/issues/2284
-[#1475]: https://github.com/openstreetmap/iD/issues/1475
-[@huonw]: https://github.com/huonw
-[@quincylvania]: https://github.com/quincylvania
-
-#### :sparkles: Usability
-* Redraw restrictions editor when resizing sidebar ([#5474], [#5502], thanks [@jguthrie100])
-* Add support for 2-finger pan and zoom gestures on Mac computers ([#5492])
-* Improve rendering for more leisure objects (`track`, `golf_course`, `garden`) ([#5526], thanks [@hikemaniac])
-* Improve rendering for `attraction=water_slide` ([#5522], thanks [@hikemaniac])
-* Use green stroke to render `barrier=hedge` ([#5459], thanks [@quincylvania])
-* More responsive sidebar and toolbar ([#4356], [#5455])
-  * Adjusts save count padding slightly ([#5509],thanks [@quincylvania])
-  * Display icons only (no labels) on very narrow width toolbar
-  * Better management of button widths in the sidebar ([#5467], thanks [@quincylvania])
-* Adds more fill patterns to areas ([#5489], [#5499], thanks [@RudyTheDev])
-* Update Icons (Maki upgraded to v5, FontAwesome upgraded to v5.5)
-* Preserve extra space at bottom of inspector to allow for dropdown options ([#5280])
-* Better undo tooltips when connecting points ([#1252], [#5468], thanks [@quincylvania])
-* Display ways with `location=underwater` same as `location=underground` ([#5442], thanks [@quincylvania])
-* Improve rendering of `man_made=pipeline` ([#5392], thanks [@quincylvania])
-* Improve rendering of ferry routes ([#5414], [#5416], thanks [@quincylvania])
-* Improve keyboard navigation of the preset selection menu ([#5304], thanks [@quincylvania])
-* Make "search worldwide" button look like a button ([#5386], thanks [@jguthrie100])
-* Make OpenTopoMap imagery layer available ([#5277])
-
-[#5526]: https://github.com/openstreetmap/iD/issues/5526
-[#5522]: https://github.com/openstreetmap/iD/issues/5522
-[#5509]: https://github.com/openstreetmap/iD/issues/5509
-[#5502]: https://github.com/openstreetmap/iD/issues/5502
-[#5499]: https://github.com/openstreetmap/iD/issues/5499
-[#5492]: https://github.com/openstreetmap/iD/issues/5492
-[#5489]: https://github.com/openstreetmap/iD/issues/5489
-[#5474]: https://github.com/openstreetmap/iD/issues/5474
-[#5468]: https://github.com/openstreetmap/iD/issues/5468
-[#5467]: https://github.com/openstreetmap/iD/issues/5467
-[#5459]: https://github.com/openstreetmap/iD/issues/5459
-[#5455]: https://github.com/openstreetmap/iD/issues/5455
-[#5442]: https://github.com/openstreetmap/iD/issues/5442
-[#5416]: https://github.com/openstreetmap/iD/issues/5416
-[#5414]: https://github.com/openstreetmap/iD/issues/5414
-[#5392]: https://github.com/openstreetmap/iD/issues/5392
-[#5386]: https://github.com/openstreetmap/iD/issues/5386
-[#5304]: https://github.com/openstreetmap/iD/issues/5304
-[#5280]: https://github.com/openstreetmap/iD/issues/5280
-[#5277]: https://github.com/openstreetmap/iD/issues/5277
-[#4356]: https://github.com/openstreetmap/iD/issues/4356
-[#1252]: https://github.com/openstreetmap/iD/issues/1252
-[@RudyTheDev]: https://github.com/RudyTheDev
-[@jguthrie100]: https://github.com/jguthrie100
-[@quincylvania]: https://github.com/quincylvania
-
-#### :bug: Bugfixes
-* Prevent Mapillary signs and markers from flickering as the user pans the map ([#4297])
-* Don't snap notes to OSM elements ([#5191])
-* Avoid requesting imagery and data from wrapped world past antimeridian ([#5485])
-* Adjust layer ordering to draw touch targets above data layers ([#5257], [#5479])
-* Fix background imagery with multiple outer rings ([#5264], [#5250], [#5272])
-* Use new Mapillary API calls for features and signs ([#5374], [#5395], thanks [@cbeddow])
-* Exclude non-searchable presets from the preset recently-used list ([#5450])
-* Don't give boost to autocompleted tag values because they have a wiki page ([#5460], [#5461], thanks [@matkoniecz])
-* Adding a new point on a way now adds a vertex, not a standalone point ([#5409], [#5413], thanks [@quincylvania])
-* Treat multicombo values other than 'no' and '' as if they are set ([#5291])
-* Fix bug preventing use of gpx files with an uppercase file extension ([#5266], thanks [@JamesKingdom])
-
-[#5485]: https://github.com/openstreetmap/iD/issues/5485
-[#5479]: https://github.com/openstreetmap/iD/issues/5479
-[#5461]: https://github.com/openstreetmap/iD/issues/5461
-[#5460]: https://github.com/openstreetmap/iD/issues/5460
-[#5450]: https://github.com/openstreetmap/iD/issues/5450
-[#5413]: https://github.com/openstreetmap/iD/issues/5413
-[#5409]: https://github.com/openstreetmap/iD/issues/5409
-[#5395]: https://github.com/openstreetmap/iD/issues/5395
-[#5374]: https://github.com/openstreetmap/iD/issues/5374
-[#5291]: https://github.com/openstreetmap/iD/issues/5291
-[#5272]: https://github.com/openstreetmap/iD/issues/5272
-[#5266]: https://github.com/openstreetmap/iD/issues/5266
-[#5264]: https://github.com/openstreetmap/iD/issues/5264
-[#5257]: https://github.com/openstreetmap/iD/issues/5257
-[#5250]: https://github.com/openstreetmap/iD/issues/5250
-[#5191]: https://github.com/openstreetmap/iD/issues/5191
-[#4297]: https://github.com/openstreetmap/iD/issues/4297
-[@cbeddow]: https://github.com/cbeddow
-[@JamesKingdom]: https://github.com/JamesKingdom
-[@matkoniecz]: https://github.com/matkoniecz
-[@quincylvania]: https://github.com/quincylvania
-
-#### :earth_asia: Localization
-* Localize combo box tooltip descriptions ([#5523], [#5524], thanks [@jguthrie100])
-* Switch parking icons from "P" to car icon ([#5341])
-
-[#5524]: https://github.com/openstreetmap/iD/issues/5524
-[#5523]: https://github.com/openstreetmap/iD/issues/5523
-[#5341]: https://github.com/openstreetmap/iD/issues/5341
-[@jguthrie100]: https://github.com/jguthrie100
-
-#### :hourglass: Performance
-* Avoid reflow caused by restriction editor checking its dimensions
-* Memoize `preset.match` - this slightly speeds up some things, including label rendering
-* Don't lookup or autocomplete `postal_code` values from taginfo
-
-#### :mortar_board: Walkthrough / Help
-* Setup data layers and sidebar before starting the walkthrough ([#5136])
-* When switching chapters in Help, return to the top ([#5439], [#5441], thanks [@n42k])
-* Fix crash if user cancels drawing of Tulip Road in walkthrough ([#5295])
-
-[#5441]: https://github.com/openstreetmap/iD/issues/5441
-[#5439]: https://github.com/openstreetmap/iD/issues/5439
-[#5295]: https://github.com/openstreetmap/iD/issues/5295
-[#5136]: https://github.com/openstreetmap/iD/issues/5136
-[@n42k]: https://github.com/n42k
-
-#### :rocket: Presets
-* Add Flush Curb preset ([#5534], thanks [@quincylvania])
-* Add Railing preset for `barrier=fence; fence_type=railing` ([#5532], thanks [@RudyTheDev])
-* Add Guard Rail preset for `barrier=guard_rail` ([#5527], [#5528], thanks [@RudyTheDev])
-* Update the Slipway preset with Name and Fee fields, allow vertex geometry, (thanks [@quincylvania])
-* Add terms for the Parking Lot preset ([#5519], thanks [@quincylvania])
-* Add missing presets for items in name-suggestion-index v1 ([#5510], [#5518], thanks [@quincylvania])
-  * `amenity=money_transfer`
-  * `amenity=payment_centre`
-  * `amenity=payment_terminal`
-  * `shop=catalogue`
-  * `shop=country_store`
-  * `shop=hairdresser_supply`
-  * `shop=party`
-* Add Communication, Mobile Phone, Television, and Radio Mast, Communication Tower presets ([#5486], thanks [@quincylvania])
-* Add `office=religion` preset ([#5483], thanks [@Raubraupe])
-* Add presets for common cuisines for `amenity=fast_food` and `amenity=restaurant` (thanks [@quincylvania])
-* Add `leisure=fishing` preset ([#5469], [#5476], thanks [@xmile1])
-* Switch embankment preset from `embankment=yes` to `man_made=embankment` ([#5344])
-* Add `amenity=vehicle_inspection` preset ([#5453], thanks [@hikemaniac])
-* Add `amenity=dive_centre` preset ([#5451], thanks [@hikemaniac])
-* Add paved/unpaved surface style for `aeroway=taxiway` ([#5419], [#5422], thanks [@thefifthisa])
-* Add preset and rendering for `attraction=summer_toboggan` ([#5447], thanks [@hikemaniac])
-* Add `place=city_block` preset ([#5425], [#5432], thanks [@wvanderp])
-* Add fields for To and From and add fields to all route presets ([#5408], [#5410], thanks [@castriganoj])
-* Add `maxspeed` field to Speed Camera preset ([#5417], [#5421], thanks [@FrikanRw])
-* Add takeaway field to cafe preset ([#5403], [#5418], thanks [@thefifthisa])
-* Add "Garage" to the "Building Features" category ([#5375])
-* Switch the generator/output/electricity field from text to typeCombo ([#5384], thanks [@quincylvania])
-* Add Utility Infrastructure Category ([#5381], [#5382], thanks [@quincylvania])
-* Add Underground Power Cable Preset ([#5380], [#5382], thanks [@quincylvania])
-* Add Solar Panel Preset ([#5371], [#5372], thanks [@quincylvania])
-* Add `backrest` `material` `seats` `colour` fields to Bench preset ([#5367], [#5387], thanks [@simonbilskyrollins])
-* Adjust fields shown on piste presets, different types for "downhill" and "nordic" ([#5268], [#5368], [#5397], thanks [@yvecai])
-* Add generic "Recycling" preset and field `recycling_type=container/center` ([#5363])
-* Switch `crossing` presets to use `marked`/`unmarked`, retain `zebra` as unsearchable value
-* Add escalator and moving walkway presets ([#5350], [#5365] thanks [@mchlp])
-* Add Bridge Pier, Bridge Support presets ([#5337], [#5360], thanks [@nadyafebi])
-* Add Amphitheatre preset ([#5349], [#5359], thanks [@enighter])
-* Add Softball Field preset ([#5346], [#5357], thanks [@s-Hale])
-* Rename Baseball Diamond to Baseball Field ([#5345], [#5357], thanks [@s-Hale])
-* Add `design` field and improve search terms for `power=tower` preset ([#5334], [#5356], thanks [@hchho])
-* Add Picnic Shelter preset ([#5347], [#5355], thanks [@programistka])
-* Add Carport preset ([#5339], [#5353], thanks [@Stormheg])
-* Add Multilevel Car Parking preset ([#5338], [#5352], thanks [@programistka])
-* Add Transit Shelter preset ([#5348], [#5358], thanks [@enighter])
-* Add presets for Traffic Sign, Speed Limit Sign, and City Limit Sign ([#5331], [#5333], thanks [@quincylvania])
-* Add Lowered Curb preset ([#5327], [#5328], thanks [@quincylvania])
-* Change "Pavilion" preset from an `amenity=shelter` to a `building=pavilion` ([#5292], [#5325])
-* Add Operator, Country, Lit, Height, and Type fields to Flagpole preset ([#5315], [#5316], thanks [@quincylvania])
-* Add Sculpture, Statue, and Mural presets, Material field ([#5309], [#5310], thanks [@quincylvania])
-* Add Shipwreck preset for `historic=wreck`, also related fields ([#5302], [#5303], thanks [@quincylvania])
-* Add Location, Length, Type fields to the Swimming Pool preset ([#5300], [#5301], thanks [@quincylvania])
-* Add preset for Parcel Pickup Locker ([#5260])
-* Add Lean-To and Gazebo presets, Fireplace checkbox field ([#5292], [#5293], thanks [@quincylvania])
-* Add basic seamark presets and fields ([#5286], [#5297], thanks [@quincylvania])
-  * Presets: Channel Buoy, Green Buoy, Red Buoy, Channel Beacon, Danger Beacon, Mooring
-  * Fields: Category, Colour, Shape, and System, also universal Seamark field
-* Add preset for `leisure=bandstand` ([#5259], [#5262], thanks [@AndreasHae])
-* Add preset for `amenity=language_school` ([#5245], [#5261], thanks [@AndreasHae])
-* Add preset for `shop=sewing` ([#5244], [#5267], thanks [@SilentSpike])
-* Add presets for `highway=milestone` and `waterway=milestone` ([#5284])
-* Add the Lit field to the Swimming Pool preset ([#5287], [#5288], thanks [@quincylvania])
-* Add Advertising Column preset ([#5270], thanks [@tordans])
-* Add WiFi Hotspot preset ([#5239], [#5251], thanks [@simonbilskyrollins])
-* Add name, bridge type, layer and maxweight fields to Bridge preset ([#5269], thanks [@LaszloEr])
-
-[#5534]: https://github.com/openstreetmap/iD/issues/5534
-[#5532]: https://github.com/openstreetmap/iD/issues/5532
-[#5528]: https://github.com/openstreetmap/iD/issues/5528
-[#5527]: https://github.com/openstreetmap/iD/issues/5527
-[#5519]: https://github.com/openstreetmap/iD/issues/5519
-[#5518]: https://github.com/openstreetmap/iD/issues/5518
-[#5510]: https://github.com/openstreetmap/iD/issues/5510
-[#5486]: https://github.com/openstreetmap/iD/issues/5486
-[#5483]: https://github.com/openstreetmap/iD/issues/5483
-[#5476]: https://github.com/openstreetmap/iD/issues/5476
-[#5469]: https://github.com/openstreetmap/iD/issues/5469
-[#5453]: https://github.com/openstreetmap/iD/issues/5453
-[#5451]: https://github.com/openstreetmap/iD/issues/5451
-[#5447]: https://github.com/openstreetmap/iD/issues/5447
-[#5432]: https://github.com/openstreetmap/iD/issues/5432
-[#5425]: https://github.com/openstreetmap/iD/issues/5425
-[#5422]: https://github.com/openstreetmap/iD/issues/5422
-[#5421]: https://github.com/openstreetmap/iD/issues/5421
-[#5419]: https://github.com/openstreetmap/iD/issues/5419
-[#5418]: https://github.com/openstreetmap/iD/issues/5418
-[#5417]: https://github.com/openstreetmap/iD/issues/5417
-[#5410]: https://github.com/openstreetmap/iD/issues/5410
-[#5408]: https://github.com/openstreetmap/iD/issues/5408
-[#5403]: https://github.com/openstreetmap/iD/issues/5403
-[#5397]: https://github.com/openstreetmap/iD/issues/5397
-[#5387]: https://github.com/openstreetmap/iD/issues/5387
-[#5384]: https://github.com/openstreetmap/iD/issues/5384
-[#5382]: https://github.com/openstreetmap/iD/issues/5382
-[#5381]: https://github.com/openstreetmap/iD/issues/5381
-[#5380]: https://github.com/openstreetmap/iD/issues/5380
-[#5375]: https://github.com/openstreetmap/iD/issues/5375
-[#5372]: https://github.com/openstreetmap/iD/issues/5372
-[#5371]: https://github.com/openstreetmap/iD/issues/5371
-[#5368]: https://github.com/openstreetmap/iD/issues/5368
-[#5367]: https://github.com/openstreetmap/iD/issues/5367
-[#5365]: https://github.com/openstreetmap/iD/issues/5365
-[#5363]: https://github.com/openstreetmap/iD/issues/5363
-[#5360]: https://github.com/openstreetmap/iD/issues/5360
-[#5359]: https://github.com/openstreetmap/iD/issues/5359
-[#5358]: https://github.com/openstreetmap/iD/issues/5358
-[#5357]: https://github.com/openstreetmap/iD/issues/5357
-[#5356]: https://github.com/openstreetmap/iD/issues/5356
-[#5355]: https://github.com/openstreetmap/iD/issues/5355
-[#5353]: https://github.com/openstreetmap/iD/issues/5353
-[#5352]: https://github.com/openstreetmap/iD/issues/5352
-[#5350]: https://github.com/openstreetmap/iD/issues/5350
-[#5349]: https://github.com/openstreetmap/iD/issues/5349
-[#5348]: https://github.com/openstreetmap/iD/issues/5348
-[#5347]: https://github.com/openstreetmap/iD/issues/5347
-[#5346]: https://github.com/openstreetmap/iD/issues/5346
-[#5345]: https://github.com/openstreetmap/iD/issues/5345
-[#5344]: https://github.com/openstreetmap/iD/issues/5344
-[#5339]: https://github.com/openstreetmap/iD/issues/5339
-[#5338]: https://github.com/openstreetmap/iD/issues/5338
-[#5337]: https://github.com/openstreetmap/iD/issues/5337
-[#5334]: https://github.com/openstreetmap/iD/issues/5334
-[#5333]: https://github.com/openstreetmap/iD/issues/5333
-[#5331]: https://github.com/openstreetmap/iD/issues/5331
-[#5328]: https://github.com/openstreetmap/iD/issues/5328
-[#5327]: https://github.com/openstreetmap/iD/issues/5327
-[#5325]: https://github.com/openstreetmap/iD/issues/5325
-[#5316]: https://github.com/openstreetmap/iD/issues/5316
-[#5315]: https://github.com/openstreetmap/iD/issues/5315
-[#5310]: https://github.com/openstreetmap/iD/issues/5310
-[#5309]: https://github.com/openstreetmap/iD/issues/5309
-[#5303]: https://github.com/openstreetmap/iD/issues/5303
-[#5302]: https://github.com/openstreetmap/iD/issues/5302
-[#5301]: https://github.com/openstreetmap/iD/issues/5301
-[#5300]: https://github.com/openstreetmap/iD/issues/5300
-[#5297]: https://github.com/openstreetmap/iD/issues/5297
-[#5293]: https://github.com/openstreetmap/iD/issues/5293
-[#5292]: https://github.com/openstreetmap/iD/issues/5292
-[#5288]: https://github.com/openstreetmap/iD/issues/5288
-[#5287]: https://github.com/openstreetmap/iD/issues/5287
-[#5286]: https://github.com/openstreetmap/iD/issues/5286
-[#5284]: https://github.com/openstreetmap/iD/issues/5284
-[#5270]: https://github.com/openstreetmap/iD/issues/5270
-[#5269]: https://github.com/openstreetmap/iD/issues/5269
-[#5268]: https://github.com/openstreetmap/iD/issues/5268
-[#5267]: https://github.com/openstreetmap/iD/issues/5267
-[#5262]: https://github.com/openstreetmap/iD/issues/5262
-[#5261]: https://github.com/openstreetmap/iD/issues/5261
-[#5260]: https://github.com/openstreetmap/iD/issues/5260
-[#5259]: https://github.com/openstreetmap/iD/issues/5259
-[#5251]: https://github.com/openstreetmap/iD/issues/5251
-[#5245]: https://github.com/openstreetmap/iD/issues/5245
-[#5244]: https://github.com/openstreetmap/iD/issues/5244
-[#5239]: https://github.com/openstreetmap/iD/issues/5239
-[@AndreasHae]: https://github.com/AndreasHae
-[@castriganoj]: https://github.com/castriganoj
-[@enighter]: https://github.com/enighter
-[@FrikanRw]: https://github.com/FrikanRw
-[@hchho]: https://github.com/hchho
-[@hikemaniac]: https://github.com/hikemaniac
-[@LaszloEr]: https://github.com/LaszloEr
-[@mchlp]: https://github.com/mchlp
-[@nadyafebi]: https://github.com/nadyafebi
-[@programistka]: https://github.com/programistka
-[@quincylvania]: https://github.com/quincylvania
-[@Raubraupe]: https://github.com/Raubraupe
-[@RudyTheDev]: https://github.com/RudyTheDev
-[@s-Hale]: https://github.com/s-Hale
-[@SilentSpike]: https://github.com/SilentSpike
-[@simonbilskyrollins]: https://github.com/simonbilskyrollins
-[@Stormheg]: https://github.com/Stormheg
-[@thefifthisa]: https://github.com/thefifthisa
-[@tordans]: https://github.com/tordans
-[@wvanderp]: https://github.com/wvanderp
-[@xmile1]: https://github.com/xmile1
-[@yvecai]: https://github.com/yvecai
-
-
-# 2.11.1
-##### 2018-Aug-29
-
-#### :bug: Bugfixes
-* Fix handling of `.gpx` files passed in via url ([#5253])
-
-[#5253]: https://github.com/openstreetmap/iD/issues/5253
-
-
-# 2.11.0
-##### 2018-Aug-26
-
-#### :mega: Release Highlights
-* :1234: We've rolled out support for vector tiles in iD! This work was done as part of [Princi Vershwal's 2018 Google Summer of Code project](https://medium.com/@vershwal/vector-tile-support-for-openstreetmaps-id-editor-40b1cb77f63b). Thanks [@vershwal]!<br/>
-_Open the Map Data pane (shortcut <kbd>F</kbd>) and choose "Custom Map Data" to add a vector tile source._
-* :trophy: To get ready for [State of the Map US](https://2018.stateofthemap.us/), let's make Detroit, USA the [best mapped city in the world](https://www.openstreetmap.us/2018/07/detroit-mapping-challenge-sotmus2018/)!  iD includes 3 vector tile layers of public data, built by [@jonahadkins], to support the Detroit Mapping Challenge.  More info is available on the [osmus/detroid-mapping-challenge repository](https://github.com/osmus/detroit-mapping-challenge).<br/>
-_When mapping around Detroit, try out the special Detroit vector tile layers on the Map Data pane (shortcut <kbd>F</kbd>)_
-
-[@vershwal]: https://github.com/vershwal
-[@jonahadkins]: https://github.com/jonahadkins
-
-#### :tada: New Features
-* Add support for vector tile data ([#3742], [#5072], [#5243], thanks [@vershwal] and [@geohacker])
-  * Replaced the "GPX"/"Local Data" layer with "Custom Map Data" on Map Data pane.
-  * We've added several vector tile sources to the Map Data pane.  They will be available if the user is editing around Detroit.  This is a "Beta" feature to demonstrate the technology. (thanks [@jonahadkins])
-  * :warning: We refactored `svgGpx`->`svgData` module, which now handles both data files and data from vector tile urls. (Important: the URL parameter for loading gpx files has **not** changed, and remains compatible with applications like the HOT Task Manager).
-  * Added `serviceVectorTile` for fetching and caching data from vector tile servers, and merging and deduplicating features that cross tile boundaries.
-
-[#5243]: https://github.com/openstreetmap/iD/issues/5243
-[#5072]: https://github.com/openstreetmap/iD/issues/5072
-[#3742]: https://github.com/openstreetmap/iD/issues/3742
-[@vershwal]: https://github.com/vershwal
-[@geohacker]: https://github.com/geohacker
-[@jonahadkins]: https://github.com/jonahadkins
-
-#### :sparkles: Usability
-* Replace "Custom Imagery" alert box with a modal settings screen ([#5207], thanks [@vershwal])
-  * This allows the user to see more of the url template, and makes copy/pasting easier. ([#4802], [#4806])
-* Show selected note details on the History Panel ([#5158])
-* Show location of selected note on the Measurement Panel ([#5158])
-* Allow submit note comments with shortcut <kbd>cmd</kbd>+<kbd>enter</kbd> ([#5193])
-* Disable note and streetview interactivity while the user is drawing ([#5202])
-
-[#5207]: https://github.com/openstreetmap/iD/issues/5207
-[#5202]: https://github.com/openstreetmap/iD/issues/5202
-[#5193]: https://github.com/openstreetmap/iD/issues/5193
-[#5158]: https://github.com/openstreetmap/iD/issues/5158
-[#4806]: https://github.com/openstreetmap/iD/issues/4806
-[#4802]: https://github.com/openstreetmap/iD/issues/4802
-[@vershwal]: https://github.com/vershwal
-
-#### :bug: Bugfixes
-* Fix dragging of points and notes while a note is selected
-* Fix shadow colors on restriction editor help screens ([#5248])
-* Fix errors when using certain fields after saving to OSM or switching live/dev server ([#4898], [#5229])
-* Fix issue causing uploads to never complete, when reusing an existing open changeset, e.g. conflict resolution (#5228)
-* Fix 404 not found error when fetching metadata for Esri background imagery ([#5222], thanks [@jgravois])
-* Prevent users from restoring history and saving duplicate changes after they start uploading a changeset ([#5200])
-* Disable Add Note <kbd>'4'</kbd> shortcut when notes layer is not enabled ([#5190])
-* Don't reverse cardinal direction roles on relations anymore ([#2004-comment])
-* Allow float/decimal values for height field ([#5184], [#5198], thanks [@jguthrie100])
-
-[#5248]: https://github.com/openstreetmap/iD/issues/5248
-[#5229]: https://github.com/openstreetmap/iD/issues/5229
-[#5228]: https://github.com/openstreetmap/iD/issues/5228
-[#5222]: https://github.com/openstreetmap/iD/issues/5222
-[#5200]: https://github.com/openstreetmap/iD/issues/5200
-[#5198]: https://github.com/openstreetmap/iD/issues/5198
-[#5190]: https://github.com/openstreetmap/iD/issues/5190
-[#5184]: https://github.com/openstreetmap/iD/issues/5184
-[#4898]: https://github.com/openstreetmap/iD/issues/4898
-[#2004-comment]: https://github.com/openstreetmap/iD/pull/2004#issuecomment-407995998
-[@jgravois]: https://github.com/jgravois
-[@jguthrie100]: https://github.com/jguthrie100
-
-#### :earth_asia: Localization
-* Fix note status string to be translateable ([#5189])
-
-[#5189]: https://github.com/openstreetmap/iD/issues/5189
-
-#### :hourglass: Performance
-* Speedup imagery index with which-polygon ([#5226])
-
-[#5226]: https://github.com/openstreetmap/iD/issues/5226
-
-#### :rocket: Presets
-* Add "apothecary" as a search term for pharmacies and chemists ([#5235])
-* Add `listed_status` to whitelist of tags that autocomplete uppercase ([#5231])
-* Use Biergarten as the preset name, and don't add `building=yes` ([#5232])
-* Add preset for `sport=badminton` ([#5233], thanks [@rene78])
-* Add simple `access` field for several presets (campsite, picnic, bbq)
-* Support `access=permit` in `access` and `access_simple` fields ([#5223])
-* Change `stars` from integer field to combo, support capital 'S' ([#5216])
-* Support building tags on gasometers and silos
-* Add preset for `man_made=bunker_silo` ([#5157], [#5195], thanks [@manfredbrandl])
-* Add `layer` field to a few more presets ([#5204], thanks [@Lukas458])
-* Allow `tourism=artwork` on line geometry, silence `tag_suggests_area` warning ([#5206])
-
-[#5235]: https://github.com/openstreetmap/iD/issues/5235
-[#5233]: https://github.com/openstreetmap/iD/issues/5233
-[#5232]: https://github.com/openstreetmap/iD/issues/5232
-[#5231]: https://github.com/openstreetmap/iD/issues/5231
-[#5223]: https://github.com/openstreetmap/iD/issues/5223
-[#5216]: https://github.com/openstreetmap/iD/issues/5216
-[#5206]: https://github.com/openstreetmap/iD/issues/5206
-[#5204]: https://github.com/openstreetmap/iD/issues/5204
-[#5195]: https://github.com/openstreetmap/iD/issues/5195
-[#5157]: https://github.com/openstreetmap/iD/issues/5157
-[@rene78]: https://github.com/rene78
-[@manfredbrandl]: https://github.com/manfredbrandl
-[@Lukas458]: https://github.com/Lukas458
-
-
-# 2.10.0
-##### 2018-Jul-26
-
-#### :mega: Release Highlights
-* :memo: You can now create, comment on, and resolve OpenStreetMap notes from within iD! This work was done as part of [Thomas Hervey's 2018 Google Summer of Code project](https://www.openstreetmap.org/user/Thomas_Hervey/diary/44449). Thanks [@thomas-hervey]!<br/>
-_Activate the OpenStreetMap notes layer by opening the Map Data pane (shortcut <kbd>F</kbd>)_
-* :wrench: We've added a new Detach Node operation to remove a tagged node from a way. Thanks [@Psigio]!<br/>
-_With a node selected, use the right-click edit menu to find the Detach command (shortcut <kbd>E</kbd>)_
-* :arrow_upper_right: The photo viewer (Mapillary, OpenStreetCam, and Bing Streetside) is now resizeable by dragging any of its edges.  Thanks [@kratico]!<br/>
-_Try activating one of the streetlevel photo layers (shortcut <kbd>F</kbd>) and resizing the viewer._
-
-[@thomas-hervey]: https://github.com/thomas-hervey
-[@Psigio]: https://github.com/Psigio
-[@kratico]: https://github.com/kratico
-
-#### :tada: New Features
-* Add support for OpenStreetMap notes ([#2629], [#5107], [#5162], thanks [@thomas-hervey] and [@kamicut])
-* Add Detach Node operation ([#4320], [#5127], thanks [@Psigio])
-* Add support for high resolution image tile sizes
-  * This improves the appearance of the Mapbox Satellite layer and fixes the display of MTB-Norway layer ([#5179])
-  * :warning: We refactored `d3.geo.tile`->`utilTiler`, `scaleExtent`->`zoomExtent` ([#5104], [#5148], thanks [@thomas-hervey])
-  * :warning: `context.loadTiles` and a few other functions have changed arity - they no longer require a `dimensions` argument
-* Add ability to resize Mapillary / OpenStreetCam / Bing Streetside photo viewer ([#5138], [#4930], thanks [@kratico])
-* Add "View on Bing Maps" link and Forward/Backward controls to Bing Streetside ([#5125])
-
-[#5179]: https://github.com/openstreetmap/iD/issues/5179
-[#5162]: https://github.com/openstreetmap/iD/issues/5162
-[#5148]: https://github.com/openstreetmap/iD/issues/5148
-[#5138]: https://github.com/openstreetmap/iD/issues/5138
-[#5127]: https://github.com/openstreetmap/iD/issues/5127
-[#5125]: https://github.com/openstreetmap/iD/issues/5125
-[#5107]: https://github.com/openstreetmap/iD/issues/5107
-[#5104]: https://github.com/openstreetmap/iD/issues/5104
-[#4930]: https://github.com/openstreetmap/iD/issues/4930
-[#4320]: https://github.com/openstreetmap/iD/issues/4320
-[#2629]: https://github.com/openstreetmap/iD/issues/2629
-[@thomas-hervey]: https://github.com/thomas-hervey
-[@kamicut]: https://github.com/kamicut
-[@Psigio]: https://github.com/Psigio
-[@kratico]: https://github.com/kratico
-
-#### :sparkles: Usability
-* Update viewfield to match bearing of Mapillary viewer when viewing panoramic images ([#5161], thanks [@kratico])
-* Increase photo viewer default size for large screens ([#5139], thanks [@kratico])
-* Improve Mapillary viewer attribution display ([#5137], thanks [@kratico])
-* Improve visibility and styling for `footway=crossing` and other special paths ([#5126])
-
-[#5161]: https://github.com/openstreetmap/iD/issues/5161
-[#5139]: https://github.com/openstreetmap/iD/issues/5139
-[#5137]: https://github.com/openstreetmap/iD/issues/5137
-[#5126]: https://github.com/openstreetmap/iD/issues/5126
-[@kratico]: https://github.com/kratico
-
-#### :bug: Bugfixes
-* Make sure railway bridges with a `service=*` tag render with dark casing ([#5159])
-* Properly save and restore OSM data caches when entering/leaving the walkthrough
-* Avoid errors if Mapillary viewer could not be initialized
-* Support reversal of more direction tags (`conveying`, `priority`, etc.) in Reverse action ([#5121])
-* Fix event management of the spinner - it was possible for it to get stuck spinning ([#5107-comment])
-* Add doublequotes to iD-sprite input file param so builds work on Windows ([#5077])
-
-[#5159]: https://github.com/openstreetmap/iD/issues/5159
-[#5121]: https://github.com/openstreetmap/iD/issues/5121
-[#5107-comment]: https://github.com/openstreetmap/iD/pull/5107#issuecomment-401617938
-[#5077]: https://github.com/openstreetmap/iD/issues/5077
-
-#### :hourglass: Performance
-* Use XHR instead of JSONP wherever possible ([#5123], [#5040], thanks [@tomhughes])
-* Check Esri Tilemaps to avoid extra requests for unavailable imagery ([#5116], [#5029], thanks [@jgravois])
-
-[#5123]: https://github.com/openstreetmap/iD/issues/5123
-[#5116]: https://github.com/openstreetmap/iD/issues/5116
-[#5040]: https://github.com/openstreetmap/iD/issues/5040
-[#5029]: https://github.com/openstreetmap/iD/issues/5029
-[@tomhughes]: https://github.com/tomhughes
-[@jgravois]: https://github.com/jgravois
-
-#### :mortar_board: Walkthrough / Help
-* Add section about OpenStreetMap notes to Help pane ([#5162], thanks [@thomas-hervey])
-
-[@thomas-hervey]: https://github.com/thomas-hervey
-
-#### :rocket: Presets
-* Add `aeroway=aerodrome` to Military Airfield preset, adjust terms ([#5164])
-* Add `passenger_information_display` to Bus, Tram platform presets ([#5142], thanks [@AndreasHae])
-* Add `levels` field to `shop=kiosk` preset ([#5131], [#5133], thanks [@vershwal])
-* Add `site_type` to Archaeological Site preset ([#5124], thanks [@JamesKingdom])
-* Add `network` field to ATM preset ([#5119], thanks [@JamesKingdom])
-* Add `cash_in` field to ATM preset ([#5118], thanks [@JamesKingdom])
-* Improve search terms for Entrance preset ([#5130], thanks [@tohaklim])
-* Add `capacity` field to `playground=swing` preset ([#5120], thanks [@tordans])
-
-[#5164]: https://github.com/openstreetmap/iD/issues/5164
-[#5142]: https://github.com/openstreetmap/iD/issues/5142
-[#5131]: https://github.com/openstreetmap/iD/issues/5131
-[#5133]: https://github.com/openstreetmap/iD/issues/5133
-[#5124]: https://github.com/openstreetmap/iD/issues/5124
-[#5119]: https://github.com/openstreetmap/iD/issues/5119
-[#5118]: https://github.com/openstreetmap/iD/issues/5118
-[#5130]: https://github.com/openstreetmap/iD/issues/5130
-[#5120]: https://github.com/openstreetmap/iD/issues/5120
-[@AndreasHae]: https://github.com/AndreasHae
-[@vershwal]: https://github.com/vershwal
-[@JamesKingdom]: https://github.com/JamesKingdom
-[@tohaklim]: https://github.com/tohaklim
-[@tordans]: https://github.com/tordans
-
-
-# 2.9.2
-##### 2018-Jun-28
-
-#### :sparkles: Usability
-* This release contains a few updates to the background imagery list
-
-
-# 2.9.1
-##### 2018-Jun-25
-
-#### :sparkles: Usability
-* Improve the resolution of Bing Streetside ([#5102], thanks [@jharpster], [@LorenMueller])
-  * Adjust viewer parameters to allow users to zoom in more
-  * Add checkbox to toggle between low resolution (faster) and high resolution (slower)
-* Switch low zoom map style based on latitude (improves width of roads closer to equator) ([#5101])
-* Don't zoom in so far when searching for a point ([#5099])
-* `amenity=shelter` no longer assumed to be a building for rendering or feature filtering ([#5084])
-
-[#5102]: https://github.com/openstreetmap/iD/issues/5102
-[#5101]: https://github.com/openstreetmap/iD/issues/5101
-[#5099]: https://github.com/openstreetmap/iD/issues/5099
-[#5084]: https://github.com/openstreetmap/iD/issues/5084
-[@jharpster]: https://github.com/jharpster
-[@LorenMueller]: https://github.com/LorenMueller
-
-#### :bug: Bugfixes
-* Add `royal_cypher` to list of tags that allow capital letters ([#5109])
-* Fix bug that caused '0' to be written into a numeric field when tabbing ([#5087])
-
-[#5109]: https://github.com/openstreetmap/iD/issues/5109
-[#5087]: https://github.com/openstreetmap/iD/issues/5087
-
-#### :mortar_board: Walkthrough / Help
-* Use "Esri World Imagery (Clarity)" imagery in the intro walkthrough
-
-#### :rocket: Presets
-* Add field `height` to `barrier=retaining_wall` preset ([#5113], thanks [@tordans])
-* Add preset for `emergency=lifeguard` ([#4918])
-* Add preset for `emergency=fire_alarm_box`
-* Add `height`, `name` fields to `natural=cliff` preset, improve search terms ([#5095])
-* Add booth field to telephone presets ([#5088])
-* Add "road" and "street" as search terms for all road presets ([#5103])
-* Add preset for `emergency=siren` ([#5100])
-* Add a preset for `emergency=first_aid_kit` ([#5097])
-* Add `indoor` and `ref` fields to `emergency=phone` preset
-* Add `name` field to `highway=motorway_junction` preset ([#5090], [#5092], thanks [@vershwal])
-* Add `building` and `bench` fields to `amenity=shelter` preset ([#5084])
-
-[#5113]: https://github.com/openstreetmap/iD/issues/5113
-[#5103]: https://github.com/openstreetmap/iD/issues/5103
-[#5100]: https://github.com/openstreetmap/iD/issues/5100
-[#5097]: https://github.com/openstreetmap/iD/issues/5097
-[#5095]: https://github.com/openstreetmap/iD/issues/5095
-[#5092]: https://github.com/openstreetmap/iD/issues/5092
-[#5090]: https://github.com/openstreetmap/iD/issues/5090
-[#5088]: https://github.com/openstreetmap/iD/issues/5088
-[#5084]: https://github.com/openstreetmap/iD/issues/5084
-[#4918]: https://github.com/openstreetmap/iD/issues/4918
-[@tordans]: https://github.com/tordans
-[@vershwal]: https://github.com/vershwal
-
-
-# 2.9.0
-##### 2018-Jun-14
-
-#### :mega: Release Highlights
-* :camera: We've added support for [Bing Streetside](https://www.microsoft.com/en-us/maps/streetside)! This new layer provides 360-degree panoramic imagery across large regions of the United States, United Kingdom, France, and Spain. Thank you, Microsoft!<br/>
-_Activate the Bing Streetside layer by opening the Map Data pane (shortcut <kbd>F</kbd>)_
-
-#### :tada: New Features
-* Add Bing Streetside data layer and service ([#5050], thanks [@jharpster], [@shawnaparadee], [@LorenMueller])
-* Changed how icons and other graphics are bundled into iD ([#3924])
-  * Added support for more icon sets (such as [FontAwesome](https://fontawesome.com/icons?d=gallery)) for presets or other iD icons ([#3025])
-  * Extracted many preset icons from the iD sprite into a separate project: [bhousel/temaki](https://github.com/bhousel/temaki)
-  * Many presets that previously did not have a suitable icon now have one.
-  * :warning: All icons in iD now use prefixed names. (e.g. `iD-`, `maki-`, etc). See the [preset README](https://github.com/openstreetmap/iD/blob/master/data/presets/README.md#icons) for more details.
-
-[#5050]: https://github.com/openstreetmap/iD/issues/5050
-[#3924]: https://github.com/openstreetmap/iD/issues/3924
-[#3025]: https://github.com/openstreetmap/iD/issues/3025
-[@jharpster]: https://github.com/jharpster
-[@shawnaparadee]: https://github.com/shawnaparadee
-[@LorenMueller]: https://github.com/LorenMueller
-
-#### :sparkles: Usability
-* When pasting a `key=value` string into tag editor, put `key` and `value` into correct fields ([#5024], [#5070], thanks [@AndreasHae])
-* Replace Mapillary street sign spritesheet `.png` with `.svg` ([#4145])
-  * Much sharper graphics
-  * Adds support for many more street signs
-  * Adds support for the Mapillary street sign layer in all browsers
-* Render piers similar to other walkable features (sidewalks, rail platforms) ([#5068], thanks [@JamesKingdom])
-* Support `minValue`/`maxValue` on numeric fields. Avoid negative values for many fields ([#5043])
-
-[#5070]: https://github.com/openstreetmap/iD/issues/5070
-[#5068]: https://github.com/openstreetmap/iD/issues/5068
-[#5043]: https://github.com/openstreetmap/iD/issues/5043
-[#5024]: https://github.com/openstreetmap/iD/issues/5024
-[#4145]: https://github.com/openstreetmap/iD/issues/4145
-[@AndreasHae]: https://github.com/AndreasHae
-[@JamesKingdom]: https://github.com/JamesKingdom
-
-#### :bug: Bugfixes
-* Fix bug causing icons not to update after a node drag ([#5045])
-* Fix tooltip location for data layers button ([#5042], thanks [@thomas-hervey])
-
-[#5045]: https://github.com/openstreetmap/iD/issues/5045
-[#5042]: https://github.com/openstreetmap/iD/issues/5042
-[@thomas-hervey]: https://github.com/thomas-hervey
-
-#### :earth_asia: Localization
-* Add Australian address format ([#5039])
-
-[#5039]: https://github.com/openstreetmap/iD/issues/5039
-
-#### :rocket: Presets
-* Add a window icon, use it for `craft=glaziery` and a few other presets ([#5018])
-* Allow `power=pole` preset for a standalone point ([#5059], [#5051])
-* Add preset for `shop=motorcycle_repair` ([#5054], thanks [@demonshreder])
-* Add preset for `leisure=bleachers` ([#5031], thanks [@rivermont])
-
-[#5059]: https://github.com/openstreetmap/iD/issues/5059
-[#5054]: https://github.com/openstreetmap/iD/issues/5054
-[#5051]: https://github.com/openstreetmap/iD/issues/5051
-[#5031]: https://github.com/openstreetmap/iD/issues/5031
-[#5018]: https://github.com/openstreetmap/iD/issues/5018
-[@demonshreder]: https://github.com/demonshreder
-[@rivermont]: https://github.com/rivermont
-
-
-# 2.8.2
-##### 2018-May-14
-
-#### :tada: New Features
-* Allow performing Merge command when several nodes are selected ([#3774], [#4484], thanks [@ferdibiflator])
-* Add support for building iD on Node 10 ([#5028])
-
-[#5028]: https://github.com/openstreetmap/iD/issues/5028
-[#4484]: https://github.com/openstreetmap/iD/issues/4484
-[#3774]: https://github.com/openstreetmap/iD/issues/3774
-[@ferdibiflator]: https://github.com/ferdibiflator
-
-#### :sparkles: Usability
-* Exclude non-administrative boundary from address city suggestions ([#5034])
-* Replace `suburb` with `town` in "Thank you for editing near.." message ([#4989])
-* Rename "Phone" to "Telephone" in Add Field dropdown (so user can type either) ([#5019])
-
-[#5034]: https://github.com/openstreetmap/iD/issues/5034
-[#5019]: https://github.com/openstreetmap/iD/issues/5019
-[#4989]: https://github.com/openstreetmap/iD/issues/4989
-
-#### :bug: Bugfixes
-* Don't write 'undefined' to storage when deleting the changeset source ([#5021])
-* Make date parsing from community index more consistent ([#5011])
-* Fix a bug in setting some tags as read-only ([#5025], thanks [@guyarad])
-
-[#5025]: https://github.com/openstreetmap/iD/issues/5025
-[#5021]: https://github.com/openstreetmap/iD/issues/5021
-[#5011]: https://github.com/openstreetmap/iD/issues/5011
-[@guyarad]: https://github.com/guyarad
-
-#### :rocket: Presets
-* Add preset for `man_made=clearcut` ([#5027], thanks [@obama])
-* Add preset for `building=grandstand` ([#5026], thanks [@tyrasd])
-* Remove trailing space from health food preset ([#5022])
-* Added dance style field to dance hall preset ([#5020], thanks [@hikemaniac])
-* Add `natural=reef` preset ([#5006], thanks [@obama])
-
-[#5027]: https://github.com/openstreetmap/iD/issues/5027
-[#5026]: https://github.com/openstreetmap/iD/issues/5026
-[#5022]: https://github.com/openstreetmap/iD/issues/5022
-[#5020]: https://github.com/openstreetmap/iD/issues/5020
-[#5006]: https://github.com/openstreetmap/iD/issues/5006
-[@obama]: https://github.com/obama
-[@tyrasd]: https://github.com/tyrasd
-[@hikemaniac]: https://github.com/hikemaniac
-
-
-# 2.8.1
-##### 2018-Apr-24
-
-#### :sparkles: Usability
-* Linkify subreddit in community description ([#4997])
-
-[#4997]: https://github.com/openstreetmap/iD/issues/4997
-
-#### :bug: Bugfixes
-* Avoid reversing ways when using the join operation ([#4872])
-* Fix join-line and join-point cursors ([#4887])
-* Fix tabbing between fields in the tag editor on Firefox ([#4991])
-* Don't add empty `source` tag on a changeset ([#4993])
-
-[#4993]: https://github.com/openstreetmap/iD/issues/4993
-[#4991]: https://github.com/openstreetmap/iD/issues/4991
-[#4887]: https://github.com/openstreetmap/iD/issues/4887
-[#4872]: https://github.com/openstreetmap/iD/issues/4872
-
-#### :rocket: Presets
-* Change `amenity=bureau_de_change` to allow tagging as a building/area ([#5005])
-* Remove point as allowable geometry from `barrier=gate` ([#5004])
-* Add `brand=*` field to `shop=car` preset ([#4998], [#4999], thanks [@hikemaniac])
-
-[#5005]: https://github.com/openstreetmap/iD/issues/5005
-[#5004]: https://github.com/openstreetmap/iD/issues/5004
-[#4999]: https://github.com/openstreetmap/iD/issues/4999
-[#4998]: https://github.com/openstreetmap/iD/issues/4998
-[@hikemaniac]: https://github.com/hikemaniac
-
-
-# 2.8.0
-##### 2018-Apr-16
-
-#### :mega: Release Highlights
-* :speech_balloon: We've changed how things look on the post-upload screen.  Now after saving your edits,
-you will see a list of OpenStreetMap communities that are active around the area where you are editing.<br/>
-_Reach out to nearby mappers and say hello!_
-
-#### :boom: Breaking Changes
-* Drop support for node 4 / npm 2 ([#4853])
-  * :warning: If you are building the iD project, you will need to upgrade your node version.
-
-[#4853]: https://github.com/openstreetmap/iD/issues/4853
-
-#### :tada: New Features
-* Post-upload dialog improvements, and [community index](https://github.com/osmlab/osm-community-index/) integration ([#4815])
-  * Social sharing options are gone (was: share your edit on Facebook, Twitter, Google+)
-  * Community resources are displayed from most local to global
-  * Nice icons come from FontAwesome
-  * Each resource has a name, short description, and extended description (all available for translation)
-  * Each resource can include a list of which languages are spoken (currently displays language codes)
-  * Resources can optionally have events. If events exist, the next upcoming 2 will be shown.
-  * Events can have a name, description, where, when
-  * Events can optionally be translated (this would be more useful for a big event like a State of the Map)
-* Send more information about iD presets to Taginfo service - fields, geometries, icons ([#4940], [#4937], [#3598], thanks [@mmd-osm])
-* Remember changeset `source` tag value, make it settable via url param ([#4899])
-
-[#4940]: https://github.com/openstreetmap/iD/issues/4940
-[#4937]: https://github.com/openstreetmap/iD/issues/4937
-[#4899]: https://github.com/openstreetmap/iD/issues/4899
-[#4815]: https://github.com/openstreetmap/iD/issues/4815
-[#3598]: https://github.com/openstreetmap/iD/issues/3598
-[@mmd-osm]: https://github.com/mmd-osm
-
-#### :sparkles: Usability
-* Show a message on the History Panel if the selected feature is new ([#4975])
-* Don't click cycle through `alternating` or `reversible` oneway states ([#4970])
-* Fix zoom scaleExtent to allow zoom out to z2 (full world) ([#4959])
-* Rename "No Turns" to "Only Straight On", add "Only U-turn" preset and icon ([#4952])
-* Don't autocomplete numeric values in the combobox ([#4935])
-* Hide Turn Restriction field on trivial junctions ([#4934])
-* Add 'X' to close side panes (Background, Map Data, Help) ([#4913], [#4599], thanks [@vershwal])
-* Add pencil "edit" icon to custom background item ([#4908], [#4798], thanks [@vershwal])
-* Add hint alt text for "remove", "undo", "info" buttons ([#4904], [#4833], [#4892] thanks [@vershwal])
-
-[#4975]: https://github.com/openstreetmap/iD/issues/4975
-[#4970]: https://github.com/openstreetmap/iD/issues/4970
-[#4959]: https://github.com/openstreetmap/iD/issues/4959
-[#4952]: https://github.com/openstreetmap/iD/issues/4952
-[#4935]: https://github.com/openstreetmap/iD/issues/4935
-[#4934]: https://github.com/openstreetmap/iD/issues/4934
-[#4913]: https://github.com/openstreetmap/iD/issues/4913
-[#4908]: https://github.com/openstreetmap/iD/issues/4908
-[#4904]: https://github.com/openstreetmap/iD/issues/4904
-[#4892]: https://github.com/openstreetmap/iD/issues/4892
-[#4833]: https://github.com/openstreetmap/iD/issues/4833
-[#4798]: https://github.com/openstreetmap/iD/issues/4798
-[#4599]: https://github.com/openstreetmap/iD/issues/4599
-[@vershwal]: https://github.com/vershwal
-
-#### :bug: Bugfixes
-* Prevent node drags from breaking many kinds of relations / turn restrictions ([#4921])
-* Fix bug preventing adding restrictions when multiple via paths exist ([#4968], [#4969], thanks [@tyrasd])
-* Guard code to avoid deleting a turn twice ([#4968], [#4928])
-* When connecting nodes, prefer to keep an existing (not new) node ([#4974], [#4674])
-* When boundaries are shared with roads, consider them as roads for purposes of filtering ([#4973])
-* Fix bug when deleting a "No U-turn" restriction on a bidirectional road ([#4951])
-* Prevent clicking in restriction editor from selecting nearby text
-* Handle "entry only" and "exit only" variants of 'stop' and 'platform' when identifying PTv2 members ([#4946])
-* Fix ';'-space delimiting within `conditional` opening hours style files, add tests ([#4925])
-
-[#4974]: https://github.com/openstreetmap/iD/issues/4974
-[#4973]: https://github.com/openstreetmap/iD/issues/4973
-[#4969]: https://github.com/openstreetmap/iD/issues/4969
-[#4968]: https://github.com/openstreetmap/iD/issues/4968
-[#4951]: https://github.com/openstreetmap/iD/issues/4951
-[#4946]: https://github.com/openstreetmap/iD/issues/4946
-[#4928]: https://github.com/openstreetmap/iD/issues/4928
-[#4925]: https://github.com/openstreetmap/iD/issues/4925
-[#4921]: https://github.com/openstreetmap/iD/issues/4921
-[#4674]: https://github.com/openstreetmap/iD/issues/4674
-[@tyrasd]: https://github.com/tyrasd
-
-#### :rocket: Presets
-* Add preset for `attraction=maze` ([#4987], [#4986], thanks [@sulfo])
-* Add preset for `healthcare=laboratory` ([#4982], [#4980], thanks [@vershwal])
-* Add name field to several pitch presets ([#4976], [#4857], thanks [@vershwal])
-* Add preset for `advertising=column` ([#4963], [#4961], thanks [@Xavier-J-Ortiz])
-* Add `faces=*` field to clock preset ([#4962], [#4961], thanks [@Xavier-J-Ortiz])
-* Add preset for `leisure=beach_resort` ([#4956], [#4955], thanks [@Xavier-J-Ortiz])
-* Add more kinds of vending machines, change vending to multiple select field ([#4888])
-* Add `usage`, `voltage` and `frequency` fields to several rail presets ([#4919])
-* Add `industrial=*` field to landuse industrial preset ([#4949], thanks [@hikemaniac])
-* Add preset for `shop=pet_grooming` ([#4942], [#4939], thanks [@Xavier-J-Ortiz])
-* Add preset for Trail Riding Station, add fields to Horseback Riding and Hiking routes ([#4912], thanks [@NopMap])
-* Add preset for `man_made=antenna` ([#4938], thanks [@obama])
-* Add preset for `amenity=monastary` ([#4936], [#4932], thanks [@Xavier-J-Ortiz])
-* Add `height=*` field to many building presets ([#4905], [#2455], thanks [@vershwal])
-* Add preset for `leisure=outdoor_seating` ([#4933], [#4931], thanks [@vershwal])
-* Add preset for `natural=mud` ([#4926], [#4923], thanks [@Xavier-J-Ortiz])
-* Add preset for `allotments=plot` ([#4920], [#4917], thanks [@vershwal])
-* Add `brand=*` field to `amenity=fuel` preset ([#4906], [#2300], thanks [@vershwal])
-* Add preset for `highway=passing_place` ([#4891], [#4883], thanks [@Xavier-J-Ortiz])
-* Add preset for `man_made=observatory` ([#4889], [#4855], thanks [@vershwal])
-* Add field for `maxspeed:advisory=*` to presets for link roads ([#4870], [#4522], thanks [@umarpreet1])
-* Add more search terms for memorial (including "stolperstein")
-
-[#4987]: https://github.com/openstreetmap/iD/issues/4987
-[#4986]: https://github.com/openstreetmap/iD/issues/4986
-[#4982]: https://github.com/openstreetmap/iD/issues/4982
-[#4980]: https://github.com/openstreetmap/iD/issues/4980
-[#4976]: https://github.com/openstreetmap/iD/issues/4976
-[#4963]: https://github.com/openstreetmap/iD/issues/4963
-[#4962]: https://github.com/openstreetmap/iD/issues/4962
-[#4961]: https://github.com/openstreetmap/iD/issues/4961
-[#4956]: https://github.com/openstreetmap/iD/issues/4956
-[#4955]: https://github.com/openstreetmap/iD/issues/4955
-[#4949]: https://github.com/openstreetmap/iD/issues/4949
-[#4942]: https://github.com/openstreetmap/iD/issues/4942
-[#4939]: https://github.com/openstreetmap/iD/issues/4939
-[#4938]: https://github.com/openstreetmap/iD/issues/4938
-[#4936]: https://github.com/openstreetmap/iD/issues/4936
-[#4933]: https://github.com/openstreetmap/iD/issues/4933
-[#4932]: https://github.com/openstreetmap/iD/issues/4932
-[#4931]: https://github.com/openstreetmap/iD/issues/4931
-[#4926]: https://github.com/openstreetmap/iD/issues/4926
-[#4923]: https://github.com/openstreetmap/iD/issues/4923
-[#4920]: https://github.com/openstreetmap/iD/issues/4920
-[#4919]: https://github.com/openstreetmap/iD/issues/4919
-[#4917]: https://github.com/openstreetmap/iD/issues/4917
-[#4912]: https://github.com/openstreetmap/iD/issues/4912
-[#4906]: https://github.com/openstreetmap/iD/issues/4906
-[#4905]: https://github.com/openstreetmap/iD/issues/4905
-[#4891]: https://github.com/openstreetmap/iD/issues/4891
-[#4888]: https://github.com/openstreetmap/iD/issues/4888
-[#4883]: https://github.com/openstreetmap/iD/issues/4883
-[#4889]: https://github.com/openstreetmap/iD/issues/4889
-[#4870]: https://github.com/openstreetmap/iD/issues/4870
-[#4857]: https://github.com/openstreetmap/iD/issues/4857
-[#4855]: https://github.com/openstreetmap/iD/issues/4855
-[#4522]: https://github.com/openstreetmap/iD/issues/4522
-[#2455]: https://github.com/openstreetmap/iD/issues/2455
-[#2300]: https://github.com/openstreetmap/iD/issues/2300
-[@sulfo]: https://github.com/sulfo
-[@vershwal]: https://github.com/vershwal
-[@Xavier-J-Ortiz]: https://github.com/Xavier-J-Ortiz
-[@hikemaniac]: https://github.com/hikemaniac
-[@NopMap]: https://github.com/NopMap
-[@obama]: https://github.com/obama
-[@umarpreet1]: https://github.com/umarpreet1
-
-
-# 2.7.1
-##### 2018-Mar-11
-
-#### :tada: New Features
-* Add support for EPSG:4326 WMS layers ([#4858], thanks [@tyrasd])
-
-[#4858]: https://github.com/openstreetmap/iD/issues/4858
-[@tyrasd]: https://github.com/tyrasd
-
-#### :bug: Bugfixes
-* Allow user to press <kbd>esc</kbd> to finish drawing in an invalid position ([#4845], [#4860], thanks [@jguthrie100])
-* Remove code attempting to extend short leaf ways in turn restriction editor ([#4869])
-* Properly split ways which are members of a via way turn restriction ([#4861])
-* Avoid reordering stops and platforms in PTv2 routes ([#4864])
-* `only_` restrictions should only count if they leave the FROM towards the VIA ([#4849])
-
-[#4869]: https://github.com/openstreetmap/iD/issues/4869
-[#4864]: https://github.com/openstreetmap/iD/issues/4864
-[#4861]: https://github.com/openstreetmap/iD/issues/4861
-[#4860]: https://github.com/openstreetmap/iD/issues/4860
-[#4849]: https://github.com/openstreetmap/iD/issues/4849
-[#4845]: https://github.com/openstreetmap/iD/issues/4845
-[@jguthrie100]: https://github.com/jguthrie100
-
-#### :earth_asia: Localization
-* For Kurdish languages - set `ckb` to RTL and `ku` to LTR ([#4783])
-
-[#4783]: https://github.com/openstreetmap/iD/issues/4783
-
-#### :rocket: Presets
-* Fix duplicate `opening_hours` on `shop=beauty` preset ([#4868], [#4867], thanks [@hikemaniac])
-* Add `name` field to `leisure=pitch` and `amenity=parking` presets ([#4865], [#4857], thanks [@umarpreet1])
-* Fix subway platform presets to use `subway=yes` tag ([#4862])
-* Add preset for Dance School - `leisure=dance`+`dance:teaching=yes` ([#4846], thanks [@hikemaniac])
-
-[#4868]: https://github.com/openstreetmap/iD/issues/4868
-[#4867]: https://github.com/openstreetmap/iD/issues/4867
-[#4865]: https://github.com/openstreetmap/iD/issues/4865
-[#4857]: https://github.com/openstreetmap/iD/issues/4857
-[#4862]: https://github.com/openstreetmap/iD/issues/4862
-[#4846]: https://github.com/openstreetmap/iD/issues/4846
-[@hikemaniac]: https://github.com/hikemaniac
-[@umarpreet1]: https://github.com/umarpreet1
-
-
-# 2.7.0
-##### 2018-Mar-02
-
-#### :mega: Release Highlights
-* :world_map: We've added support for more background imagery from WMS servers. Thanks Martin Raifer [@tyrasd] and Guillaume Rischard [@grischard] for your work on this!
-
-  _Press <kbd>B</kbd> to see if new imagery is available in your area._
-
-* :arrow_right_hook: The turn restriction editor just got a big update!
-  * Include nearby connected roads (with configurable distance)
-  * Hover over a from way to see which paths are restricted or allowed
-  * Add restrictions that span one or more via ways (e.g. divided highway u-turns)
-  * Add `only_` turn restrictions (e.g. only straight on)
-  * View popup help for more information about working with turn restrictions
-
-  _Try selecting a junction node in a complex intersection, editing turn restrictions, and viewing the popup help._
-
-[@tyrasd]: https://github.com/tyrasd
-[@grischard]: https://github.com/grischard
-
-#### :tada: New Features
-* Support background imagery on WMS servers supporting EPSG:3857 ([#1141], [#4814], thanks [@tyrasd] and [@grischard])
-* Add support for complex intersection via way, and `only_` restrictions ([#2346], [#2622], [#4768])
-  * :warning: code depending on any of these modules will need modification:
-  `actionRestrictTurn`, `actionUnrestrictTurn`, `osmIntersection`, `osmInferRestriction`, `uiFieldRestrictions`
-* Added `uiFieldHelp` component for popup field help (currently used only for restrictions field) ([#4768])
-
-[#4814]: https://github.com/openstreetmap/iD/issues/4814
-[#4768]: https://github.com/openstreetmap/iD/issues/4768
-[#2622]: https://github.com/openstreetmap/iD/issues/2622
-[#2346]: https://github.com/openstreetmap/iD/issues/2346
-[#1141]: https://github.com/openstreetmap/iD/issues/1141
-[@tyrasd]: https://github.com/tyrasd
-[@grischard]: https://github.com/grischard
-
-#### :sparkles: Usability
-* When combobox is attached to textarea, let user up/down arrow ([#4750])
-* Improve rendering of tree row, use a thicker line ([#4825])
-* Vertex navigation for home/end should work with way selected ([#4841])
-* Improve combobox option visibility ([#4761])
-* Increase max height of combobox, so they can show more items ([#4819], [#4831], thanks [@SteevenBosse])
-
-[#4841]: https://github.com/openstreetmap/iD/issues/4841
-[#4831]: https://github.com/openstreetmap/iD/issues/4831
-[#4825]: https://github.com/openstreetmap/iD/issues/4825
-[#4819]: https://github.com/openstreetmap/iD/issues/4819
-[#4761]: https://github.com/openstreetmap/iD/issues/4761
-[#4750]: https://github.com/openstreetmap/iD/issues/4750
-[@SteevenBosse]: https://github.com/SteevenBosse
-
-#### :bug: Bugfixes
-* Fix bug trying to stop Mapillary autoplaying if `_mlyViewer` is not initialized ([#4804], [#4809], thanks [@fritruc])
-* Fix bug trying to show labels when `.geojson` file has `null` properties ([#4795], [#4805], thanks [@vershwal])
-* Query the appropriate metadata for esri clarity background imagery ([#4766], [#4767], thanks [@jgravois])
-
-[#4809]: https://github.com/openstreetmap/iD/issues/4809
-[#4805]: https://github.com/openstreetmap/iD/issues/4805
-[#4804]: https://github.com/openstreetmap/iD/issues/4804
-[#4795]: https://github.com/openstreetmap/iD/issues/4795
-[#4767]: https://github.com/openstreetmap/iD/issues/4767
-[#4766]: https://github.com/openstreetmap/iD/issues/4766
-[@fritruc]: https://github.com/fritruc
-[@vershwal]: https://github.com/vershwal
-[@jgravois]: https://github.com/jgravois
-
-#### :earth_asia: Localization
-* Do not localize decimalCoordinatePair appearing in info panels ([#4765])
-* Fix Polish address format to not show place and city together ([#4784], thanks [@MKuranowski])
-
-[#4784]: https://github.com/openstreetmap/iD/issues/4784
-[#4765]: https://github.com/openstreetmap/iD/issues/4765
-[@MKuranowski]: https://github.com/MKuranowski
-
-#### :hourglass: Performance
-* Don't draw line and area touch targets for segments outside the viewport
-* Improve performance of `coreDifference`, `actionDiscardTags` (slow changeset comment typing) ([#2743], [#4611])
-
-[#4611]: https://github.com/openstreetmap/iD/issues/4611
-[#2743]: https://github.com/openstreetmap/iD/issues/2743
-
-#### :rocket: Presets
-* Rename `building=farm` to "Farm House", add `building=farm_auxiliary` as "Farm Building" ([#4839], [#4826], thanks [@MaciejWWojcik])
-* Reduce the search priority for "Boat Builder" below "Building" ([#4808], thanks [@bencostamagna])
-* Add religion and denomination fields to `historic=wayside_shrine` preset ([#4785], thanks [@hikemaniac])
-* Add `leisure=amusement_arcade` preset ([#4774], [#4777], thanks [@fritruc])
-* Change caption on `shop=agrarian` preset to "Farm Supply Shop" ([#4775])
-* Add presets for `shop=wholesale` and `shop=health_food` ([#4754], [#4773], thanks [@fritruc])
-* Add `dispensing` field to `amenity=pharmacy` preset ([#4763])
-* Add `opening_hours` field to `amenity=police` preset ([#4753])
-
-[#4839]: https://github.com/openstreetmap/iD/issues/4839
-[#4826]: https://github.com/openstreetmap/iD/issues/4826
-[#4808]: https://github.com/openstreetmap/iD/issues/4808
-[#4785]: https://github.com/openstreetmap/iD/issues/4785
-[#4774]: https://github.com/openstreetmap/iD/issues/4774
-[#4777]: https://github.com/openstreetmap/iD/issues/4777
-[#4775]: https://github.com/openstreetmap/iD/issues/4775
-[#4754]: https://github.com/openstreetmap/iD/issues/4754
-[#4773]: https://github.com/openstreetmap/iD/issues/4773
-[#4763]: https://github.com/openstreetmap/iD/issues/4763
-[#4753]: https://github.com/openstreetmap/iD/issues/4753
-[@MaciejWWojcik]: https://github.com/MaciejWWojcik
-[@bencostamagna]: https://github.com/bencostamagna
-[@hikemaniac]: https://github.com/hikemaniac
-[@fritruc]: https://github.com/fritruc
-
-
-# 2.6.1
-##### 2018-Feb-01
-
-#### :tada: New Features
-* Add Esri World Imagery (Clarity) layer ([editor-layer-index#391], thanks [@jgravois])
-* Support multiple semicolon delimited direction values ([#4755])
-* No longer imply `oneway=yes` for `highway=motorway_link` without a `oneway` tag ([#4727])
-
-[editor-layer-index#391]: https://github.com/osmlab/editor-layer-index/pull/391
-[#4755]: https://github.com/openstreetmap/iD/issues/4755
-[#4727]: https://github.com/openstreetmap/iD/issues/4727
-[@jgravois]: https://github.com/jgravois
-
-#### :sparkles: Usability
-* Replace help icon ([#4650])
-* Improve details of delete summary warning ([#4666], [#4751], thanks [@bencostamagna])
-* Support fallback mode for Mapillary viewer when WebGL disabled ([#3804])
-* Hide the active vertex while drawing in wireframe mode ([#4739])
-* Describe relation in tooltip in add membership list ([#4694], thanks [@1ec5])
-* Persist more user preferences to browser storage ([#2864], [#4720], [#4738], thanks [@bagage])
-  * wireframe area fill
-  * recently used background imagery
-  * selected feature filters
-* Increase GPX labels readability ([#4617], [#4678], thanks [@nnodot])
-* Draw covered/underground lines beneath areas ([#4718])
-
-[#4751]: https://github.com/openstreetmap/iD/issues/4751
-[#4739]: https://github.com/openstreetmap/iD/issues/4739
-[#4738]: https://github.com/openstreetmap/iD/issues/4738
-[#4720]: https://github.com/openstreetmap/iD/issues/4720
-[#4718]: https://github.com/openstreetmap/iD/issues/4718
-[#4694]: https://github.com/openstreetmap/iD/issues/4694
-[#4678]: https://github.com/openstreetmap/iD/issues/4678
-[#4666]: https://github.com/openstreetmap/iD/issues/4666
-[#4650]: https://github.com/openstreetmap/iD/issues/4650
-[#4617]: https://github.com/openstreetmap/iD/issues/4617
-[#3804]: https://github.com/openstreetmap/iD/issues/3804
-[#2864]: https://github.com/openstreetmap/iD/issues/2864
-[@bencostamagna]: https://github.com/bencostamagna
-[@1ec5]: https://github.com/1ec5
-[@bagage]: https://github.com/bagage
-[@nnodot]: https://github.com/nnodot
-
-#### :bug: Bugfixes
-* Remove any duplicate vertex created when moving a way ([#4433], [#3797])
-* Fix way shape deformation when moving ([#4146])
-* Stop sequence from playing when the Mapillary viewer is hidden ([#4707])
-* Graceful fallback when clicking on a Mapillary marker along a sequence not yet processed ([#4536])
-* Fix bug making nodes undraggable along a degenerate multipolygon ([#4741])
-* Fix <kbd>⌘S</kbd>/<kbd>Ctrl+S</kbd> keybinding ([#4728])
-
-[#4741]: https://github.com/openstreetmap/iD/issues/4741
-[#4728]: https://github.com/openstreetmap/iD/issues/4728
-[#4707]: https://github.com/openstreetmap/iD/issues/4707
-[#4536]: https://github.com/openstreetmap/iD/issues/4536
-[#4433]: https://github.com/openstreetmap/iD/issues/4433
-[#4146]: https://github.com/openstreetmap/iD/issues/4146
-[#3797]: https://github.com/openstreetmap/iD/issues/3797
-
-#### :earth_asia: Localization
-* Localize nominatim search results ([#4725])
-* Localize numbers, units in scale, info panels ([#4672], thanks [@1ec5])
-
-[#4725]: https://github.com/openstreetmap/iD/issues/4725
-[#4672]: https://github.com/openstreetmap/iD/issues/4672
-[@1ec5]: https://github.com/1ec5
-
-#### :rocket: Presets
-* Remove address field from parking preset ([#4748], [#4756], thanks [@bencostamagna])
-* Add preset for `barrier=kerb` ([#4702], [#4715], thanks [@jay-manday])
-* Add preset for `amenity=smoking_area` ([#4701], [#4737], thanks [@bencostamagna])
-* Add preset for `emergency=water_tank` ([#4736], thanks [@bencostamagna])
-* Add religion, denomination fields to school preset ([#4722])
-* Add religion, denomination fields to religious landuse preset ([#4721])
-
-[#4756]: https://github.com/openstreetmap/iD/issues/4756
-[#4748]: https://github.com/openstreetmap/iD/issues/4748
-[#4737]: https://github.com/openstreetmap/iD/issues/4737
-[#4736]: https://github.com/openstreetmap/iD/issues/4736
-[#4722]: https://github.com/openstreetmap/iD/issues/4722
-[#4721]: https://github.com/openstreetmap/iD/issues/4721
-[#4715]: https://github.com/openstreetmap/iD/issues/4715
-[#4702]: https://github.com/openstreetmap/iD/issues/4702
-[#4701]: https://github.com/openstreetmap/iD/issues/4701
-[@bencostamagna]: https://github.com/bencostamagna
-[@jay-manday]: https://github.com/jay-manday
-
-
-# 2.6.0
-##### 2018-Jan-21
-
-#### :mega: Release Highlights
-
-* :level_slider: You can now adjust imagery brightness, contrast, saturation, and sharpness. (Not currently available in Internet Explorer or Edge)<br/>
-_Try enhancing the background imagery by opening the Background pane (shortcut <kbd>B</kbd>) and
-adjusting the slider controls._
-
-* :no_entry_sign: iD will now prevent users from drawing many self-crossing lines and areas. See issue [#4646] for examples and more info. You can override these checks by holding down the <kbd>Alt</kbd>/<kbd>Option</kbd> key while drawing.
-
-* :arrow_up_down: Features with a direction-type tag will display view cones indicating the directions they face. This is useful for mapping features like street signs, traffic signals, billboards, security cameras, and more.
-
-* :tram: Transit-related presets have been updated to support Public Transport v2 tagging schema. Many presets have new icons too, to better match the mode of transport.<br/>
-_Try mapping some transit platforms, stations, stop positions, etc._
-
-* :book: We've completely refreshed the in-app Help content in iD. Huge thanks to Manfred Brandl [@manfredbrandl], Minh Nguyễn [@1ec5], and our many volunteers on Transifex for their work on this!<br/>
-_Check out the new help texts by opening the Help pane (shortcut <kbd>H</kbd>)._
-
-[#4646]: https://github.com/openstreetmap/iD/issues/4646
-[@manfredbrandl]: https://github.com/manfredbrandl
-[@1ec5]: https://github.com/1ec5
-
-#### :tada: New Features
-* Prevent self-intersecting lines and areas without a junction node ([#4646], [#4013], [#4602])
-* Add support for `oneway=alternating`, `oneway=reversible` ([#4291])
-* Allow checkbox field to display non-standard values (i.e. not 'yes' or 'no) in the field label
-* New Display Controls allow users to enhance background imagery ([#2211], [#4575])
-  * Sliders for Brightness, Contrast, Saturation, Sharpness
-  * Slider controls go from 25% up to 200%
-  * Not available on Internet Explorer / Edge (these browsers will see only a Brightness slider)
-  * This replaces the brightness buttons (which many people found confusing)
-* Add node count to Measurement info panel ([#4644], thanks [@willemarcel])
-* Draw directional cones on nodes that have a direction ([#3815], [#4602])
-* Add scroll zooming support to the OpenStreetCam viewer ([#4561])
-
-[#4646]: https://github.com/openstreetmap/iD/issues/4646
-[#4644]: https://github.com/openstreetmap/iD/issues/4644
-[#4602]: https://github.com/openstreetmap/iD/issues/4602
-[#4575]: https://github.com/openstreetmap/iD/issues/4575
-[#4561]: https://github.com/openstreetmap/iD/issues/4561
-[#4291]: https://github.com/openstreetmap/iD/issues/4291
-[#4013]: https://github.com/openstreetmap/iD/issues/4013
-[#3815]: https://github.com/openstreetmap/iD/issues/3815
-[#2211]: https://github.com/openstreetmap/iD/issues/2211
-[@willemarcel]: https://github.com/willemarcel
-
-#### :sparkles: Usability
-* Make Help pane slightly wider ([#4651])
-* In combo boxes, don't autocomplete a longer value if the user has typed a shorter value ([#4549])
-* Move link to imagery faq, reword as "Imagery Info / Report a Problem" ([#4546])
-* Side panes (Background, Map Data, Help) no longer auto-close, so that users can interact with the map
-* Style changeset comment field in red if comment is missing ([#4624], [#4613], thanks [@nnodot])
-* Improve label placement around tagged features ([#4271], [#3636])
-* Slight adjustment to improve rendering of icons on vertices
-* Display vertices (and points rendered as vertices in wireframe mode) when dragging ([#3003])
-* Use <kbd>⌘F</kbd>/<kbd>Ctrl+F</kbd> to focus the feature search box ([#4545])
-* Flash message if drag not allowed because of a hidden connection ([#4493])
-* Larger headings on Help, Map Data and Background panes
-* Restyle uiDisclosures, larger text, svg expand/contract icon
-* When deleting final nodes from a way, pan to final node's location ([#4541])
-
-[#4651]: https://github.com/openstreetmap/iD/issues/4651
-[#4624]: https://github.com/openstreetmap/iD/issues/4624
-[#4613]: https://github.com/openstreetmap/iD/issues/4613
-[#4549]: https://github.com/openstreetmap/iD/issues/4549
-[#4546]: https://github.com/openstreetmap/iD/issues/4546
-[#4545]: https://github.com/openstreetmap/iD/issues/4545
-[#4541]: https://github.com/openstreetmap/iD/issues/4541
-[#4493]: https://github.com/openstreetmap/iD/issues/4493
-[#4271]: https://github.com/openstreetmap/iD/issues/4271
-[#3636]: https://github.com/openstreetmap/iD/issues/3636
-[#3003]: https://github.com/openstreetmap/iD/issues/3003
-[@nnodot]: https://github.com/nnodot
-
-
-#### :bug: Bugfixes
-* Fix crash when user tried drawing during map panning to a new location ([#4706])
-* Allow `Relation.replaceMember` to optionally preserve duplicates ([#4696])
-* Fix joining ways to apply any necessary reversal actions ([#4688])
-* Fix bugs when editing route relations that double back over themselves ([#4589])
-* Fix bug causing duplicate uploads if user hits <kbd>enter</kbd> ([#4641], [#4658])
-* Fix bug that quit save mode if user zoomed out too far ([#4664])
-* Fix bug causing open/close of panels to mess up the url ([#4570])
-* Fix manual entry of offset values in the imagery offset control ([#4553])
-* Allow self connecting to a way when drawing ([#4455])
-* Fix bugs on conflict resolution screen ([#4351])
-* Draw streetview photo viewer close 'X' below keyboard shortcuts screen ([#4596], thanks [@briandaviddavidson])
-* Remove click counter if user skips to another step in walkthrough ([#4605], [#4630], thanks [@ajlomagno])
-* When reversing direction of a way, reverse `traffic_signals:direction` on children ([#4595])
-* Don't try to override capital letters entered in the `source=*` field  ([#4558])
-
-[#4706]: https://github.com/openstreetmap/iD/issues/4706
-[#4696]: https://github.com/openstreetmap/iD/issues/4696
-[#4688]: https://github.com/openstreetmap/iD/issues/4688
-[#4664]: https://github.com/openstreetmap/iD/issues/4664
-[#4658]: https://github.com/openstreetmap/iD/issues/4658
-[#4641]: https://github.com/openstreetmap/iD/issues/4641
-[#4630]: https://github.com/openstreetmap/iD/issues/4630
-[#4605]: https://github.com/openstreetmap/iD/issues/4605
-[#4596]: https://github.com/openstreetmap/iD/issues/4596
-[#4595]: https://github.com/openstreetmap/iD/issues/4595
-[#4589]: https://github.com/openstreetmap/iD/issues/4589
-[#4570]: https://github.com/openstreetmap/iD/issues/4570
-[#4558]: https://github.com/openstreetmap/iD/issues/4558
-[#4455]: https://github.com/openstreetmap/iD/issues/4455
-[#4553]: https://github.com/openstreetmap/iD/issues/4553
-[#4351]: https://github.com/openstreetmap/iD/issues/4351
-[@briandaviddavidson]: https://github.com/briandaviddavidson
-[@ajlomagno]: https://github.com/ajlomagno
-
-#### :earth_asia: Localization
-* Remove `addr:unit` from several local address formats:
-  * "default" format
-  * `gb`, `ie`, `si`, `tr` ([#4675], thanks [@althio])
-  * `ua` ([#4671], thanks [@Andygol])
-  * `fr`, `lu`, `mo` ([#4667], thanks [@althio])
-* Fix key shortcuts on non-Latin keyboard layouts (e.g. Cyrillic) ([#4618])
-* Improve int'l date/time strings on imagery and history tools ([#4594])
-
-[#4675]: https://github.com/openstreetmap/iD/issues/4675
-[#4671]: https://github.com/openstreetmap/iD/issues/4671
-[#4667]: https://github.com/openstreetmap/iD/issues/4667
-[#4618]: https://github.com/openstreetmap/iD/issues/4618
-[#4594]: https://github.com/openstreetmap/iD/issues/4594
-[@althio]: https://github.com/althio
-[@Andygol]: https://github.com/Andygol
-
-#### :hourglass: Performance
-* Faster uploading - only perform conflict check if the server returns "409 Conflict" ([#3056])
-* Avoid deferred fetching of OSM tiles at low zooms or with layer disabled ([#4572])
-* Optimise image files in `dist/` ([#4573], thanks [@grischard])
-
-[#4573]: https://github.com/openstreetmap/iD/issues/4573
-[#4572]: https://github.com/openstreetmap/iD/issues/4572
-[#3056]: https://github.com/openstreetmap/iD/issues/3056
-[@grischard]: https://github.com/grischard
-
-#### :mortar_board: Walkthrough / Help
-* Fixed typo in add playground walkthrough instruction: extra word "be" ([#4620], thanks [@SeanBarber])
-* Updated all the help content! ([#4468], [#4018], thanks [@manfredbrandl] and [@1ec5])
-
-[#4620]: https://github.com/openstreetmap/iD/issues/4620
-[#4468]: https://github.com/openstreetmap/iD/issues/4468
-[#4018]: https://github.com/openstreetmap/iD/issues/4018
-[@SeanBarber]: https://github.com/SeanBarber
-[@manfredbrandl]: https://github.com/manfredbrandl
-[@1ec5]: https://github.com/1ec5
-
-#### :rocket: Presets
-* Add preset for `highway=bus_guideway` ([#4638], [#4709], thanks [@bencostamagna])
-* Improve search terms for Hindu Temple preset ([#4708], thanks [@planemad])
-* Changed sports_centre preset to not default to `building=yes` ([#4682], [#4705], thanks [@bencostamagna])
-* Rename `landuse=garage` preset ([#4697], thanks [@JamesKingdom])
-* Add `name` and `elevation` fields to Guidepost preset ([#4700], thanks [@JamesKingdom])
-* Added a Boathouse preset ([#4661], [#4699], thanks [@bencostamagna])
-* Add `ref:isil` field to Library preset ([#4684], thanks [@ltog])
-* Add several common building presets ([#4505])
-* Add Car Pooling preset ([#4623])
-* Set Payment Type as universal field, add it to many presets ([#4437])
-* Allow fallback presets (area, line, point) to appear in the recent list ([#4612])
-* Use "suitcase" icon for most offices/commercial presets
-* Remove duplicate Notary Office preset ([#4634])
-* Add support for `junction=circular` (same as `junction=roundabout`) ([#4637])
-* Add search terms "kennel" "cattery" "pet" to Animal Boarding preset ([#4647])
-* Add light bulb icon for `highway=street_lamp` preset ([#4609])
-* Add preset for `amenity=love_hotel` ([#4643], thanks [@willemarcel])
-* Add a field for Draft Beers `brewery=*` tag, add to Bar, Biergarten, Pub presets ([#4598], thanks [@nlehuby])
-* Add direction-style field to several presets ([#3815], [#4602]):
-  * Signals: Traffic Signals, Railway Signals
-  * Info: Billboard, Information, Map, Railway Milestone
-  * Traffic: Stop Sign, Give Way, Traffic Calmings, Traffic Mirror
-  * Cameras: Speed Camera, Surveillance
-  * Natural: Adit, Cave Entrance, Viewpoint
-  * Others:  Street Lamp
-* Add preset for `landuse=greenhouse_horticulture` ([#4571])
-* Don't show `building=mosque` with a house icon ([#4586])
-* Recycling Center / Recycling Container preset cleanups ([#4569])
-* Add Retail Building to buildings, switch Commercial icon to suitcase ([#4590])
-* Change tourist attraction icon from monument to star ([#4563], [#4584], thanks [@lucymk])
-* Add preset for `man_made=monitoring_station` ([#4581], thanks [@abdeldjalil09])
-* Deprectate (i.e. make non-searchable) `office=administrative` ([#4578])
-* Update transit-related presets for Public Transport v2 schema ([#3041], [#3508], [#4566], [#4585])
-* Changed Marketplace preset to not default to `building=yes` ([#4559], [#4568], thanks [@tastrax])
-* Add preset for `railway=miniature` ([#4555], thanks [@tastrax])
-* Add preset for `route=subway` relation ([#4548])
-* Add a few icons for route presets, including `route=piste`, `route=subway` ([#4355])
-* Add preset for piste route relation
-* Add `route=light_rail` relation route preset ([#4538])
-* Rename "News Kiosk" preset to simply "Kiosk" ([#4539], thanks [@tohaklim])
-* Add common fields to Telephone preset (operator, phone, fee, etc) ([#4535], thanks [@Vonter])
-
-[#4709]: https://github.com/openstreetmap/iD/issues/4709
-[#4708]: https://github.com/openstreetmap/iD/issues/4708
-[#4705]: https://github.com/openstreetmap/iD/issues/4705
-[#4700]: https://github.com/openstreetmap/iD/issues/4700
-[#4699]: https://github.com/openstreetmap/iD/issues/4699
-[#4697]: https://github.com/openstreetmap/iD/issues/4697
-[#4684]: https://github.com/openstreetmap/iD/issues/4684
-[#4682]: https://github.com/openstreetmap/iD/issues/4682
-[#4661]: https://github.com/openstreetmap/iD/issues/4661
-[#4647]: https://github.com/openstreetmap/iD/issues/4647
-[#4643]: https://github.com/openstreetmap/iD/issues/4643
-[#4638]: https://github.com/openstreetmap/iD/issues/4638
-[#4637]: https://github.com/openstreetmap/iD/issues/4637
-[#4634]: https://github.com/openstreetmap/iD/issues/4634
-[#4623]: https://github.com/openstreetmap/iD/issues/4623
-[#4612]: https://github.com/openstreetmap/iD/issues/4612
-[#4609]: https://github.com/openstreetmap/iD/issues/4609
-[#4602]: https://github.com/openstreetmap/iD/issues/4602
-[#4598]: https://github.com/openstreetmap/iD/issues/4598
-[#4590]: https://github.com/openstreetmap/iD/issues/4590
-[#4586]: https://github.com/openstreetmap/iD/issues/4586
-[#4585]: https://github.com/openstreetmap/iD/issues/4585
-[#4584]: https://github.com/openstreetmap/iD/issues/4584
-[#4581]: https://github.com/openstreetmap/iD/issues/4581
-[#4578]: https://github.com/openstreetmap/iD/issues/4578
-[#4571]: https://github.com/openstreetmap/iD/issues/4571
-[#4569]: https://github.com/openstreetmap/iD/issues/4569
-[#4568]: https://github.com/openstreetmap/iD/issues/4568
-[#4566]: https://github.com/openstreetmap/iD/issues/4566
-[#4563]: https://github.com/openstreetmap/iD/issues/4563
-[#4559]: https://github.com/openstreetmap/iD/issues/4559
-[#4555]: https://github.com/openstreetmap/iD/issues/4555
-[#4548]: https://github.com/openstreetmap/iD/issues/4548
-[#4539]: https://github.com/openstreetmap/iD/issues/4539
-[#4538]: https://github.com/openstreetmap/iD/issues/4538
-[#4535]: https://github.com/openstreetmap/iD/issues/4535
-[#4505]: https://github.com/openstreetmap/iD/issues/4505
-[#4437]: https://github.com/openstreetmap/iD/issues/4437
-[#4355]: https://github.com/openstreetmap/iD/issues/4355
-[#3815]: https://github.com/openstreetmap/iD/issues/3815
-[#3508]: https://github.com/openstreetmap/iD/issues/3508
-[#3041]: https://github.com/openstreetmap/iD/issues/3041
-[@bencostamagna]: https://github.com/bencostamagna
-[@planemad]: https://github.com/planemad
-[@JamesKingdom]: https://github.com/JamesKingdom
-[@ltog]: https://github.com/ltog
-[@willemarcel]: https://github.com/willemarcel
-[@nlehuby]: https://github.com/nlehuby
-[@lucymk]: https://github.com/lucymk
-[@abdeldjalil09]: https://github.com/abdeldjalil09
-[@tastrax]: https://github.com/tastrax
-[@tohaklim]: https://github.com/tohaklim
-[@Vonter]: https://github.com/Vonter
-
-
-# 2.5.1
-##### 2017-Nov-16
-
-#### :sparkles: Usability
-
-* Keep the highlighted feature selected when cancelling save mode ([#4407])
-
-[#4407]: https://github.com/openstreetmap/iD/issues/4407
-
-#### :bug: Bugfixes
-
-* Fix crash when exiting the walkthrough ([#4533])
-* Fix crash in Firefox when doing a lot of zoom (e.g. when pressing "Zoom in to edit" button) ([#4421])
-* Fix garbled label text - vertex labels being drawn over node labels ([#4473])
-* Don't use real filenames in the imagery_used field (for privacy) ([#4530])
-* Don't pull stale data from OSM after switching connection between live/dev servers ([#4288])
-* Switch OpenStreetCam from `http` to `https` to avoid mixed content issues ([#4527])
-* Fix issue where Mapillary sitelink was always linking to first image viewed ([#4526])
-
-[#4533]: https://github.com/openstreetmap/iD/issues/4533
-[#4530]: https://github.com/openstreetmap/iD/issues/4530
-[#4527]: https://github.com/openstreetmap/iD/issues/4527
-[#4526]: https://github.com/openstreetmap/iD/issues/4526
-[#4473]: https://github.com/openstreetmap/iD/issues/4473
-[#4421]: https://github.com/openstreetmap/iD/issues/4421
-[#4288]: https://github.com/openstreetmap/iD/issues/4288
-
-#### :rocket: Presets
-
-* Add preset for `railway=light_rail` ([#4531], [#4528], thanks [@Vonter])
-
-[#4531]: https://github.com/openstreetmap/iD/issues/4531
-[#4528]: https://github.com/openstreetmap/iD/issues/4528
-[@Vonter]: https://github.com/Vonter
-
-
-# 2.5.0
-##### 2017-Nov-10
-
-#### :mega: Release Highlights
-
-* :camera: We've added support for [OpenStreetCam](http://openstreetcam.org/) in the photo viewer!
-This brings over 100 million user-contributed photos into the iD editor for improving OpenStreetMap.<br/>
-_Check out what streetlevel photo coverage is available by opening the Map Data pane (shortcut <kbd>F</kbd>)_
-
-* :pray: Special thank you to all of our new and first-time contributors who submitted pull requests for
-[Hacktoberfest](https://hacktoberfest.digitalocean.com/)!
-
-#### :tada: New Features
-
-* Add support for OpenStreetCam ([#4499], [#3795])
-* Add support for DigitalGlobe imagery vintage overlays (see [editor-layer-index/issues/#371], thanks [@marracci])
-* Add API parameter to conditionally disable feature types ([#4439], [#4393], thanks [@ferdibiflator])
-* Display name of gpx file in `imagery_used` instead of "Local GPX" ([#4440], [#4385], thanks [@ferdibiflator])
-* Remove lodash from build scripts ([#4447], [#4378], [@DzikowskiW])
-
-[editor-layer-index/issues/#371]: https://github.com/osmlab/editor-layer-index/issues/371
-[#4499]: https://github.com/openstreetmap/iD/issues/4499
-[#4447]: https://github.com/openstreetmap/iD/issues/4447
-[#4440]: https://github.com/openstreetmap/iD/issues/4440
-[#4439]: https://github.com/openstreetmap/iD/issues/4439
-[#4393]: https://github.com/openstreetmap/iD/issues/4393
-[#4385]: https://github.com/openstreetmap/iD/issues/4385
-[#4378]: https://github.com/openstreetmap/iD/issues/4378
-[#3795]: https://github.com/openstreetmap/iD/issues/3795
-[@marracci]: https://github.com/marracci
-[@ferdibiflator]: https://github.com/ferdibiflator
-[@DzikowskiW]: https://github.com/DzikowskiW
-
-#### :sparkles: Usability
-
-* Improvements to Mapillary and OpenStreetCam usability ([#4512])
-  * Traces are the only thing drawn at low zoom, circles appear at zoom 16, viewfield cones appear at zoom 18
-  * Everything is drawn very dim by default
-  * Hovering a marker will brighten that marker, the parent trace, and other markers along the trace
-  * The selected marker is drawn bright yellow and scaled up to be extra visible
-  * Standardize on "username | captured_at | sitelink" for attribution line
-  * Render panoramic Mapillary viewfields as a sphere instead of cone ([#3154])
-* Bump default max_zoom from 20 to 22 (this affects custom imagery layers)
-* Allow spellcheck in textarea fields ([#4471])
-* Move "Zoom in to edit" button out of the way, and allow wheel events to pass through to the map ([#4482])
-* Better capitalization for "Zoom in", "Zoom out", "Edit now", "Zoom in to edit" ([#4492], thanks [@jaller94])
-
-[#4512]: https://github.com/openstreetmap/iD/issues/4512
-[#4492]: https://github.com/openstreetmap/iD/issues/4492
-[#4482]: https://github.com/openstreetmap/iD/issues/4482
-[#4471]: https://github.com/openstreetmap/iD/issues/4471
-[#3154]: https://github.com/openstreetmap/iD/issues/3154
-[@jaller94]: https://github.com/jaller94
-
-#### :bug: Bugfixes
-
-* Add code so `tunnel=building_passage` doesn't default to `layer=-1` ([#4516])
-* Clicking on a search result should take you to that location the first time ([#4276])
-* Fix label placement on areas that don't have an icon ([#4479])
-* Don't add underscores to `source=*` field ([#4475], [#4474], thanks [@octagonal])
-* Depend on `bhousel/node-diff3` which includes fix for conflict resolution node duplication bug ([#3544], [#3058])
-* Allow copying text from info panels ([#4456], [#4406], thanks [@ferdibiflator])
-* Make sure `imagery_used` field is updated if a user cancels save and makes more edits ([#4445], [#4443], thanks [@moshen])
-* Fallback Area preset should preserve the `area=yes` tag ([#4424])
-
-[#4516]: https://github.com/openstreetmap/iD/issues/4516
-[#4479]: https://github.com/openstreetmap/iD/issues/4479
-[#4475]: https://github.com/openstreetmap/iD/issues/4475
-[#4474]: https://github.com/openstreetmap/iD/issues/4474
-[#4456]: https://github.com/openstreetmap/iD/issues/4456
-[#4445]: https://github.com/openstreetmap/iD/issues/4445
-[#4443]: https://github.com/openstreetmap/iD/issues/4443
-[#4424]: https://github.com/openstreetmap/iD/issues/4424
-[#4406]: https://github.com/openstreetmap/iD/issues/4406
-[#4276]: https://github.com/openstreetmap/iD/issues/4276
-[#3544]: https://github.com/openstreetmap/iD/issues/3544
-[#3058]: https://github.com/openstreetmap/iD/issues/3058
-[@octagonal]: https://github.com/octagonal
-[@ferdibiflator]: https://github.com/ferdibiflator
-[@moshen]: https://github.com/moshen
-
-#### :rocket: Presets
-
-* Add `government=*` type field to Government Office preset ([#4517])
-* Change `craft=sweep` -> `craft=chimney_sweeper` ([#4510])
-* Add `shop=agrarian` preset and `agrarian=*` field ([#4507], thanks [@willemarcel])
-* Change `max_age` to `min_age` for `min_age` field ([#4506], thanks [@JamesKingdom])
-* Rename sculpter to sculptor ([#4504], thanks [@simonpoole])
-* Add preset for music schools ([#4500], thanks [@tyrasd])
-* Add `voltage`,`operator`,`ref` fields to several `power=*` presets.
-* Add `power=switch` preset ([#4441])
-* Drop `vertex` geometry from `office=*` presets (i.e. make them like `shop=*` presets)
-* Add preset for "Pedestrian Area" (highway=pedestrian + area=yes) ([#4488])
-* Rename `tourism=chalet` to "Holiday Cottage" and add search terms ([#4490])
-* Remove poi-foot icon from `place=square` ([#4486])
-* Add several presets for common `office=*` types ([#4491], [#4489], thanks [@Nmargolis])
-* Add preset for `tourism=wilderness_hut` ([#4485], [#4483], thanks [@YuliyaVeklicheva])
-* Fix reference links for `highway=crossing`, `footway=crossing` ([#4480])
-* Add preset for `landuse=religious` ([#4478], [#4476], thanks [@YuliyaVeklicheva])
-* Add "Climbing hut" search term to alpine hut ([#4470], [#4469], thanks [@JamesKingdom])
-* Add presets for many kinds of Fitness Station equipment ([#4404], [#4373], thanks [@JamesKingdom])
-* Deprecate `amenity=scrapyard` in favor of "approved" `industrial=scrap_yard` (revert of [#3387])
-* Add `industrial=slaughterhouse` preset ([#4467], [#4466], thanks [@JamesKingdom])
-* Add `power=transformer` preset ([#4464], [#4442], thanks [@ToeBee])
-* Change drain icon to ditch ([#4462], [#4460], thanks [@AndreasHae])
-* Add preset for `place=islet` ([#4461], [#4458], thanks [@AndreasHae])
-* Add `leisure=boules` as "Boules/Bocce Court" ([#4451], [#4449], thanks [@DzikowskiW])
-* Add `landuse=brownfield` and `landuse=greenfield` presets ([#4448], [#4444], thanks [@manfredbrandl])
-* Add `leisure=sauna` preset ([#4438], [#4436], thanks [@haroldb])
-* Add `substance=*` field to pipeline preset ([#4432], [#4430], thanks [@xmile1])
-* Add `place=plot` preset ([#4427], [#4423], thanks [@humanforklift])
-
-[#4517]: https://github.com/openstreetmap/iD/issues/4517
-[#4510]: https://github.com/openstreetmap/iD/issues/4510
-[#4507]: https://github.com/openstreetmap/iD/issues/4507
-[#4506]: https://github.com/openstreetmap/iD/issues/4506
-[#4504]: https://github.com/openstreetmap/iD/issues/4504
-[#4500]: https://github.com/openstreetmap/iD/issues/4500
-[#4441]: https://github.com/openstreetmap/iD/issues/4441
-[#4488]: https://github.com/openstreetmap/iD/issues/4488
-[#4490]: https://github.com/openstreetmap/iD/issues/4490
-[#4486]: https://github.com/openstreetmap/iD/issues/4486
-[#4491]: https://github.com/openstreetmap/iD/issues/4491
-[#4489]: https://github.com/openstreetmap/iD/issues/4489
-[#4485]: https://github.com/openstreetmap/iD/issues/4485
-[#4483]: https://github.com/openstreetmap/iD/issues/4483
-[#4480]: https://github.com/openstreetmap/iD/issues/4480
-[#4478]: https://github.com/openstreetmap/iD/issues/4478
-[#4476]: https://github.com/openstreetmap/iD/issues/4476
-[#4470]: https://github.com/openstreetmap/iD/issues/4470
-[#4469]: https://github.com/openstreetmap/iD/issues/4469
-[#4404]: https://github.com/openstreetmap/iD/issues/4404
-[#4373]: https://github.com/openstreetmap/iD/issues/4373
-[#4467]: https://github.com/openstreetmap/iD/issues/4467
-[#4466]: https://github.com/openstreetmap/iD/issues/4466
-[#4464]: https://github.com/openstreetmap/iD/issues/4464
-[#4462]: https://github.com/openstreetmap/iD/issues/4462
-[#4442]: https://github.com/openstreetmap/iD/issues/4442
-[#4461]: https://github.com/openstreetmap/iD/issues/4461
-[#4460]: https://github.com/openstreetmap/iD/issues/4460
-[#4458]: https://github.com/openstreetmap/iD/issues/4458
-[#4451]: https://github.com/openstreetmap/iD/issues/4451
-[#4449]: https://github.com/openstreetmap/iD/issues/4449
-[#4448]: https://github.com/openstreetmap/iD/issues/4448
-[#4444]: https://github.com/openstreetmap/iD/issues/4444
-[#4438]: https://github.com/openstreetmap/iD/issues/4438
-[#4436]: https://github.com/openstreetmap/iD/issues/4436
-[#4432]: https://github.com/openstreetmap/iD/issues/4432
-[#4430]: https://github.com/openstreetmap/iD/issues/4430
-[#4427]: https://github.com/openstreetmap/iD/issues/4427
-[#4423]: https://github.com/openstreetmap/iD/issues/4423
-[#3387]: https://github.com/openstreetmap/iD/issues/3387
-[@willemarcel]: https://github.com/willemarcel
-[@JamesKingdom]: https://github.com/JamesKingdom
-[@simonpoole]: https://github.com/simonpoole
-[@tyrasd]: https://github.com/tyrasd
-[@Nmargolis]: https://github.com/Nmargolis
-[@YuliyaVeklicheva]: https://github.com/YuliyaVeklicheva
-[@ToeBee]: https://github.com/ToeBee
-[@AndreasHae]: https://github.com/AndreasHae
-[@DzikowskiW]: https://github.com/DzikowskiW
-[@manfredbrandl]: https://github.com/manfredbrandl
-[@haroldb]: https://github.com/haroldb
-[@xmile1]: https://github.com/xmile1
-[@humanforklift]: https://github.com/humanforklift
-
-
-# 2.4.3
-##### 2017-Oct-09
-
-#### :bug: Bugfixes
-
-* Include unicode characters in hashtag matching ([#4398], [#4419], thanks [@mojodna])
-* Allow common punctuation to split hashtags ([#4412], thanks [@mojodna])
-
-[#4419]: https://github.com/openstreetmap/iD/issues/4419
-[#4412]: https://github.com/openstreetmap/iD/issues/4412
-[#4398]: https://github.com/openstreetmap/iD/issues/4398
-[@mojodna]: https://github.com/mojodna
-
-#### :mortar_board: Walkthrough / Help
-
-* Make sure "Add Field" scrolls into view during "Area" chapter of walkthrough ([#4417])
-
-[#4417]: https://github.com/openstreetmap/iD/issues/4417
-
-#### :rocket: Presets
-
-* Refined playground presets terms for Spring Rider and Play Roundabout ([#4415], thanks, [@1ec5])
-
-[#4415]: https://github.com/openstreetmap/iD/issues/4415
-[@1ec5]: https://github.com/1ec5
-
-
-# 2.4.2
-##### 2017-Oct-08
-
-#### :tada: New Features
-
-* Upgraded to TIGER 2017 overlay layer (thanks, [@iandees])
-* Improve tunnel field on waterway presets to include `layer=*` subfield ([#4384])
-* Standardize on one "simple" access field (for parking, toilets, swimming pools) that includes "yes" option ([#4383])
-* Treat OSM data layer like other vector layers and give it a show/hide toggle on the Map Data pane ([#2904])
-* Add link at bottom of save screen to download your changes as an osmChange file ([#4346], [#4350])
-* Allow universal fields to have default values (related: [#4323])
-* Display vintage and other metadata in the Background Panel for Esri World Imagery layer ([#4335], thanks [@jgravois])
-
-[#4384]: https://github.com/openstreetmap/iD/issues/4384
-[#4383]: https://github.com/openstreetmap/iD/issues/4383
-[#4350]: https://github.com/openstreetmap/iD/issues/4350
-[#4346]: https://github.com/openstreetmap/iD/issues/4346
-[#4335]: https://github.com/openstreetmap/iD/issues/4335
-[#4323]: https://github.com/openstreetmap/iD/issues/4323
-[#2904]: https://github.com/openstreetmap/iD/issues/2904
-[@iandees]: https://github.com/iandees
-[@jgravois]: https://github.com/jgravois
-
-#### :sparkles: Usability
-
-* Change label for hashtag field to "Suggested Hashtags") ([#4396] thanks [@arka-nitd])
-* Match generic Address preset for point, vertex, area, and if any part of the address is present ([#4353])
-* Hide administrative boundaries by default ([#4292])
-* Disable Undo/Redo when map is not editable ([#4358])
-* Use the browser's pointer cursor (before it was a mix of browser pointer and custom cursor)
-* Move "zoom to edit" button on top of map, allowing search when zoomed out ([#4279], [#3679], thanks [@leegenes])
-* Sort preset with higher priority in preset list when search matches name exactly ([#4325])
-
-[#4396]: https://github.com/openstreetmap/iD/issues/4396
-[#4358]: https://github.com/openstreetmap/iD/issues/4358
-[#4353]: https://github.com/openstreetmap/iD/issues/4353
-[#4325]: https://github.com/openstreetmap/iD/issues/4325
-[#4292]: https://github.com/openstreetmap/iD/issues/4292
-[#4279]: https://github.com/openstreetmap/iD/issues/4279
-[#3679]: https://github.com/openstreetmap/iD/issues/3679
-[@arka-nitd]: https://github.com/arka-nitd
-[@leegenes]: https://github.com/leegenes
-
-#### :bug: Bugfixes
-
-* Fix overlapping in preset list when multiple tag references are expanded ([#4023], [#4412], thanks [@jleh])
-* Clicking delete button on the structure field (bridge, tunnel, etc.) should remove `layer=*` value also
-* Disable source switcher during walkthrough, ([#4402], thanks [@pwelby])
-* Prevent topbar buttons from moving in Firefox during save mode when css filter is active ([#4348])
-* Refresh tag popup documentation when user switches presets ([#4209])
-* Fix "request review" checkbox and button alignment ([#4354])
-* Fix multiselect items that span more than one line ([#4349])
-* Fix labels for detected objects in Mapillary viewer ([#4282])
-* Ignore URLish fragments when detecting hashtags in changeset comment ([#4289])
-* Several changes to avoid storing stale hashtags ([#4304])
-* Match fewer punctuation characters in hashtags ([#4303])
-* Avoid requesting blank tiles from Esri World Imagery ([#4327], thanks [@jgravois])
-* Fix reflect actions to be invertable ([#4300], [#4328], thanks [@leegenes])
-
-[#4412]: https://github.com/openstreetmap/iD/issues/4412
-[#4402]: https://github.com/openstreetmap/iD/issues/4402
-[#4354]: https://github.com/openstreetmap/iD/issues/4354
-[#4349]: https://github.com/openstreetmap/iD/issues/4349
-[#4348]: https://github.com/openstreetmap/iD/issues/4348
-[#4328]: https://github.com/openstreetmap/iD/issues/4328
-[#4327]: https://github.com/openstreetmap/iD/issues/4327
-[#4304]: https://github.com/openstreetmap/iD/issues/4304
-[#4303]: https://github.com/openstreetmap/iD/issues/4303
-[#4300]: https://github.com/openstreetmap/iD/issues/4300
-[#4289]: https://github.com/openstreetmap/iD/issues/4289
-[#4282]: https://github.com/openstreetmap/iD/issues/4282
-[#4209]: https://github.com/openstreetmap/iD/issues/4209
-[#4023]: https://github.com/openstreetmap/iD/issues/4023
-[@jleh]: https://github.com/jleh
-[@pwelby]: https://github.com/pwelby
-[@jgravois]: https://github.com/jgravois
-[@leegenes]: https://github.com/leegenes
-
-#### :earth_asia: Localization
-
-* Improve Address format for Poland ([#4328], thanks [@Teiron])
-* Improve Phone formats for Austria, Ivory Coast and Benin ([#4314], thanks [@manfredbrandl])
-* Remove `addr:unit` from Germany, Austria, Switzerland addresses fields ([#4301], thanks [@manfredbrandl])
-* Remove `addr:unit` from Brazil addresses field ([#4284], thanks [@willemarcel])
-
-[#4328]: https://github.com/openstreetmap/iD/issues/4328
-[#4314]: https://github.com/openstreetmap/iD/issues/4314
-[#4301]: https://github.com/openstreetmap/iD/issues/4301
-[#4284]: https://github.com/openstreetmap/iD/issues/4284
-[@Teiron]: https://github.com/Teiron
-[@manfredbrandl]: https://github.com/manfredbrandl
-[@willemarcel]: https://github.com/willemarcel
-
-#### :rocket: Presets
-
-* Add Tile Shop and Trade Shop presets ([#4410], thanks [@TheGreenToaster])
-* Allow camera presets to be placed on vertex geometry (e.g. along walls) ([#4400], thanks [@JamesKingdom])
-* Add preset for `man_made=crane` ([#4374], thanks [@willemarcel])
-* Rename "Confectionery" to "Candy Maker" and add "sweet" as search term ([#4388], thanks [@JamesKingdom])
-* Add "trim trail" as a search term for Fitness Station preset
-* Add several presets for common playground equipment ([#4352], [#4375], thanks [@JamesKingdom])
-* Add fields for volcano type and status ([#4366], [#4365] thanks [@JamesKingdom])
-* Add "trig point" search term to Survey Point preset ([#4367], thanks [@JamesKingdom])
-* Fix misspellings in healthcare preset search terms ([#4363], thanks [@willemarcel])
-* Add memorial type dropdown field ([#4357], thanks [@boothym])
-* Deprecate preset for `shop=furnace` ([#4347])
-* Add healthcare presets, and `healthcare=*` tags to some existing presets ([#4329], [#3589], thanks [@JamesKingdom])
-* Add `intermittent=yes` checkbox field, and Intermittent Stream preset ([#4337])
-* Add `tourism=attraction` as a universal field ([#4323])
-* Add preset for Hackerspace ([#4332], thanks [@willemarcel])
-* Add preset for Feminine Hygiene Vending Machine ([#4331], [#4275], thanks [@willemarcel])
-* Don't allow certain presets to be used on areas ([#4319], [#4330], thanks [@willemarcel])
-* Improve `traffic_calming=table` presets (raised pedestrian crossing) ([#4309])
-* Add `maxspeed=*` field back to Living Street preset ([#4260], thanks [@JamesKingdom])
-* Remove `artwork_type=*` field from Art Shop and Art Gallery presets ([#4298], thanks [@simonpoole])
-* Add additional fields (operator, duration, access) to Ferry Route preset ([#4296], thanks [@willemarcel])
-* Add Waterway relation preset ([#4318], [#4299], thanks [@JamesKingdom])
-* Allow Defibrillator preset to be placed on vertex geometry (e.g. along walls) ([#4290], [#4287] thanks [@JamesKingdom])
-* Add name field back to Wood preset ([#4200], thanks [@JamesKingdom])
-
-[#4410]: https://github.com/openstreetmap/iD/issues/4410
-[#4400]: https://github.com/openstreetmap/iD/issues/4400
-[#4388]: https://github.com/openstreetmap/iD/issues/4388
-[#4375]: https://github.com/openstreetmap/iD/issues/4375
-[#4374]: https://github.com/openstreetmap/iD/issues/4374
-[#4367]: https://github.com/openstreetmap/iD/issues/4367
-[#4366]: https://github.com/openstreetmap/iD/issues/4366
-[#4365]: https://github.com/openstreetmap/iD/issues/4365
-[#4363]: https://github.com/openstreetmap/iD/issues/4363
-[#4357]: https://github.com/openstreetmap/iD/issues/4357
-[#4352]: https://github.com/openstreetmap/iD/issues/4352
-[#4347]: https://github.com/openstreetmap/iD/issues/4347
-[#4337]: https://github.com/openstreetmap/iD/issues/4337
-[#4332]: https://github.com/openstreetmap/iD/issues/4332
-[#4331]: https://github.com/openstreetmap/iD/issues/4331
-[#4330]: https://github.com/openstreetmap/iD/issues/4330
-[#4329]: https://github.com/openstreetmap/iD/issues/4329
-[#4323]: https://github.com/openstreetmap/iD/issues/4323
-[#4319]: https://github.com/openstreetmap/iD/issues/4319
-[#4318]: https://github.com/openstreetmap/iD/issues/4318
-[#4309]: https://github.com/openstreetmap/iD/issues/4309
-[#4299]: https://github.com/openstreetmap/iD/issues/4299
-[#4298]: https://github.com/openstreetmap/iD/issues/4298
-[#4296]: https://github.com/openstreetmap/iD/issues/4296
-[#4290]: https://github.com/openstreetmap/iD/issues/4290
-[#4287]: https://github.com/openstreetmap/iD/issues/4287
-[#4275]: https://github.com/openstreetmap/iD/issues/4275
-[#4260]: https://github.com/openstreetmap/iD/issues/4260
-[#4200]: https://github.com/openstreetmap/iD/issues/4200
-[#3589]: https://github.com/openstreetmap/iD/issues/3589
-[@TheGreenToaster]: https://github.com/TheGreenToaster
-[@JamesKingdom]: https://github.com/JamesKingdom
-[@willemarcel]: https://github.com/willemarcel
-[@boothym]: https://github.com/boothym
-[@simonpoole]: https://github.com/simonpoole
-
-
-# 2.4.1
-##### 2017-Aug-26
-
-#### :bug: Bugfixes
-
-* Write post-save count, not pre-save count to the changesets_count tag ([#4283])
-
-[#4283]: https://github.com/openstreetmap/iD/issues/4283
-
-
-# 2.4.0
-##### 2017-Aug-25
-
-#### :mega: Release Highlights
-
-* :artificial_satellite: We added a **new global imagery layer**: Esri World Imagery<br/>
-Thank you Esri for making your imagery available for OSM use!<br/>
-_Check out the new imagery by opening the Background pane (shortcut <kbd>B</kbd>)_
-
-#### :tada: New Features
-
-* Updates to save workflow ([#4223]):
-  * Add `review_requested` changeset tag and checkbox ([#4133], thanks [@kepta])
-  * Add `source` changeset tag and multiselect field
-  * Add `hashtags` changeset tag, API parameter, and auto fill hashtags from `comment` ([#2834])
-  * Write changeset tags for new mappers to indicate walkthrough progress - These tags all start with `ideditor:` ([#3968])
-  * Write changeset tag for `changesets_count` - it will contain `"0"` for someone making their first edit ([#3968])
-  * Refactor `uiCommit` into several smaller modules
-* Add `addr:unit` input to address field for many countries ([#4235], thanks [@JamesKingdom])
-* Make rotation and reflection operations available for more geometry types ([#4237])
-* Change raw tag editor `readOnlyTags` function to accept array of regular expressions
-* `name` field is no longer automatically added to every preset ([#4200], [#4210], [#4201] thanks [@JamesKingdom])
-* Field refactor ([#3914], [#4214])
-  * Add options for fields, allow unwrapped fields (no label, buttons, etc)
-  * `uiField` can now be used anywhere, not just inside the preset editor
-  * Rename `uiPreset` -> `uiPresetEditor` (consistent with raw tag editor, raw member editor, etc)
-
-[#4237]: https://github.com/openstreetmap/iD/issues/4237
-[#4235]: https://github.com/openstreetmap/iD/issues/4235
-[#4133]: https://github.com/openstreetmap/iD/issues/4133
-[#4223]: https://github.com/openstreetmap/iD/issues/4223
-[#4214]: https://github.com/openstreetmap/iD/issues/4214
-[#4210]: https://github.com/openstreetmap/iD/issues/4210
-[#4201]: https://github.com/openstreetmap/iD/issues/4201
-[#4200]: https://github.com/openstreetmap/iD/issues/4200
-[#3968]: https://github.com/openstreetmap/iD/issues/3968
-[#3914]: https://github.com/openstreetmap/iD/issues/3914
-[#2834]: https://github.com/openstreetmap/iD/issues/2834
-[@kepta]: https://github.com/kepta
-[@JamesKingdom]: https://github.com/JamesKingdom
-
-#### :sparkles: Usability
-
-* In save mode, <kbd>esc</kbd> should cancel and return to browse mode ([#4230])
-* Recognize more kinds of concrete surface as "paved"
-* When drawing, ignore accidental clicks on mode buttons ([#4042])
-* Change to 80px arrow key panning (this matches Leaflet default) ([#4207])
-* Smoother border around the round vertex preset icon circles ([#4190])
-* Render railway platform slightly different from sidewalk ([#4182])
-* Treat a few special tags as areas even in the absence of a proper `area=yes` tag. ([#4194])
-
-[#4230]: https://github.com/openstreetmap/iD/issues/4230
-[#4207]: https://github.com/openstreetmap/iD/issues/4207
-[#4194]: https://github.com/openstreetmap/iD/issues/4194
-[#4190]: https://github.com/openstreetmap/iD/issues/4190
-[#4182]: https://github.com/openstreetmap/iD/issues/4182
-[#4042]: https://github.com/openstreetmap/iD/issues/4042
-
-#### :bug: Bugfixes
-
-* Include imagery offset when calculating tiles for background layer ([#4232])
-* Return to browse mode when zooming out beyond edit limit ([#4184])
-* Make sure bool url params actually contain value 'true' ([#4222])
-
-[#4232]: https://github.com/openstreetmap/iD/issues/4232
-[#4222]: https://github.com/openstreetmap/iD/issues/4222
-[#4184]: https://github.com/openstreetmap/iD/issues/4184
-
-#### :earth_asia: Localization
-
-* Update Chinese address format ([#4248], thanks [@Stenive])
-* Swap placement of increment/decrement spin buttons when RTL
-* Fix RTL styling for info panel close buttons
-* Fix RTL styling for spin control and form buttons
-
-[#4248]: https://github.com/openstreetmap/iD/issues/4248
-[@Stenive]: https://github.com/Stenive
-
-#### :hourglass: Performance
-
-* Use `requestIdleCallback` in supported browsers for deferred data fetching ([#4259], thanks [@kepta])
-  * Avoid reparsing duplicate entities that appear across adjacent OSM tiles
-  * Schedule parsing as a low priority task
-  * Schedule redraws during idle browser times
-
-[#4259]: https://github.com/openstreetmap/iD/issues/4259
-[@kepta]: https://github.com/kepta
-
-#### :rocket: Presets
-
-* Add signpost term to guidepost preset ([#4277], thanks [@JamesKingdom])
-* Remove maxspeed field from living street ([#4260], thanks [@JamesKingdom])
-* Make `office=physician` non-searchable ([#4255], thanks [@M1dgard])
-* Add preset for `amenity=shower` ([#4256], thanks [@JamesKingdom])
-* Add preset for `emergency=life_ring` ([#4251], thanks [@JamesKingdom])
-* Allow traffic mirror preset on vertex ([#4250], thanks [@JamesKingdom])
-* Add presets for many theme park attractions ([#4236], thanks [@willemarcel])
-* Improve search terms for wetland preset ([#4226], thanks [@boothym])
-* Add jetty search term to `amenity=pier` preset ([#4224], thanks [@boothym])
-* Remove `bin=yes` from excrement bag vending machine ([#4191])
-* Improve search terms for group home and social facility presets ([#4219], thanks [@JamesKingdom])
-* Allow aerialway station to be drawn as an area ([#4217], thanks [@JamesKingdom])
-* Improve search terms for T-bar lift ([#4217], thanks [@JamesKingdom])
-* Add hedge preset to barrier category ([#4215], thanks [@Stalfur])
-* Add railway presets for Derailer, Milestone, Signal, Switch, Train Wash and icons ([#4196], thanks [@JamesKingdom])
-* Add railway preset for Buffer Stop, and icon ([#4192], thanks [@JamesKingdom])
-* Replace generic "Reference" field with more specific named fields ([#4180], thanks [@JamesKingdom])
-* Add preset for Telecom Manhole ([#4185], thanks [@JamesKingdom])
-
-[#4277]: https://github.com/openstreetmap/iD/issues/4277
-[#4260]: https://github.com/openstreetmap/iD/issues/4260
-[#4255]: https://github.com/openstreetmap/iD/issues/4255
-[#4256]: https://github.com/openstreetmap/iD/issues/4256
-[#4251]: https://github.com/openstreetmap/iD/issues/4251
-[#4250]: https://github.com/openstreetmap/iD/issues/4250
-[#4236]: https://github.com/openstreetmap/iD/issues/4236
-[#4226]: https://github.com/openstreetmap/iD/issues/4226
-[#4224]: https://github.com/openstreetmap/iD/issues/4224
-[#4219]: https://github.com/openstreetmap/iD/issues/4219
-[#4217]: https://github.com/openstreetmap/iD/issues/4217
-[#4215]: https://github.com/openstreetmap/iD/issues/4215
-[#4196]: https://github.com/openstreetmap/iD/issues/4196
-[#4192]: https://github.com/openstreetmap/iD/issues/4192
-[#4191]: https://github.com/openstreetmap/iD/issues/4191
-[#4185]: https://github.com/openstreetmap/iD/issues/4185
-[#4180]: https://github.com/openstreetmap/iD/issues/4180
-
-[@JamesKingdom]: https://github.com/JamesKingdom
-[@M1dgard]: https://github.com/M1dgard
-[@willemarcel]: https://github.com/willemarcel
-[@boothym]: https://github.com/boothym
-[@Stalfur]: https://github.com/Stalfur
-
-
-# 2.3.2
-##### 2017-Jul-24
-
-#### :tada: New Features
-
-* Display capture date on the attribution line at bottom of Mapillary viewer ([#4156])
-* Highlight detected objects and signs in Mapillary images ([#3772], [#4148], thanks [@kepta])
-
-[#4156]: https://github.com/openstreetmap/iD/issues/4156
-[#4148]: https://github.com/openstreetmap/iD/issues/4148
-[#3772]: https://github.com/openstreetmap/iD/issues/3772
-[@kepta]: https://github.com/kepta
-
-#### :sparkles: Usability
-
-* Prevent user from tabbing from fields in the sidebar to the browser's address bar ([#4159])
-* Distinguish between default vs. tagged `service=*` highways and railways ([#4157])
-* Fix styles for several aeroway, highway, railway mapped as areas ([#4167])
-* Change rendering for non-grass sport pitches (basketball, skateboard, beachvolleyball)
-* Render `railway=platform` like sidewalks and footpaths
-* Place pasted point at cursor (not offset) when pasting while dragging the map ([#4155])
-
-[#4167]: https://github.com/openstreetmap/iD/issues/4167
-[#4159]: https://github.com/openstreetmap/iD/issues/4159
-[#4157]: https://github.com/openstreetmap/iD/issues/4157
-[#4155]: https://github.com/openstreetmap/iD/issues/4155
-
-#### :bug: Bugfixes
-
-* Make expandable sidebar sections work with incognito mode ([#4159])
-* Remember the chosen custom background when set by url ([#4162], [#4165], thanks [@pgiraud])
-* Fix: <kbd>⌘⇧B</kbd> / <kbd>Ctrl+Shift+B</kbd> should not also swap the background like <kbd>⌘B</kbd> / <kbd>Ctrl+B</kbd> ([#4153])
-
-[#4165]: https://github.com/openstreetmap/iD/issues/4165
-[#4162]: https://github.com/openstreetmap/iD/issues/4162
-[#4159]: https://github.com/openstreetmap/iD/issues/4159
-[#4153]: https://github.com/openstreetmap/iD/issues/4153
-[@pgiraud]: https://github.com/pgiraud
-
-#### :rocket: Presets
-
-* Add presets, icons for Wind and Nuclear `power=generator`, and `output:electricity` field
-* Add presets, icons for Shinto, Taoist, Hindu, Sikh `amenity=place_of_worship` ([#4175])
-* Add preset for Dog Excrement Bin, `waste=dog_excrement` ([#4172], thanks [@JamesKingdom])
-* Add Clothes field to Clothing Store, Botique, Fashion ([#4149])
-* Change caption for content field from "Contents" to "Content" ([#4169])
-* Add presets for Windmill and Watermill ([#4168])
-
-[#4175]: https://github.com/openstreetmap/iD/issues/4175
-[#4172]: https://github.com/openstreetmap/iD/issues/4172
-[#4169]: https://github.com/openstreetmap/iD/issues/4169
-[#4168]: https://github.com/openstreetmap/iD/issues/4168
-[#4149]: https://github.com/openstreetmap/iD/issues/4149
-[@JamesKingdom]: https://github.com/JamesKingdom
-
-
-# 2.3.1
-##### 2017-Jul-11
-
-#### :sparkles: Usability
-
-* Display left click icon for "Place a point" on keyboard shortcuts screen
-
-#### :bug: Bugfixes
-
-* Don't lose the imagery offset when switching between "Custom" and another background imagery layer ([#3982])
-* After splitting a way, update all matching relation members (fix for broken u-turn relations) ([#4140])
-
-[#3982]: https://github.com/openstreetmap/iD/issues/3982
-[#4140]: https://github.com/openstreetmap/iD/issues/4140
-
-
-# 2.3.0
-##### 2017-Jul-07
-
-#### :tada: New Features
-
-* Toggleable information panels can be used to expose more advanced features without cluttering the UI ([#4121])
-  * <kbd>⌘I</kbd> / <kbd>Ctrl+I</kbd>: Toggle visibility of all info panels
-  (by default, will toggle the Measurement panel)
-  * <kbd>⌘⇧M</kbd> / <kbd>Ctrl+Shift+M</kbd> : Toggle Measurement Panel<br/>
-  Show selected object area, length, perimeter, calculate center, etc.
-  * <kbd>⌘⇧L</kbd> / <kbd>Ctrl+Shift+L</kbd> : Toggle Location Panel<br/>
-  Show location coordinates ([#2183]) and reverse geocode ([#2515])
-  * <kbd>⌘⇧H</kbd> / <kbd>Ctrl+Shift+H</kbd> : Toggle History Panel<br/>
-  Show last edited by ([#2273]), links to user and changeset info, object history ([#3761])
-  * <kbd>⌘⇧B</kbd> / <kbd>Ctrl+Shift+B</kbd> : Toggle Background Panel<br/>
-  Show imagery age if available ([#2492]), and toggle tile debugging
-
-[#4121]: https://github.com/openstreetmap/iD/issues/4121
-[#3761]: https://github.com/openstreetmap/iD/issues/3761
-[#2515]: https://github.com/openstreetmap/iD/issues/2515
-[#2492]: https://github.com/openstreetmap/iD/issues/2492
-[#2273]: https://github.com/openstreetmap/iD/issues/2273
-[#2183]: https://github.com/openstreetmap/iD/issues/2183
-
-#### :sparkles: Usability
-
-* Improve wording of "Restore my changes" / "Discard my changes" prompt ([#4117])
-* Add example and improve the text on the custom url template prompt ([#3887])
-* Adjust imagery attribution colors for better visibility ([#4047])
-* Show background imagery icons from [editor-layer-index](https://github.com/osmlab/editor-layer-index), upgrade Bing icon and others
-
-[#4117]: https://github.com/openstreetmap/iD/issues/4117
-[#4047]: https://github.com/openstreetmap/iD/issues/4047
-[#3887]: https://github.com/openstreetmap/iD/issues/3887
-
-#### :bug: Bugfixes
-
-* Don't remove important tags when performing point-area merge ([#4114])
-* Don't break undo/redo when performing point-area merge ([#4113])
-* Fix wikidata clearing, failed lookups when feature no longer selected ([#3987], [#3684])
-
-[#4114]: https://github.com/openstreetmap/iD/issues/4114
-[#4113]: https://github.com/openstreetmap/iD/issues/4113
-[#3987]: https://github.com/openstreetmap/iD/issues/3987
-[#3684]: https://github.com/openstreetmap/iD/issues/3684
-
-#### :earth_asia: Localization
-
-* Support localization of more keyboard shortcuts ([#4081])
-* Support localization of background imagery names, descriptions, and attribution text ([#4034])
-
-[#4081]: https://github.com/openstreetmap/iD/issues/4081
-[#4034]: https://github.com/openstreetmap/iD/issues/4034
-
-#### :mortar_board: Walkthrough / Help
-
-* Add `walkthrough=true` url parameter to auto-start the walkthrough ([#4111])
-* Mention keyboard shortcuts <kbd>?</kbd> at the end of the walkthrough ([#4107])
-
-[#4111]: https://github.com/openstreetmap/iD/issues/4111
-[#4107]: https://github.com/openstreetmap/iD/issues/4107
-
-#### :rocket: Presets
-
-* Allow subway entrance preset as vertex geometry (attached to a line), update terms ([#4122])
-* Add presets for manholes and storm drains
-* Add preset for `amenity=scrapyard` ([#3387])
-
-[#4122]: https://github.com/openstreetmap/iD/issues/4122
-[#3387]: https://github.com/openstreetmap/iD/issues/3387
-
-
-# 2.2.2
-##### 2017-Jun-12
-
-#### :tada: New Features
-
-* Update to Mapillary API v3, use traffic signs from Mapillary sprites ([#4050], thanks [@nickplesha])
-* iD editor translation project on Transifex has moved to the [OpenStreetMap organization](https://www.transifex.com/openstreetmap/)
-* New Keyboard Shortcuts help screen, press <kbd>?</kbd> to view ([#3791], [#1481], thanks [@ajithranka] and [@kepta])
-
-[#4050]: https://github.com/openstreetmap/iD/issues/4050
-[#3791]: https://github.com/openstreetmap/iD/issues/3791
-[#1481]: https://github.com/openstreetmap/iD/issues/1481
-
-[@nickplesha]: https://github.com/nickplesha
-[@ajithranka]: https://github.com/ajithranka
-[@kepta]: https://github.com/kepta
-
-#### :sparkles: Usability
-
-* Don't omit tags (e.g. `address`, `name`) when copy/pasting ([#4067])
-
-[#4067]: https://github.com/openstreetmap/iD/issues/4067
-
-#### :bug: Bugfixes
-
-* Fix: Switching background while drawing a line was caused the line to get cancelled ([#4099])
-* Fix: "View on osm.org" link was unclickable after uploading changes ([#4104], thanks [@tyrasd])
-* Fix fullscreen shortcuts - <kbd>⌃⌘F</kbd> and <kbd>F11</kbd> on Mac, only <kbd>F11</kbd> on others ([#4081])
-* Fix detection of keyboard shortcuts generated by <kbd>AltGr</kbd> key on Windows ([#4096])
-* Fix for "entity not found" errors on due to Chrome bug ([#3973], thanks [@tyrasd])
-* Improved keyboard shortcut key detection ([#3572], thanks [@tyrasd])
-* Improved wiki documentation lookup for certain presets ([#4059])
-
-[#4099]: https://github.com/openstreetmap/iD/issues/4099
-[#4104]: https://github.com/openstreetmap/iD/issues/4104
-[#4081]: https://github.com/openstreetmap/iD/issues/4081
-[#4096]: https://github.com/openstreetmap/iD/issues/4096
-[#3973]: https://github.com/openstreetmap/iD/issues/3973
-[#3572]: https://github.com/openstreetmap/iD/issues/3572
-[#4059]: https://github.com/openstreetmap/iD/issues/4059
-
-[@tyrasd]: https://github.com/tyrasd
-
-#### :rocket: Presets
-
-* Add preset for `craft=distillery` ([#4085], thanks [@JamesKingdom])
-* Add preset for `highway=elevator` ([#4068])
-* Add preset for `craft=electronics_repair` ([#4049])
-* Add preset for `shop=appliance`
-* Adding "football" terms to soccer pitch ([#4052], thanks [@JamesKingdom])
-* Rename "Curb Ramp" to "Curb"
-
-[#4085]: https://github.com/openstreetmap/iD/issues/4085
-[#4068]: https://github.com/openstreetmap/iD/issues/4068
-[#4049]: https://github.com/openstreetmap/iD/issues/4049
-[#4052]: https://github.com/openstreetmap/iD/issues/4052
-
-[@JamesKingdom]: https://github.com/JamesKingdom
-
-
-# 2.2.1
-##### 2017-May-12
-
-#### :bug: Bugfixes
-
-* Allow right-click and contextmenu events to work on the sidebar ([#4036])
-* Omit global search UI when no geocoder ([#4032], thanks [@mojodna])
-* Don't replace spaces with underscores in `opening_hours` field ([#4030])
-
-[#4036]: https://github.com/openstreetmap/iD/issues/4036
-[#4030]: https://github.com/openstreetmap/iD/issues/4030
-[#4032]: https://github.com/openstreetmap/iD/issues/4032
-
-[@mojodna]: https://github.com/mojodna
-
-
-# 2.2.0
-##### 2017-May-09
-
-#### :mega: Release Highlights
-
-* :artificial_satellite: Two **new global satellite imagery layers**: DigitalGlobe Premium and DigitalGlobe Standard!<br/>
-These new layers cover many parts of the world that previously had no usable imagery.<br/>
-_Check out the new imagery by opening the Background pane (shortcut <kbd>B</kbd>)_
-
-* :point_right: A new **right-click editing menu** replaces the old radial menu.<br/>
-The new editing menu gives iD room to grow and won't get in the way of your editing.<br/>
-_Remember: Right-click on map features to use the new menu._
-
-* :woman_student: The **introductory walkthrough** has been completely revised, covering
-more OpenStreetMap concepts and common editing tasks using the new right-click menu.
-Users can explore and practice editing in the example town - now much
-better mapped than before and completely localizable. Even long time iD users should give it a try!<br/>
-_Replay the walkthrough from the Help pane (shortcut <kbd>H</kbd>)._
-
-* :vertical_traffic_light: Big refresh of icons!  You'll see **a lot more icons** for
-commonly mapped features.<br/>
-_Map traffic signals, stop signs, benches, crossings, street lamps, fountains, towers, and many more._
-
-* :writing_hand: You can now **see and edit changeset tags** before uploading to OpenStreetMap.
-
-#### :tada: New Features
-* Features for detecting and cleaning up old-style multipolygons
-  * Add a validation warning when user creates old-style multipolygons ([#3933])
-  * Render old-style multipolygons with small gaps along edge ([#3908])
-  * Ignore uninteresting tags in old-style multipolygon code
-* Expire saved changeset comment older than 2 days ([#3947])
-* Update links to `preview.ideditor.com` mirrors ([#3912])
-* Add ability for history to set named checkpoints and reset to them
-* Add n-times argument to `history.pop()`
-* Add type and layer subfields to `structure` radiobutton field ([#2087], [#3911])
-* Add semiCombo field type for setting values in semicolon-delimited lists ([#3905])
-* Allow users to add and edit changeset tags in a tag editor ([#2633], [#3898])
-* Allow raw tag editor to have readonly tags (to restrict editing of certain changeset tags)
-* Add "What's new in iD" notification when user sees a new version for the first time ([#1856])
-* Always access OSM over https now
-* Replace radial menu with a context menu ([#3671], [#3753], thanks [@kepta], [@rasagy], [@samanpwbb], [@slhh])
-  * :warning: users may continue to use the radial menu by setting a flag in localStorage, but it is deprecated and will be removed eventually
-
-[#3933]: https://github.com/openstreetmap/iD/issues/3933
-[#3908]: https://github.com/openstreetmap/iD/issues/3908
-[#3947]: https://github.com/openstreetmap/iD/issues/3947
-[#3912]: https://github.com/openstreetmap/iD/issues/3912
-[#2087]: https://github.com/openstreetmap/iD/issues/2087
-[#3911]: https://github.com/openstreetmap/iD/issues/3911
-[#3905]: https://github.com/openstreetmap/iD/issues/3905
-[#2633]: https://github.com/openstreetmap/iD/issues/2633
-[#3898]: https://github.com/openstreetmap/iD/issues/3898
-[#1856]: https://github.com/openstreetmap/iD/issues/1856
-[#3671]: https://github.com/openstreetmap/iD/issues/3671
-[#3753]: https://github.com/openstreetmap/iD/issues/3753
-
-[@kepta]: https://github.com/kepta
-[@rasagy]: https://github.com/rasagy
-[@samanpwbb]: https://github.com/samanpwbb
-[@slhh]: https://github.com/slhh
-
-#### :sparkles: Usability
-* Swap position of increment/decrement buttons ([#4027], thanks [@willemarcel])
-* Add ability to specify better reference lookups for presets ([#3227])
-* Undo/Redo while drawing line/area should keep the user in drawing mode ([#3530])
-* Make "Add field" dropdown wider ([#3993])
-* Add an ellipse to resolve point ambiguity when dragging ([#3536])
-* Allow all nodes and vertices to be dragged ([#3824] - revert of [#3739])
-* Don't hover sidebar or vertices when alt key disables snapping
-* Raw Tag Editor: Keep track of new row and keep it sorted last ([#3960])
-* Smaller nudge regions in drag_node and move ([#3956])
-* Draw selected items last, so halos are more visible ([#2914])
-* Show tooltip for long background imagery names ([#3448])
-* Fix text padding around caret in combo fields ([#3894], thanks [@51114u9])
-* Prevent delete of objects when not 80% visible ([#3700])
-* Added many new icons, and improve styling of vertex presets ([#3569])
-* One way field now includes button to change way direction, supports -1 and 1 values ([#3060], [#3910])
-* Normalize mousewheel zooming across browsers ([#3029])
-* Add `utilNoAuto` to remove autocorrect/spellcheck features from inputs ([#3839])
-* Show flash messages on bottom bar when user performs key shortcuts ([#1734], [#3753])
-
-[#4027]: https://github.com/openstreetmap/iD/issues/4027
-[#3227]: https://github.com/openstreetmap/iD/issues/3227
-[#3530]: https://github.com/openstreetmap/iD/issues/3530
-[#3993]: https://github.com/openstreetmap/iD/issues/3993
-[#3536]: https://github.com/openstreetmap/iD/issues/3536
-[#3824]: https://github.com/openstreetmap/iD/issues/3824
-[#3739]: https://github.com/openstreetmap/iD/issues/3739
-[#3960]: https://github.com/openstreetmap/iD/issues/3960
-[#3956]: https://github.com/openstreetmap/iD/issues/3956
-[#2914]: https://github.com/openstreetmap/iD/issues/2914
-[#3448]: https://github.com/openstreetmap/iD/issues/3448
-[#3894]: https://github.com/openstreetmap/iD/issues/3894
-[#3700]: https://github.com/openstreetmap/iD/issues/3700
-[#3569]: https://github.com/openstreetmap/iD/issues/3569
-[#3060]: https://github.com/openstreetmap/iD/issues/3060
-[#3910]: https://github.com/openstreetmap/iD/issues/3910
-[#3029]: https://github.com/openstreetmap/iD/issues/3029
-[#3839]: https://github.com/openstreetmap/iD/issues/3839
-[#1734]: https://github.com/openstreetmap/iD/issues/1734
-[#3753]: https://github.com/openstreetmap/iD/issues/3753
-
-[@willemarcel]: https://github.com/willemarcel
-[@51114u9]: https://github.com/51114u9
-
-#### :bug: Bugfixes
-* Fix field reference buttons ([#4008])
-* Don't let window.location changes occur during draw modes ([#3996])
-* Don't redo into un-annotated edit states ([#4006])
-* Add `-ms-user-select` rules to prevent shift-click from extending selection on IE/Edge ([#2921])
-* Fix combobox accept on click in IE11 ([#3991])
-* Fix css font specification on IE11
-* Limit members editor and memberships editor to 1000 entrires to prevent crash on coastlines ([#3737])
-* Correct lodash `_.omit` usage ([#3965])
-* Use `window.top.location` instead of `window.location` ([#3950])
-* Fix wikipedia field link button ([#2024])
-* Fix `dist:min` build script on Windows ([#3899], thanks [@slibby])
-* Force inspector to recreate all of its content after a save ([#3844])
-* Fix bug causing combo placeholders to sometimes not appear ([#3874])
-* Avoid adding an unneeded `area=yes` after geometry merge, rematch preset ([#3851])
-* Fix child-parent order of relations when uploading changeset to avoid server error ([#3871], [#3208], thanks [@mstn])
-* Fix gitignore from ignoring new images in `/dist/img` ([#3854], thanks [@MindFreeze])
-
-[#4008]: https://github.com/openstreetmap/iD/issues/4008
-[#3996]: https://github.com/openstreetmap/iD/issues/3996
-[#4006]: https://github.com/openstreetmap/iD/issues/4006
-[#2921]: https://github.com/openstreetmap/iD/issues/2921
-[#3991]: https://github.com/openstreetmap/iD/issues/3991
-[#3737]: https://github.com/openstreetmap/iD/issues/3737
-[#3965]: https://github.com/openstreetmap/iD/issues/3965
-[#3950]: https://github.com/openstreetmap/iD/issues/3950
-[#2024]: https://github.com/openstreetmap/iD/issues/2024
-[#3899]: https://github.com/openstreetmap/iD/issues/3899
-[#3844]: https://github.com/openstreetmap/iD/issues/3844
-[#3874]: https://github.com/openstreetmap/iD/issues/3874
-[#3851]: https://github.com/openstreetmap/iD/issues/3851
-[#3871]: https://github.com/openstreetmap/iD/issues/3871
-[#3208]: https://github.com/openstreetmap/iD/issues/3208
-[#3854]: https://github.com/openstreetmap/iD/issues/3854
-
-[@MindFreeze]: https://github.com/MindFreeze
-[@mstn]: https://github.com/mstn
-[@slibby]: https://github.com/slibby
-
-#### :earth_asia: Localization
-* Add Chinese (PRC) Address and Phone Number formats ([#4024], [#4025], thanks [@Stenive])
-* Add Ukraine Address and Phone Number formats ([#3995], [#3997], thanks [@Andygol])
-* Many RTL improvements throughout code
-* Support Arabic vowel signs, include Thaana and Hebrew in generic RTL fix ([#3923], thanks [@mapmeld])
-* Better detection of culture-specific locale in language list ([#3842])
-
-[#4024]: https://github.com/openstreetmap/iD/issues/4024
-[#4025]: https://github.com/openstreetmap/iD/issues/4025
-[#3995]: https://github.com/openstreetmap/iD/issues/3995
-[#3997]: https://github.com/openstreetmap/iD/issues/3997
-[#3923]: https://github.com/openstreetmap/iD/issues/3923
-[#3842]: https://github.com/openstreetmap/iD/issues/3842
-
-[@Stenive]: https://github.com/Stenive
-[@Andygol]: https://github.com/Andygol
-[@mapmeld]: https://github.com/mapmeld
-
-#### :hourglass: Performance
-* Taginfo performance improvements ([#3955], [#3975])
-* Only draw midpoints in select mode
-
-[#3955]: https://github.com/openstreetmap/iD/issues/3955
-[#3975]: https://github.com/openstreetmap/iD/issues/3975
-
-#### :mortar_board: Walkthrough / Help - major updates! ([#3921])
-* Add training for modifiying geometry, moving nodes, reshaping ways ([#2381])
-* Add training for new right-click context menu
-* Allow user to freeform play and explore ([#3067])
-* Refresh walkthrough data with POIs, Buildings, Addresses ([#3068])
-* Add training for drawing square and circular buildings ([#3085])
-* Add training for Undo ([#3680])
-* Improve RTL tooltip and curtain placement ([#3925], [#2386])
-* Walkthrough is now fully localizable, including addresses!
-* More gentle introduction to jargon
-
-[#3921]: https://github.com/openstreetmap/iD/issues/3921
-[#2381]: https://github.com/openstreetmap/iD/issues/2381
-[#3067]: https://github.com/openstreetmap/iD/issues/3067
-[#3068]: https://github.com/openstreetmap/iD/issues/3068
-[#3085]: https://github.com/openstreetmap/iD/issues/3085
-[#3680]: https://github.com/openstreetmap/iD/issues/3680
-[#3925]: https://github.com/openstreetmap/iD/issues/3925
-[#2386]: https://github.com/openstreetmap/iD/issues/2386
-
-#### :rocket: Presets
-* Adjust field ordering of highway preset fields, move surface and lanes up ([#4026], thanks [@willemarcel])
-* Add preset for beach volleyball pitch ([#3983])
-* Make opening_hours a combo ([#974-comment])
-* Don't try to force opening-hours value lookups to lowercase ([#3629])
-* Add inscription field to historic presets ([#3949])
-* Add pavilion preset ([#3962], thanks [@JamesKingdom])
-* Add preset for club=* ([#3651])
-* Add preset for place=quarter ([#3651])
-* Add preset for amenity=watering_place ([#3651])
-* Add presets for Animal Boarding, Animal Breeding, Animal Shelter ([#3651])
-* Add preset for amenity=driving_school ([#3651])
-* Add presets for shop=gas, shop=perfumery ([#3651])
-* Add preset for leisure=pitch+sport=equestrian ([#3833])
-* Change leisure=track preset to work for line or area, update racing sport presets ([#3890])
-* Add ref and operator fields to fire hydrant preset ([#3900], thanks [@ToastHawaii])
-* New support for multivalues in semicolon lists: cuisine, animal boarding, crop, produce, trees, etc.
-* Adjust matchScores so Parking Lot sorts before Parking Vending Machine, Parking Space, etc.
-* Add covered=* field to Drive-through preset
-* Add preset for highway=speed_camera ([#3809])
-* Add start_date universal field ([#3439])
-* Add historic:civilization field to some historic presets ([#3439])
-* Add historic=tomb preset and tomb=* field ([#3439])
-* Add service_times field to all amenity=place_of_worship presets ([#3439])
-* Add service:vehicle:* multiselect to shop=car and shop=car_repair ([#3535])
-* Add preset for leisure=pitch+sport=cricket, leisure=pitch+sport=table_tennis ([#3864])
-* Add preset for railway=tram_stop ([#3677])
-* Add communication types multiselect to man_made=mast preset ([#3630])
-* Add preset for landuse=railway ([#3853])
-* Add preset for landuse=harbour ([#3653])
-
-[#4026]: https://github.com/openstreetmap/iD/issues/4026
-[#3983]: https://github.com/openstreetmap/iD/issues/3983
-[#974-comment]: https://github.com/openstreetmap/iD/issues/974#issuecomment-296665907
-[#3629]: https://github.com/openstreetmap/iD/issues/3629
-[#3949]: https://github.com/openstreetmap/iD/issues/3949
-[#3962]: https://github.com/openstreetmap/iD/issues/3962
-[#3651]: https://github.com/openstreetmap/iD/issues/3651
-[#3833]: https://github.com/openstreetmap/iD/issues/3833
-[#3890]: https://github.com/openstreetmap/iD/issues/3890
-[#3900]: https://github.com/openstreetmap/iD/issues/3900
-[#3809]: https://github.com/openstreetmap/iD/issues/3809
-[#3439]: https://github.com/openstreetmap/iD/issues/3439
-[#3535]: https://github.com/openstreetmap/iD/issues/3535
-[#3864]: https://github.com/openstreetmap/iD/issues/3864
-[#3677]: https://github.com/openstreetmap/iD/issues/3677
-[#3630]: https://github.com/openstreetmap/iD/issues/3630
-[#3853]: https://github.com/openstreetmap/iD/issues/3853
-[#3653]: https://github.com/openstreetmap/iD/issues/3653
-
-[@willemarcel]: https://github.com/willemarcel
-[@ToastHawaii]: https://github.com/ToastHawaii
-[@JamesKingdom]: https://github.com/JamesKingdom
-
-
-# 2.1.3
-##### 2017-Feb-24
-
-#### :bug: Bugfixes
-* Check all blacklist regexs in API imagery blacklist ([#3858], thanks [@tyrasd])
-* Remove autocorrect/spellcheck features from inputs ([#3839])
-* Better detection of culture-specific locale in language list ([#3842])
-
-[#3858]: https://github.com/openstreetmap/iD/issues/3858
-[#3839]: https://github.com/openstreetmap/iD/issues/3839
-[#3842]: https://github.com/openstreetmap/iD/issues/3842
-
-[@tyrasd]: https://github.com/tyrasd
-
-#### :rocket: Presets
-* Adjust aeroway runway, taxiway, apron styles for visibility ([#3845])
-* Add preset for landuse=aquaculture ([#3849], thanks [@willemarcel])
-* Update UK/IE placeholders ([#3837], thanks [@boothym])
-* Add social_facility=nursing_home preset
-
-[#3845]: https://github.com/openstreetmap/iD/issues/3845
-[#3849]: https://github.com/openstreetmap/iD/issues/3849
-[#3837]: https://github.com/openstreetmap/iD/issues/3837
-
-[@willemarcel]: https://github.com/willemarcel
-[@boothym]: https://github.com/boothym
-
-
-# 2.1.2
-##### 2017-Feb-07
-
-#### :bug: Bugfixes
-* Fix point dragging regression ([#3829])
-
-[#3829]: https://github.com/openstreetmap/iD/issues/3829
-
-
-# 2.1.1
-##### 2017-Feb-06
-
-#### :bug: Bugfixes
-* Fix issues with dragging sibling nodes of a selected way ([#3824])
-* Fix map centering for custom KML and GeoJSON layers ([#3826], thanks [@tyrasd])
-* Fix regression in GPX layer loading from URL ([#3820], thanks [@tyrasd])
-
-[#3824]: https://github.com/openstreetmap/iD/issues/3824
-[#3826]: https://github.com/openstreetmap/iD/issues/3826
-[#3820]: https://github.com/openstreetmap/iD/issues/3820
-
-[@tyrasd]: https://github.com/tyrasd
-
-#### :rocket: Presets
-* Add presets NoExit, Watch Shop, add Living Street to Road category ([#3821], thanks [@willemarcel])
-
-[#3821]: https://github.com/openstreetmap/iD/issues/3821
-
-[@willemarcel]: https://github.com/willemarcel
-
-
-# 2.1.0
-##### 2017-Feb-04
-
-#### :tada: New Features
-* Add KML and GeoJSON support to GPX layer ([#3811], thanks [@mertemin])
-* Add language debugging mode that shows translation keys ([#3755])
-* Upgrade to MapillaryJS viewer v2.4
-* Add ability to restart ui and change locale on the fly ([#3764], thanks [@kepta])
-* Upgrade to latest maki icons ([#3024], [#3756], thanks [@ajithranka])
-  * Includes icon for tourism information objects ([#3573])
-  * Includes icon for subway_entrance ([#3255])
-* Support replacing the geocoder service ([#3754], thanks [@kepta])
-  * :warning: `iD.services.nominatim` is now `iD.services.geocoder`
-* Support smoothly transitioned actions ([#3659])
-* Add Reflect Long / Reflect Short operations ([#3555], [#3375], thanks [@Psigio])
-* Improved address field customization, allow country-specific placeholders ([#3643], thanks [@Natsuyasumi])
-
-[#3811]: https://github.com/openstreetmap/iD/issues/3811
-[#3755]: https://github.com/openstreetmap/iD/issues/3755
-[#3764]: https://github.com/openstreetmap/iD/issues/3764
-[#3024]: https://github.com/openstreetmap/iD/issues/3024
-[#3756]: https://github.com/openstreetmap/iD/issues/3756
-[#3573]: https://github.com/openstreetmap/iD/issues/3573
-[#3255]: https://github.com/openstreetmap/iD/issues/3255
-[#3754]: https://github.com/openstreetmap/iD/issues/3754
-[#3659]: https://github.com/openstreetmap/iD/issues/3659
-[#3555]: https://github.com/openstreetmap/iD/issues/3555
-[#3375]: https://github.com/openstreetmap/iD/issues/3375
-[#3643]: https://github.com/openstreetmap/iD/issues/3643
-
-[@mertemin]: https://github.com/mertemin
-[@kepta]: https://github.com/kepta
-[@ajithranka]: https://github.com/ajithranka
-[@Psigio]: https://github.com/Psigio
-[@Natsuyasumi]: https://github.com/Natsuyasumi
-
-#### :sparkles: Usability
-* Warn if user creates an untagged relation ([#3812])
-* Improve save flow so user knows there is more to do after clicking Save ([#3777], [#2378])
-  * Desaturate the map, to call attention to upload pane
-  * Don't show two save buttons, rename one to Upload
-  * Show icon with the Save button
-* Warn if user creates an unconneted highway ([#3786])
-* Draw slightly larger circles for unconneted vertices ([#3775])
-* Use 'pt' wiki pages in 'pt-BR' iD localization ([#3776])
-* User must select nodes before dragging them ([#3739], thanks [@edpop])
-
-[#3812]: https://github.com/openstreetmap/iD/issues/3812
-[#3777]: https://github.com/openstreetmap/iD/issues/3777
-[#2378]: https://github.com/openstreetmap/iD/issues/2378
-[#3786]: https://github.com/openstreetmap/iD/issues/3786
-[#3775]: https://github.com/openstreetmap/iD/issues/3775
-[#3776]: https://github.com/openstreetmap/iD/issues/3776
-[#3739]: https://github.com/openstreetmap/iD/issues/3739
-
-[@edpop]: https://github.com/edpop
-
-#### :bug: Bugfixes
-* Improve tests for line joins in walkthrough ([#3695])
-* Fix country code lookup / address,phone fields on IE11 (Object.assign issue)
-* Show "You have unsaved changes" message also in save mode ([#3788], thanks [@tyrasd])
-* Eliminate duplicates from commit message dropdown ([#3759], thanks [@Abbe98])
-* Don't create extra combobox caret divs in the address field ([#3715])
-* Fix issue with mouse coordinates while dragging and nudging/zooming ([#3594])
-* Fix for lasso behavior missing mouseup event ([#3800])
-* Fix spinner position when UI is RTL ([#3794])
-* Don't write history while user is in draw_line/draw_way, etc. ([#3750])
-* Don't show radial menu when selecting entity from member/membership editor
-* More checks to prevent duplicate consecutive nodes ([#3676], [#1296], thanks [@slhh])
-* Fix RTL languages along linestring paths on Chrome and Safari ([#3707], thanks [@miladkdz])
-* When merging node to area, preserve original node if possible ([#3683])
-* Allow double-clicking on midpoints to create vertex ([#3687], thanks [@edpop])
-* Don't jump cursor to end of line when editing housenumber ([#3650])
-
-[#3695]: https://github.com/openstreetmap/iD/issues/3695
-[#3788]: https://github.com/openstreetmap/iD/issues/3788
-[#3759]: https://github.com/openstreetmap/iD/issues/3759
-[#3715]: https://github.com/openstreetmap/iD/issues/3715
-[#3594]: https://github.com/openstreetmap/iD/issues/3594
-[#3800]: https://github.com/openstreetmap/iD/issues/3800
-[#3794]: https://github.com/openstreetmap/iD/issues/3794
-[#3750]: https://github.com/openstreetmap/iD/issues/3750
-[#3676]: https://github.com/openstreetmap/iD/issues/3676
-[#1296]: https://github.com/openstreetmap/iD/issues/1296
-[#3707]: https://github.com/openstreetmap/iD/issues/3707
-[#3683]: https://github.com/openstreetmap/iD/issues/3683
-[#3687]: https://github.com/openstreetmap/iD/issues/3687
-[#3650]: https://github.com/openstreetmap/iD/issues/3650
-
-[@tyrasd]: https://github.com/tyrasd
-[@Abbe98]: https://github.com/Abbe98
-[@slhh]: https://github.com/slhh
-[@miladkdz]: https://github.com/miladkdz
-[@edpop]: https://github.com/edpop
-
-#### :hourglass: Performance
-* Use the same ids for temporary nodes and ways created in draw modes ([#1369])
-
-[#1369]: https://github.com/openstreetmap/iD/issues/1369
-
-#### :rocket: Presets
-* Add Notary preset ([#3813], thanks [@Zverik])
-* Add additional aerialway presets ([#3733], thanks [@ajithranka])
-* Add natural features category ([#2843], thanks [@ajithranka])
-* Add step_count field to Steps preset ([#3740], thanks [@boothym])
-* Add universal email and fax fields ([#3735], thanks [@M1dgard])
-* Show tracktype as first field for Track preset ([#3718])
-* Add preset for place=square ([#3658])
-* Add preset for leisure=horse_riding ([#3619])
-* Add presets for barrier=toll_booth, barrier=border_control ([#3719])
-* Improve Social Facility presets ([#3702])
-* Improve military presets ([#3663])
-* Add presets for natural Bare Rock, Ridge, Sand ([#3646])
-* Add outdoor_seating checkbox ([#3730], thanks [@mertemin])
-* Improve Turkish address scheme ([#3729], thanks [@mertemin])
-* Prefer office=coworking over amenity=coworking_space ([#3714], thanks [@iandees])
-* Improve Japanese address scheme ([#3712], thanks [@Natsuyasumi])
-* Add fire_hydrant:position field to presets ([#3708], thanks [@wopfel])
-* Add Castle Type field to Castle preset ([#3685], thanks [@abdeldjalil09])
-* Add Taiwan phone format ([#3655], thanks [@Supaplextw])
-
-[#3813]: https://github.com/openstreetmap/iD/issues/3813
-[#3733]: https://github.com/openstreetmap/iD/issues/3733
-[#2843]: https://github.com/openstreetmap/iD/issues/2843
-[#3740]: https://github.com/openstreetmap/iD/issues/3740
-[#3735]: https://github.com/openstreetmap/iD/issues/3735
-[#3718]: https://github.com/openstreetmap/iD/issues/3718
-[#3658]: https://github.com/openstreetmap/iD/issues/3658
-[#3619]: https://github.com/openstreetmap/iD/issues/3619
-[#3719]: https://github.com/openstreetmap/iD/issues/3719
-[#3702]: https://github.com/openstreetmap/iD/issues/3702
-[#3663]: https://github.com/openstreetmap/iD/issues/3663
-[#3646]: https://github.com/openstreetmap/iD/issues/3646
-[#3730]: https://github.com/openstreetmap/iD/issues/3730
-[#3729]: https://github.com/openstreetmap/iD/issues/3729
-[#3714]: https://github.com/openstreetmap/iD/issues/3714
-[#3712]: https://github.com/openstreetmap/iD/issues/3712
-[#3708]: https://github.com/openstreetmap/iD/issues/3708
-[#3685]: https://github.com/openstreetmap/iD/issues/3685
-[#3655]: https://github.com/openstreetmap/iD/issues/3655
-
-[@Zverik]: https://github.com/Zverik
-[@ajithranka]: https://github.com/ajithranka
-[@boothym]: https://github.com/boothym
-[@M1dgard]: https://github.com/M1dgard
-[@mertemin]: https://github.com/mertemin
-[@iandees]: https://github.com/iandees
-[@Natsuyasumi]: https://github.com/Natsuyasumi
-[@wopfel]: https://github.com/wopfel
-[@abdeldjalil09]: https://github.com/abdeldjalil09
-
-
-# 2.0.2
-##### 2016-Dec-22
-
-#### :tada: New Features
-* Pull LTR/RTL list from Transifex instead of hardcoding it ([#3489])
-* Refocus map and selectedIDs on undo/redo ([#2204])
-* Display labels for vertices ([#2709])
-
-[#3489]: https://github.com/openstreetmap/iD/issues/3489
-[#2204]: https://github.com/openstreetmap/iD/issues/2204
-[#2709]: https://github.com/openstreetmap/iD/issues/2709
-
-#### :bug: Bugfixes
-* Update imageryBlacklists function to use blacklists from OSM API ([#3623])
-* Better checks for invalid ids in Select mode ([#3640])
-* Unable to toggle oneway=yes on highways ([#3638])
-* Hide labels along selected ways or near selected vertices ([#3636])
-* Windows/Chrome bug: missing mouseup was getting users stuck and unable to select features ([#2151])
-* Fix map moving with middle mouse click ([#3612])
-
-[#3623]: https://github.com/openstreetmap/iD/issues/3623
-[#3640]: https://github.com/openstreetmap/iD/issues/3640
-[#3638]: https://github.com/openstreetmap/iD/issues/3638
-[#3636]: https://github.com/openstreetmap/iD/issues/3636
-[#2151]: https://github.com/openstreetmap/iD/issues/2151
-[#3612]: https://github.com/openstreetmap/iD/issues/3612
-
-#### :rocket: Presets
-* Add Waterfall Preset ([#3608])
-* Adjust matchscores so that barrier doesn't take priority over other features ([#3647])
-* Add Public Bath Preset ([#3642], thanks [@Natsuyasumi])
-* Remove "Covered" field from Bus Stop preset ([#3627])
-* Add surveillance and camera related presets ([#3599], thanks [@bkil])
-* Add amenity=food_court and amenity=crematorium ([#3621], thanks [@samely])
-* Add maxheight field and add it to many highway presets ([#3605])
-* Add fence and wall type fields, add height field to some barriers ([#3602])
-* Add presets for Aquarium, Resort, Dance Hall ([#3579])
-* Add Internet Access fields to many presets ([#3568], thanks [@bkil])
-* Add highway=traffic_mirror preset ([#3568], thanks [@bkil])
-* Improvements to Mast/Tower presets ([#3561], thanks [@bkil])
-
-[#3608]: https://github.com/openstreetmap/iD/issues/3608
-[#3647]: https://github.com/openstreetmap/iD/issues/3647
-[#3642]: https://github.com/openstreetmap/iD/issues/3642
-[#3627]: https://github.com/openstreetmap/iD/issues/3627
-[#3599]: https://github.com/openstreetmap/iD/issues/3599
-[#3621]: https://github.com/openstreetmap/iD/issues/3621
-[#3605]: https://github.com/openstreetmap/iD/issues/3605
-[#3602]: https://github.com/openstreetmap/iD/issues/3602
-[#3579]: https://github.com/openstreetmap/iD/issues/3579
-[#3568]: https://github.com/openstreetmap/iD/issues/3568
-[#3568]: https://github.com/openstreetmap/iD/issues/3568
-[#3561]: https://github.com/openstreetmap/iD/issues/3561
-
-[@Natsuyasumi]: https://github.com/Natsuyasumi
-[@bkil]: https://github.com/bkil
-[@samely]: https://github.com/samely
-
-
-# 2.0.1
-##### 2016-Nov-17
-
-#### :bug: Bugfixes
-* When starting iD with an object selected, the map should focus on that object ([#3588], thanks [@tyrasd])
-* Fix for "Best" imagery not being automatically selected ([#3586])
-
-[#3588]: https://github.com/openstreetmap/iD/issues/3588
-[#3586]: https://github.com/openstreetmap/iD/issues/3586
-
-[@tyrasd]: https://github.com/tyrasd
-
-#### :hourglass: Performance
-* Adjust max Mapillary pages fetched per zoom, adjust min viewfield zoom
-
-
-# 2.0.0
-##### 2016-Nov-15
-
-#### :boom: Breaking Changes
-* :warning: iD is now written in a modular code style using ES6 `import`/`export` and [rollup.js](http://rollupjs.org/) as a build tool (#3118, #3179, #3180)
-  * Many thanks to @tmcw, @kepta, @tyrasd, @beaugunderson, @davidchouse
-* :warning: Flattened namespace means that all functions have changed names (#3479)
-  * e.g. `iD.actions.Move` -> `iD.actionMove`, `iD.geo.Extent` -> `iD.geoExtent`
-  * Many deprecated names are still exported as symbols, e.g. `iD.Context` - we will remove these eventually
-* :warning: Customized iD deployments can manipulate live objects, rather than iD.Context accessors
-  * No longer need to call things like `presets()`, `imagery()`, `taginfo()` when creating `iD.Context`
-  * See [API.md](https://github.com/openstreetmap/iD/blob/master/API.md#customized-deployments) for details on customized deployments
-* :warning: iD has upgraded to the latest released versions of d3, lodash, rbush, etc.
-  * d3 no longer adds itself to the global namespace, but can now be accessed via `iD.d3`
-* :warning: iD now uses `npm` scripts for all build processes
-  * iD requires Node v4 or higher, but does not require `make` anymore
-  * Update install instructions and prerequisites (#3466, thanks @tyrasd)
-* :warning: iD url hash map order has changed to `zoom/latitude/longitude` to match OSM and others (#3554)
-* :warning: Authentication methods like `context.preauth`, `connection.switch`, `iD.uiSourceSwitch.keys` options have changed
-  * `url` option has been renamed to `urlroot`
-
-#### :tada: New Features
-* `ui()` initializer now accepts a callback that will be called when loadLocale is finished (#3550)
-* Vertex keyboard navigation (#1917, #3539)
-  * `[` or `pageup` - jump to previous vertex
-  * `]` or `pagedown` - jump to next vertex
-  * `⌘[` or `home` - jump to first vertex
-  * `⌘]` or `end` - jump to last vertex
-  * `\` or `pause-break` - select next parent, if at intersection
-* OSM API calls are now authenticated for logged in users (helps with (#3519, #2262)
-* When reversing a way, reverse tags on its child nodes (#3076, thanks @Psigio)
-* Allow user to click an 'X' to remove an item from the selection list (#2950, thanks @ebrelsford)
-* Bundled Mapillary JS plugin upgraded to v2.0 (#3496)
-* Allow `Del` key as a without modifier as a Delete shortcut (#3455)
-
-#### :bug: Bugfixes
-* Prevent imagery offset nudging buttons from getting stuck if user clicks again (#3576)
-* Don't include terms for non-searchable presets in translation source (#3323)
-* Let user know if the documentation points to a redirect page (#3337)
-* Fix line labeling placement for IE11, Edge (#3020)
-* Better label placement, use smaller collision boxes (#1645)
-* Allow "network", "genus", "taxon", "species" taginfo lookups to expect uppercase values (#3377)
-* Fix way disappearing due to invalid "layer" tag (#3405, thanks @edpop)
-* Add radix parameter for all `parseInt` calls (#3399, thanks @HolgerJeromin)
-* Don't limit movement of vertex that combines two endpoints (#2731)
-* Don't use checks in walkthrough navigation (#3247)
-* Default Wikipedia language field to user's language, not English (#3265)
-
-#### :earth_asia: Localization
-* Address field improvements - eliminate duplicates, more dropdowns for address fields (#3553)
-* Support Right to Left interface for some languages 'ar', 'fa', 'iw', 'dv' (#3007, #3087, thanks @mapmeld)
-* Remove diacritics (accented chars) when doing fuzzy searches (#3159)
-
-#### :hourglass: Performance
-* Clip area polygons and clippaths to padded viewport (#3529)
-* Throttled redrawing (#3360, thanks @guillaume)
-* Use fewer steps for interpolated breathe behavior (#2911)
-
-#### :rocket: Presets
-* Add Construction and Tower Type fields to Mast and Tower presets (#3561, thanks @bkil)
-* Add Turning Loop (Island) preset, adjust icons for traversable/nontraversable features (#3557)
-* Add Internet Cafe preset (#3559)
-* Improve styling of Farmyards (#3556, thanks @Thue)
-* Add Guest Apartment / Condo preset (#3548)
-* Add Waste Transfer preset (#3387)
-* Add Billboard preset (#3386)
-* Improve traffic calming presets (#3218)
-* Improve waste and recycling presets (#2689)
-* Rename Camp Site to Campground, and add preset for individual camp pitches (#3385)
-* Multiselect field for Bike Shop services (#3517, thanks @willemarcel)
-* Add presets for Nail Salon, Tanning Salon (#3516, thanks @skorasaurus)
-* Split golf water_hazard presets into separate line and area presets (#3483)
-* Update terms lists for Anime preset (#3478, thanks @mbrickn)
-* Add Pastry Shop preset (#3444, thanks @Dgleish)
-* Add maxspeed field to Railway preset (#3458, thanks @boothym)
-* Add E-Cigarette Shop preset (#3457, thanks @boothym)
-* Add capacity field to Charging Station preset (#3458, thanks @boothym)
-* Add Pumping Station preset (#3384, thanks @kepta)
-* Improve Railway crossing presets (#3395, thanks @boothym)
-* Improve Gym and Sports Center presets (#3352, thanks @boothym)
-* Add Coworking Space preset (#3381, thanks @willemarcel)
-* Add access_simple field for Basketball, Tennis, Garden presets (#3336, thanks @Psigio)
-* Add icon to fire hydrant preset (#3380, thanks @bagage)
-* Add Yoga Studio preset (#3352, thanks @Psigio)
-* Add Bowling Green preset (#3363, thanks @boothym)
-* Add more fields ("support", "display", "visibility", "date") to Clock preset (#3318, thanks @HolgerJeromin)
-* Add more values to the speed limit field (#3316, thanks @1ec5)
-* Add network combo field for route relations (#3302, thanks @1ec5)
-* Add Blood Donor Center preset (#3285, thanks @M1dgard)
-* Add indoor yes/no field for Defibrillator preset (#3284, thanks @M1dgard)
-* Add Miniature Golf preset (#3279, thanks @boothym)
-* Add second_hand field for shop=car preset (#3274, thanks @skorasaurus)
-* Add Planetarium preset (#3268, thanks @willemarcel)
-* Add Ice Cream Shop preset (#3253, thanks @ankit-m)
-* Add Taiwan address format to Address field (#3261, thanks @david082321)
-
-
-# 1.9.7
-##### 2016-Jul-16
-* Treat features on `addr:interpolation` lines as points, not vertices (#3241)
-* Add ref field to `amenity=post_box` preset (#3232, thanks @boothym)
-* Fix crash calling `_.all` when moving multiple features (#3155, thanks @tyrasd)
-* Add `emergency=defibrillator` preset (#3202, thanks @ramyaragupathy)
-* Add `man_made=bridge` preset (#3183, thanks @SatyaSudheer)
-* Switch from `sloped_curb=*` to `kerb=*` (#3210)
-* Rename "Chemist" preset label to "Drugstore" for en_US (#3201)
-* Exclude imagery sources more than 20 years old (#3190)
-* Add `highway=give_way` preset for yield signs
-* Add stars, rooms, internet access fee fields for hotel presets (#3144, thanks @homersimpsons)
-* Add stop type, direction forward/backward fields for stop sign preset (#3115, thanks @homersimpsons)
-* When setting form's background color also set field color (#3100 thanks @jonnybarnes)
-* Add sidewalk preset to Path presets category (#3181, thanks @willemarcel)
-* Fix mph/kph imperial units test in maxspeed (#3156)
-* Fix d3 bug causing map to translate far away when zooming under heavy load (#2773, thanks @kepta)
-
-
-# 1.9.6
-##### 2016-Jun-07
-* Embed interactive Mapillary JS viewer instead of static image (#3128, thanks @kepta, @peterneubauer)
-* Add "grill" as search term for `amenity=bbq` preset (#3139, thanks @manfredbrandl)
-* When setting Wikipedia value, also set corresponding Wikidata tag (#2732, thanks @1ec5)
-
-
-# 1.9.5
-##### 2016-May-25
-* Clean translated combo value when comparing to display value (#3129)
-* Change color of Save button as user edits increase (#2749, thanks @tanerochris)
-* Migrate to lodash v4 (#3107, thanks @kepta)
-* Don't try to snap new ways to offscreen areas (#3114)
-* Prevent keypress handlers from being called extra times (#3111)
-* Add spacebar click for efficient way drawing (#2784, thanks @brandonreavis)
-* Rename `barrier=ditch` preset to "Trench", leave `waterway=ditch` preset as "Ditch"
-* Use prison icon for gate-like barriers, roadblock icon for other barriers
-* Add Barrier category: wall, fence, ditch (#2344, thanks @Wikiwide)
-* Add slight fill to the area icon (#3109)
-* Localize phone placeholder for country being edited (#3084, thanks @dobratzp)
-* Clicking on scale bar will toggle units from imperial/metric (#2351)
-* Use ⌘B for quick background switching, add tooltip, style (#2854, thanks @RoPP)
-* Fix greediness of autocompletion (#3077, #3106, thanks @kepta)
-* Add preset for `route=horse` relations (#3057, thanks @kepta)
-* Keep "move" cursor while adjusting imagery offset (#3101)
-* Move generic Building preset to top of Building category list (#3102)
-* Update Wikipedia list (#3098, thanks @1ec5)
-
-
-# 1.9.4
-##### 2016-May-03
-* Fix bug causing save button to remain disabled even when changeset comment is entered (#3096)
-* Support setting imagery offset via url hash parameter (#3093)
-* Don't allow user to straighten a line if start/end nodes are at the same location (#2792)
-* Add `fee` and `bin` fields to some presets (#2872)
-* Add multiCombo field type selecting multiple items from a list (#3034, #3080, thanks @kepta)
-  * Support `payment:` tagging, add to vending machine presets (#2872)
-  * Support `currency:` tagging, add to vending machine, money exchange, ATM presets (#2872)
-  * Support `fuel:` tagging, add to fuel station presets (#1987)
-  * Support `recycling:` tagging, add to recycling presets (#2873)
-* Improve tabbing and keyboard navigation in the entity editor
-* Exclude `name` tag when validating whether a feature has tags (#3091)
-* Add taginfo typeahead behavior to combo fields (#3089)
-* Lower popularity thresholds for taginfo lookups
-* Support looking up languages by English or local names (#3023, thanks @mapmeld)
-
-
-# 1.9.3
-##### 2016-Apr-25
-* Display "Choose language" placeholder value for Wikipedia language field (#3071)
-* Add prison preset (#3070, thanks @kepta)
-* Improve `studio=*` tagging (#3061, thanks @kepta)
-* Dedupe relations with same calculated name so they will appear in relation picker (#2891)
-* Modal Dialog and Save/Restore improvements (#3036)
-* Use case sensitive combo for changeset autocompletion (#3039)
-* Add a warning to the changeset page if a user mentions Google (#3063, thanks @tmcw)
-* Fix bug when manually assigning a role to a relation member (#2739)
-* Imagery offset control now allows dragging or typing to adjust offsets (#1340, thanks @kepta)
-* Support terrain imagery backgrounds: Stamen Terrain, Thunderforest Landscape
-* Don't fetch overlay tiles or Mapillary data around Null Island (#2751)
-* Show values as hover tooltips when field is too narrow to display full value (#3054)
-* Don't clean fields (trim whitespace) on every input event (#3045)
-* Improve usability of Save and Cancel buttons (#3040)
-* Close seams in imagery tiles (#3053)
-* Improve instructions for building on Windows (#2574)
-* Add Code of Conduct (#3051)
-* Add nutrition supplements store preset (#3043)
-* Add coffee shop preset (#3042)
-
-
-# 1.9.2
-##### 2016-Mar-18
-* Avoid jumpiness when dragging node markers (#3003)
-* Rename "Dock" -> "Wet Dock / Dry Dock" (#3030)
-* Refresh lables when switching to a new GPX file (#3032)
-* Fix bug where adding a space to a name would undo a previous edit (#3035)
-* Display GPX tracks immediately when loaded or toggled (#3027)
-* Include "Local GPX" in imagery used list when GPX loaded via url parameter (#2804)
-* Add Bird Hide preset (#3026)
-* Exclude from areaKeys blacklist presets that are point/vertex only (#3009)
-* Return to browse mode and block ui while geolocating (#3016)
-* Restore highway=unclassified to thick line rendering and rename as "Minor/Unclassified Road" (#3015)
-* Allow drawing of freeform shapes when using the shift-click-drag lasso selection tool (#2937, thanks @kepta)
-* Rename "Major Roads" -> "Traffic Roads", "Minor Roads" -> "Service Roads" in feature filter list
-
-
-# 1.9.1
-##### 2016-Mar-03
-* Add context.asset for building asset filenames, use for Mapillary Traffico files (#3011)
-* Fix crash in starting tutorial, bad selector for .layer-background opacity (#3010)
-
-
-# 1.9.0
-##### 2016-Mar-01
-* Fix rendering of modified/moved multipolygons (#3008)
-* Preserve connectivity when pasting (#2584, thanks @jfirebaugh)
-* Fix rendering of bumpy surfaces in turn restriction editor (#3004)
-* Draw radial menu on top of data layers (#2994)
-* Move data layers out of `iD.Background` (#3001)
-* Disambiguate art store, art gallery, etc. (#2999, thanks @harry-wood)
-* Post office should have opening_hours instead collection_times (#2996, thanks @HolgerJeromin)
-* Improved abandoned/disused railway icons (#2967, thanks @kepta)
-* Use access=yes instead of access=public for toilets (#2576, thanks @gileri)
-* Rename "Track" -> "Unmaintained Track Road" and add terms (#2982, thanks @brianreavis)
-* Mapillary improvements
-  * Add support for street signs layer (#2720)
-  * Show Mapillary thumbnail on opposite side of map from marker (#2775)
-  * Fetch all available Mapillary data, but cull based on density (#2794)
-  * Display Mapillary data out to zoom level 12 (#2468, #2675)
-  * Add ability to remove/disable Mapillary layers (#2722)
-* Add expansion arrows to category presets for better usability (#2972, thanks @kepta)
-* Refactor services into iD.services namespace
-  * :warning: This means that `iD.taginfo` is now `iD.serviceTaginfo`
-* Disallow disconnecting that would damage relations (#1714, thanks @jfirebaugh)
-* Allow escape to cancel ⌘-V paste (#2889)
-* Enter should accept input and return to browse mode only on preset input fields (#2912, #2957, #2380)
-* No need to make FAQ link translatable (#2973)
-* Display star for "best" imagery, add link to imagery info (#2902, thanks @kepta)
-* Use HTTPS for Nominatim and other services if available (#2960, thanks @kepta)
-* Add `shop=storage_rental` preset (#2943, thanks @kepta)
-* Add site relation preset (#2930, thanks @kepta)
-* Improvements to swimming pool, water park presets (#2927, thanks @kepta)
-* Ensure that boundary relation members look like boundaries (thanks, @jfirebaugh)
-* Add 'building' combo field for ice rink and swim facility
-* Building field should be combo not typeCombo (because `building=yes` is a valid tag)
-* Link to wiki for guidance on good changeset comments (#2923, thanks @kepta)
-* Make preset fields section collapsable (#2894)
-* Make sure DrawLine mode is called with a clean pre-operation graph (#2303, thanks @tyrasd)
-* Default to user's language when localizing names (#2882, thanks @kepta)
-* Autocomplete changeset comments from previous changeset comments (#2002, thanks @jfirebaugh)
-* Add universal multiline text field for description, fixme (#1518)
-* Fix crash when selecting a category preset with enter button
-* Remove overly agressive regexes for cleaning up websites and emails (#2892, thanks @kepta)
-* Correct typo "Platic" -> "Plastic" (#2925, thanks @M1dgard)
-* Rename "Unclassified Road" to "Minor Road" (#2916)
-
-
-# 1.8.5
-##### 2016-Jan-18
-* Fix address field to not lose focus while typing (#2903, #2320)
-* Bugfixes for Internet Explorer (classList #2909, parentElement #2910)
-* Presets for various man_made tags (#2893, thanks @manfredbrandl)
-
-
-# 1.8.4
-##### 2016-Jan-06
-* Block UI, disable draws while fetching missing childnodes when user restores saved work
-* Add iD.Map#redrawEnable to enable/disable redraws
-* Don't select filtered hidden vertices with the lasso
-* Adjust matching rules for multipolygon members (#2887)
-* Add Diaper Changing field to amenity toilets (#2890, thanks @morray)
-* Add rendering for tag-crossing pedestrian crosswalks
-* Fix rendering of highway=pedestrian, highway=crossing preset icon
-* Waterway presets - dock, boatyard, water point (#2863, thanks @arunasank)
-* Amenity presets - hunting stand, parking space, ferry terminal (#2883, thanks @arunasank)
-* More search terms for several amenity presets (#2880)
-* Disambiguate shop=bicycle and amenity=bicycle_repair_station presets (#2845)
-* Cancel debounced history saves in flush() and clearSaved()
-* Cancel throttled hash updates in hash.off()
-* Several fixes for "Entity Not Found" errors (#2736)
-* Don't call childNodes unless necessary (avoid extra _childNodes caching)
-* Clear search results pane when changing modes
-* Center map on feature when selecting feature from search results
-* Suppress radial menu when selecting feature from search results
-* Rename doctor.json -> doctors.json (#2869)
-* Add Breathe behavior for colorblind-friendly interpolated select halos (#1814)
-* Many usability improvements to entity editor sidebar:
-  * In Taginfo results sort keys with ':' below keys without ':' (#2376)
-  * Add back button for feature type reselection (#2453)
-  * Return should accept input and return to browse mode (#2380)
-  * Enable save as soon as user starts typing (#2342)
-  * Change feature editor close X to check mark (#2384)
-* Many improvements to the intro walkthrough:
-  * Prevent most keyboard shortcuts during walkthrough
-  * Prevent user from editing during pause before restarting failed task
-  * Shrink introGraph (#1336)
-  * Localize some of the features in the walkthrough (#2881)
-  * Add search task to walkthrough (#2363)
-  * Add button images to walkthrough text (#2404)
-  * Better save blocking in intro (#1795)
-  * Display Help button in walkthrough, stay on it longer (#2364)
-* Set 'Content-Type': 'text/xml' when closing changeset (fix for IE auth warning) (#2874)
-
-
-# 1.8.3
-##### 2015-Dec-11
-* Replace nonstandard Array `find` with `_.find` for IE11 (#2871)
-
-
-# 1.8.2
-##### 2015-Dec-10
-* Better save and restore map state when entering walkthrough
-* Add maxstay field for amenity=parking preset (#2851)
-* Add presets for popular vending machines (#2827, thanks @henningvs)
-* Fix turn restriction rendering under Firefox (#2860)
-* Handle situation when user closes oauth dialog window (#2858)
-* Don't set `building=yes` for `amenity=fuel` preset (#2857)
-* Eliminate rounding causing jumpiness and loss of precision (#2849)
-
-
-# 1.8.1
-##### 2015-Dec-02
-* Fix tag help lookup (#2844)
-* Support Internet Explorer 11 and Edge browsers (#2571)
-* New road styling for bumpy/unpaved roads (#2564, #2750, #2847)
-* Disambiguate building/office presets (#2793, #2799)
-* Add handrail field to steps preset (#2815)
-* Choose "best" imagery by default (#2826)
-* Fix language detection when `navigator.languages` is empty (#2838) (thanks @jleedev)
-* Support multiple overlays and fix alignment of minimap (#2813) (thanks @brianreavis)
-
-
-# 1.8.0
-##### 2015-Nov-07
-* Don't update the urlhash during the walkthrough (#1795)
-* Add surface type to parking preset (#2816)
-* Make 100% background brightness the default (#2824)
-* Use SVG for preset and feature icons (#2785)
-  * :warning: Projects that have customized the icon spritesheet may need to upgrade their custom icons
-* Add "Help Translate" icon next to "Report a Bug" (#2766)
-* Update highway colors to match openstreetmap-carto (#2764)
-* Prefer suggested capitalization in autocomplete box (#2791)
-* Better support for browser language preferences (#2810) (Thanks @kriscarle)
-* Disallow joining ways with conflicting tags (#2358) (Thanks @jfirebaugh)
-* Add rugby union and rugby league presets (#2808) (Thanks @bagage)
-* Add military presets (#2177) (Thanks @arunasank)
-* Discard yh:WIDTH tags (#2806)
-* Fetch proper tag references for relation types (#2797) (Thanks @tyrasd)
-* Proper perimeter calculation in infobox (#2789)
-* Fix bug creating points at edge of screen when panning (#2758)
-* Add motorcycle parking preset (#2787)
-* Better autocomplete suggestions in taginfo-sourced dropdowns (#2748)
-* Add traffic signal type preset
-* Fix bug where pressing '1' triggered fullscreen (#2786)
-* Improvements to translated preset terms (#2777, #2756) (Thanks @bagage)
-* Disable save button when changeset comment is empty (#1488)
-* Better handling of multilingual `alt_name`, `old_name`, etc (#2658)
-* Add preset for Semi-Detached House (#2776)
-
-# 1.7.5
-##### 2015-Sep-28
-* Relicense iD with ISC license
-
-
-# 1.7.4
-##### 2015-Sep-15
-* Show docs for the selected value in raw tag editor (#2754) (Thanks @M1dgard)
-* Improve display of implied values in access UI field (#2763)
-* Better handling of preset search terms (#2756) (Thanks @M1dgard)
-* Support cross-browser fullscreen display mode with F11 / ⌘⇧F (#2755) (Thanks @PaulAnnekov)
-* Fix performance issue with multipolygon outer test (#2755)
-* Change caption "Access" -> "Allowed Access" (#2761)
-* Fix broken link and other help improvements (#2760)
-* Fix bug with displaying label when centroid undefined (#2757) (Thanks @tyrasd)
-* Replace close 'X' with Cancel button on save panel (#2378)
-* Add `recycling:glass_bottles`, `recycling:plastic` (#2730)
-* Add preset for `leisure=bowling_alley` (#2734)
-* Render `highway=road` differently from `highway=unclassified` (#2742)
-* Improve rendering of `highway=track` - dashed casing now more visible on dark backgrounds (#657)
-* Change `highway=path` rendering to be more like `highway=footway` to avoid new user errors (#2327)
-* Prevent users from accidentally adding `highway=yes` (#2744)
-* Better styling for ephemeral tags (e.g. razed/abandoned/construction/proposed) (#2740, #1893)
-* Add `bicycle=dismount` access option (#2726)
-* Add support for Irish postcodes in address field (#2729) (Thanks @rory)
-* Add "Road Surface" preset for `area:highway=*` (#2627)
-* Add presets for Casino and Adult Gaming Center (#2684)
-* Restore complete list of `address:` keys for address UI field (#2698)
-* Preset searching should consider tag values (#2719)
-* Add `highway=corridor` preset and universal `level` field for indoor mapping (#2687, #2218)
-* Use space key to toggle radial menu (#2706)
-* Add presets (`volcano`, `saddle`, `adit`, `tree_row`, `plant_nursery`) (Thanks @jmespadero)
-* Use HTTPS if location protocol is HTTPS in `iD.Connection` (#2681) (Thanks @frewsxcv)
-* Don't write unsavable changes to `localStorage` (#2705)
-* Add recycling_type preset field (#2689) (Thanks @ebrelsford)
-* Fast zoom and pan with Cmd/Control modifier key (#2691) (Thanks @rowanhogan)
-* Improve handling of Wikipedia URLs (#2694) (Thanks @1ec5)
-* Add minimap toggle to background menu, show GPX layer in minimap (#2693) (Thanks @rowanhogan)
-* Add cycleway UI field for highways with bike lanes (#2686) (Thanks @ebrelsford)
-* Improve appearance of Mapillary markers (#2690) (Thanks @pgiraud)
-
-
-# 1.7.3
-##### 2015-Jun-10
-* Add fee field to toilet preset (#2639) (Thanks @alexandrz)
-* Several improvements for more reliable save and post-save data fetch (#2667)
-* Use locale passed in from container iframe instead of detected locale (#2672)
-* Allow html entities in translated documentation titles (#2674)
-* Add presets for `man_made=storage_tank` and `man_made=silo` (#2662)
-* Add presets for RV/Marine toilet disposal and related fields (#2623)
-* Add preset for `waterway=fuel` (#2589)
-* Add preset for `amenity=biergarten` (#2641)
-* Infobox for distance/area measurement and more info, hotkey Cmd-I (#2573)
-* Fallback to 'en-US' when no language detected (#2650)
-* Don't clean description/note/fixme values (#2659)
-* Only urlencode tag values that start with http (#2657)
-* Remove `platform` and `browser` from changeset tags (#2643)
-* Clip oneway markers to viewport (#2638)
-* Performance improvements for iD.Difference
-* Fix error restoring changes after deleting a node (#2637)
-
-
-# 1.7.2
-##### 2015-May-03
-* Fix for 404 Error caused by duplicates in multi-fetch node request (#2626)
-* Fix oil well preset (#2621) (Thanks @1ec5)
-
-
-# 1.7.1
-##### 2015-Apr-30
-* Add oil well preset (#2618) (Thanks @1ec5)
-* Add radio mast preset (#2613) (Thanks @1ec5)
-* Don't commit empty changesets (#1483)
-* Add place=farm preset (#2604) (Thanks @Stalfur)
-* Cleanup strings for website and email tags (#2323)
-* Use semicolon-space as separator for opening_hours tags (#2301)
-* Clear cached userDetails when auth events occur (#2588)
-* New styling for barriers (#2592)
-* In wireframe mode, draw all points (#2591)
-* Invert background opacity widget display values (#2595)
-* Save custom background imagery layer to localstorage (#2566)
-* Better introductory help text (#2504) (Thanks @hkirat)
-* Smarter way movement - avoid zorroing connected ways (#2516, #729)
-* Add basic browser and platform info to changeset tags (#2559, #2449)
-* Add drive_through preset to fast_food, atm, etc (#2459) (Thanks @brianegge)
-* Use combo not checkbox for building field (#2553)
-* Fix bug with copy/paste when originals are deleted (#2557)
-* Tag motorway_link with explicit oneway=yes (#2555)
-* Map-In-Map locator (toggle with '/' key) (#2554)
-* Add service field for railways (#2552)
-* Feature filtering: don't match multipolygon lines as 'Others' (#2548)
-* Add network=* tag to public transport presets (#2549) (Thanks @gileri)
-* Add incline field for highway=steps preset (#2456)
-* Support node v0.12 (#2535)
-* Resolve editing conflicts before saving (#2525, #1053)
-* Don't delete ways from route, boundary, multipolygon relations (#2526, #1461) (Thanks @systemed)
-
-
-# 1.7.0
-##### 2015-Feb-12
-* Fix typo in smoothness field - should be "impassable" (#2523)
-* Update to Mapillary API v2 calls (#2522) (Thanks @peterneubauer)
-* Add Rounded tooltips (#2521) (Thanks @samanpwbb)
-* Add gender field to amenity=toilets preset (#2422)
-* Update landuse presets (no single nodes, and better descriptions) (#2518)
-* Update tree and forest presets to use leaf_type and leaf_cycle fields (#2512)
-* Add shop=houseware preset (#2509)
-* Make "Yes" and "No" translatable (#2286)
-* Fix group home preset (#2510)
-* Add amenity=grit_bin preset (#2500)
-* Prevent user from zooming out too far when drawing (#2499)
-* Add amenity=bicycle_repair_station preset (#2497)
-* Add leisure=nature_reserve preset (#2496)
-* Support copy and paste of selected features with ⌘-C/⌘-V (#642)
-* Add amenity=public_bookcase preset (#2507) (Thanks @guillaumep)
-* Add substation type field (#2486)
-* Add junction=yes preset (#2484)
-* Add takeaway and delivery fields to food presets (#2483)
-* Add levels field to building=commercial preset (#2454)
-* Add amenity=register_office preset (#2431)
-* Add landuse=garages preset (#2430)
-* Add natural=cave_entrance preset (#2412)
-* Add amenity=fast_food preset (#2446)
-* Switch to landuse=farmland as preferred Farm preset (#2478)
-* Add bench and covered fields to bus stop preset (#2451)
-* Replace icon fields with dropdown (#2433)
-* Add Map Data panel
-  * Data Layers (GPX, Mapillary)
-  * Area filling options (full, partial, wireframe) (#813)
-  * Map Features filtering (#1299, #1871, #2033)
-* Allow customization of presets, imagery, and taginfo
-  * :warning: These _must_ be set when creating an`iD()` object - see `index.html` example
-
-
-# 1.6.2
-##### 2014-Oct-24
-* Fix "TypeError: r is undefined" (#2421)
-
-
-# 1.6.1
-##### 2014-Oct-23
-* Remember raw tag editor expansion state across sessions (#2416)
-* Translate text in changes section on save panel (#2417)
-* Encode URL hash correctly (#2406)
-* Capture ⌘-S even in input fields (#2409)
-* Added some traffic_calming=* presets
-* Prefer power=substation to sub_station
-* Include state/province in U.S. and Canadian address formats
-* Improve the error message on saving when offline (#2373)
-
-
-# 1.6.0
-##### 2014-Oct-06
-* Add network field to Road Route relation preset (#2372)
-* Updated TIGER layer to use TIGER 2014
-* Added support for street-level imagery from Mapillary
-* Added support for taginfo projects data
-* Better infer restriction for no_u_turn (#2345)
-* Update to rbush 1.3.3
-* Improved a variety of presets
-* Added `comment` url param to prefill changeset comment (#2311)
-
-
-# 1.5.4
-##### 2014-Jul-29
-* Do not fully fill certain landuse values, e.g. landuse=residential (#542)
-* Class midpoints to match parent way and adjust styles
-* Test visibility of gpx coords instead of just comparing extents
-
-
-# 1.5.3
-##### 2014-Jul-25
-* When adding gpx, only rezoom map if gpx not in viewport (#2297)
-* Workaround for Chrome crash (#2295)
-* Add mtb fields (#2244)
-* Support option strings for combo fields (#2296)
-* Render triangular midpoints to show direction of any selected way (#2292)
-
-
-# 1.5.2
-##### 2014-Jul-15
-* Fixed Chrome/Windows selection bug (#2151)
-* Don't automatically tag motorways, etc. as oneway=yes
-* Disable Move and Rotate operations if area < 80% contained in the viewport
-
-
-# 1.5.1
-##### 2014-Jul-10
-* Fix mixed content errors on https osm.org (#2281)
-* Fix suggested access values for parking (#2280)
-
-
-# 1.5.0
-##### 2014-Jul-08
-* Add support for localized address fields (#2246)
-* Rendering improvements for layers (#2250)
-* Add a map scale (#2266)
-* Fix preset buttons (#2247)
-* Better midpoint rendering (#2257)
-
-
-# 1.4.0
-##### 2014-May-29
-* Ensure combobox menus are closed on blur (#2207)
-* Limit imagery_used tag to 255 characters (#2181)
-* Simplify and fix midpoint drawing logic (#2136)
-* Prefer more specific 'Crosswalk' preset over generic 'Crossing'
-* Add amenity=dojo preset
-* Correctly trim whitespace in semicolon-separated multivalues (#2236)
-* oneway fields now show "Assumed to be No" or "Assumed to be Yes" instead of "Unknown" (#2220)
-* Add turn restriction editor
-
-
-# 1.3.10
-##### 2014-May-21
-* `oneway=no` overrides implicit oneways on junction=roundabout, etc. (#2220)
-* Add presets for fords, parking_entrance, charging_station, compressed_air, churchyard, shop=wine
-* Improve access placeholders (#2221)
-* Trim tag keys, and prevent duplicate tag keys (#2043)
-* Fix inline tag help for fields that handle multiple tags
-* Add 'width', 'length', 'lit' for appropriate presets (cycleways, sidewalks, sports pitch, etc)
-* Render embankment/cutting with dashed casing
-* Rendering fixes for buildings, tunnels
-* Add population field for various place presets
-* Improvements to circularize action (#2194)
-* Building field is yes/no (fixes #2111)
-* Area fill colors in preset icons match map fill colors
-* Add fill style for landuse=military
-
-
-# 1.3.9
-##### 2014-Apr-09
-* Prevent closed areas from invalid disconnection (#2178)
-* Remove layer field from waterway=stream
-* Add preset for place=suburb and shop=seafood
-* Remember last custom tile layer (#2094)
-* Mapbox Satellite now supports z17-z19
-
-
-# 1.3.8
-##### 2014-Mar-28
-* Disable circularize and orthogonalize operations when way is <80% contained in the viewport
-* Add place=neighbourhood preset
-* Add denomination=* field for cemetary, graveyard, funeral home
-* Add preset for shop=funeral_directors
-* Add icon for public_transport=stop_position
-* Support quartile scheme for any imagery source (#2112)
-* Zoom to GPX after adding (#2144)
-* Correctly update UI after choosing GPX file (#2144)
-* Add preset for leisure=ice_rink
-* Add picnic area stuff: firepit, picnic_table, bbq
-* Add 35 as an option in the maxspeed dropdown
-* Add religion to cemetery preset (#2164)
-* Fix tag reference layout on FF (#2159)
-* Add "crop" field for landuse=farm/farmland/farmyard (#2149)
-* Add "trees" field for landuse=orchard
-* Add landuse=landfill
-* Add the hoops=* field to the basketball preset (#1984)
-* Add amenity=nightclub
-* Add smoking field for many presets under amenity, building, office, tourism (#1990)
-* barrier=fence shouldn't be an area (fixes #2158)
-* Remove building_area from hospital, school, kindergarden
-* Fix recycling field keys (#2140)
-
-
-# 1.3.7
-##### 2014-Feb-25
-* Added building presets
-* Improve how tags are merged when merging to a multipolygon
-* Disable merge operation if at least one relation is incomplete
-* Add shop=bookmaker, shop=lottery, and shop=art presets
-* Use https URLs where supported
-* Fix duplicate/missing objects after restoring data from localStorage
-* Remove addr:housename field from address preset
-
-
-# 1.3.6
-##### 2014-Feb-05
-* More protection against relation loops (#2096)
-* Fix freeze when using Clinic preset (#2102)
-* Allow rotating closed multipolygon members (#1718)
-* Bump threshold for Orthogonalize to 12 degrees
-* Added social_facility presets (#2109)
-
-
-# 1.3.5
-##### 2014-Jan-08
-* Smoother and faster panning, zooming, and tooltips
-* Fix bug relating to deleted nodes outside the viewport (#2085)
-* Ensure "New Relation..." is always available (#2066)
-* Add area=yes when necessary (#2069)
-* Suppress radial menu when clicking warning (#2035)
-* Protect against relation loops (#2072)
-* Correct arrow direction on drawn segment (#2078)
-* Don't upload tags with empty values (#1894)
-* Add support for ids and locations as search input (#2056)
-* Sort relation suggestions most recent first (#2052)
-* Fix for Safari selection bug in combo box (#2051)
-* Fix midpoint missing after undoing split (#2040)
-* Don't remove addr:housenumber when changing address preset (#2047)
-* Many preset additions: clock, rest area, service area, veterinary, funiculars, narrow gauge railways,
-  gauge field, electrified field, tunnel field, crafts, doctor, dentist, clinic, studio, aerialways,
-  and pistes.
-
-
-# 1.3.4
-##### 2013-Nov-26
-* Replace TIGER 2012 layer with next-generation TIGER 2013 layer (#2010)
-* Add tooltips to "untagged feature" warnings
-* Add pressets and category for golf features (#2013)
-* Information and bike parking preset refinements
-* Faster/smoother zooming and panning
-* Add "quick add" presets for common proper names
-* Fix zoom to feature when clicking search results (#2023)
-
-
-# 1.3.3
-##### 2013-Nov-22
-* Support for loading GPX-files via url parameter (#1965)
-* Update osm-auth (#1904)
-* Update 3rd party dependencies (Lo-Dash, D3, RBush)
-* Build iD.Way.areaKeys from presets
-* Add public_transport, military, emankment presets
-* Reverse cardinal directions for relation member roles
-* Improved warning visibility (#1973)
-* Fix undo-related bug (#1978)
-
-
-# 1.3.2
-##### 2013-Nov-14
-* Update maki
-* Fix Disconnect of way with multiple intersections (#1955)
-* Fix unclosed area rendering (#1958)
-* Add presets for amenity=shelter, footway=sidewalk, footway=crossing, and various office values
-* Add area categories
-* Full-height background settings pane
-* Add suggestions of common shop and amenity names
-* Handle https wikipedia URLs
-* Use assumed values for access placeholders (#1924)
-* Distinguish between power=line and power=minor_line
-* Reset invalid opacity values to default (#1923)
-
-
-# 1.3.1
-##### 2013-Oct-26
-* Fix misalignment -> Fix alignment (#1913)
-* Update maki (#1916)
-* Prioritize boundary tag to minimize area fills (#1920)
-* Fix background defaulting to 0% brightness (#1923)
-
-
-# 1.3.0
-##### 2013-Oct-24
-* Fix corner case that could cause getting stuck in drag mode (#1910)
-* Improved display of changed objects in save screen
-* Improved performance
-* Show attribution for overlay layers (#1909)
-* Add OpenStreetMap GPS traces layer
-* Show a list of multiple selected features in the sidebar
-* Autocomplete city and postcode values (#1753)
-* Add a button to trigger file browser for GPX (#1758)
-* Prevent 'zoom in to edit' from showing up during save success (#1792)
-* Add delete button to all forms (#1492)
-* Omit non-OSM features from search results (#1890)
-* Add additional check to prevent snapping to area fills (#1887)
-* Fix adding localized value before name (#1797)
-* Disable removing incomplete relation members (#1768)
-* Show all combobox entries when clicking the caret (#1755)
-* Improvements and fixes to the behavior of multilingual name fields
-* Don't show combobox menu with only one item
-* Don't prevent following an existing way when drawing (#1430)
-* Allow "yes" and "no" check values to be translated (#1819)
-* Treat a sole area=yes tag as "untagged" (#1867)
-* Special case 'yes' values for type fields (#1876)
-* Don't add addr:housenumber=yes when applying Address preset (#1874)
-* Ensure preset fields are consistently ordered (#1876)
-* Preserve existing Wikipedia language (#1868)
-* Don't allow dragging of the map when the click starts in a button (#1869)
-* Prefer to render highway=* styles over railway=* (#1880)
-* Workaround cosmetic issues caused by a Chrome regression (#1879)
-* New presets: man_made=observation, shop=locksmith, leisure=common and more
-
-
-# 1.2.1
-##### 2013-Sep-30
-* Split only the line of a node shared by a line and an area
-* Handle multipolygon corner case when splitting (#1799)
-* Don't automatically apply building tags to shop=car (#1813)
-* Don't suggest adding a relation to itself (#1820)
-* Fix restoring changes when something is selected (#1857)
-* Use generic access value as placeholder (#1780)
-* Filter on combobox value, not title (#1836)
-* Show relation documentation for relation presets (#1862)
-* Limit squaring to near square or near straight nodes (#1733)
-* More clever splitting of closed ways
-* Improve circularize action
-* Add more tags to areas list
-
-
-# 1.2.0
-##### 2013-Sep-26
-* Don't auto-save intro tutorial edits (#1745, #1795)
-* Added waypoint display to GPX layer
-* Added "Straighten" operation
-* Improve "Orthogonalize" behavior, rename to "Square"
-* Add and improve many presets
-* Save commit messages on blur (#1783)
-* Add KSJ2 tags to discard list (#1794)
-* Fix display of labels with wide characters
-* Catch localStorage quota exception (#1807)
-* Avoid consecutive identical nodes when adding a midpoint (#1296)
-* Stop nudge when exiting move mode (#1766)
-* Add "Continue" operation
-* Delete relations that become empty (#465, #1454)
-* Support polygon imagery bounds (#768)
-* Pull imagery from editor-imagery-index
-* Insert areas in sorted order (#1693)
-* Fix some walkthrough glitches (#1744)
-
-
-# 1.1.6
-##### 2013-Aug-24
-* Fix walkthrough on Firefox (#1743)
-* Fix icon at end of walkthough (#1740)
-* Fix walkthrough (#1739)
-
-
-# 1.1.5
-##### 2013-Aug-23
-* Add amenity=ranger_station preset (1723)
-* Add terms for tourism=artwork (#1726)
-* Reduce prominence of share links, add G+
-* Default wildcard tag values to "yes" (#1715)
-* Add help topic on relations (#1708)
-* Add default "Locator Overlay" layer (#1301)
-* Refine toilet preset (#1697)
-* Change delete shortcut to ⌘⌫/Ctrl-Backspace (#1698)
-* Fix close button event binding in save dialog (#1713)
-* Fix error when deleting a triangle vertex (#1712)
-* Add support for an externally provided asset map (#1699)
-
-
-# 1.1.4
-##### 2013-Aug-17
-* Fix adding multilingual name (#1694)
-* Fix social buttons (#1690)
-* Work around a Firefox bug that sometimes caused elements to be unselectable or stuck dragging (#1691, #1692)
-
-
-# 1.1.3
-##### 2013-Aug-15
-* Fix behavior of enter key in name field (#1681)
-* Remove area=yes when choosing an area preset (#1684)
-* Save history more frequently (#1345)
-* Fix combobox menu scroll bar behavior (#963)
-* After editing, give a sense when map is updated (#1660)
-* Clarify undo/redo tooltips (#1670)
-* Add emergency=fire_hydrant preset (#1674)
-* Refine power=generator preset (#1675)
-* Add leisure=track preset (#1683)
-
-
-# 1.1.2
-##### 2013-Aug-12
-* Fix cursor offset when clicking/dragging after resizing the window (#1678)
-* Include low-frequency tag values if they have a wiki entry
-* Fix tag value suggestions in preset comboboxes (#1679, #1680)
-
-
-# 1.1.1
-##### 2013-Aug-09
-* Improve performance when drawing
-* Tail should appear only first time
-* Fix radial menu tooltip positioning on Firefox
-
-
-# 1.1.0
-##### 2013-Aug-09
-* Fix radial menu tooltip positioning
-
-
-# 1.1.0rc1
-* Custom layers support TMS-flipped Y coordinate with {ty} replacement.
-* Allow to join more than two ways (#649)
-* Many preset additions and improvements
-* Fix Japanese language input (#1594)
-* Prevent merging over restriction relations (#1512)
-* Support multiple overlay layers
-* Fix name field for suffixed ISO 639-1 codes (#1628)
-* Add ability to create a new relation (#1576)
-* Permit translating all preset term lists (#1633)
-* Include GPX and overlay layers in imagery_used (#1463)
-* Move sidebar to left, map controls to right
-* Rework search UI and consolidate with geocoder
-* More dramatic different between hover and active edit feature pane
-
-
-# 1.1.0beta1
-* Performance improvements
-* Added a UI for multilingual name tags
-* "Report a bug" in footer is now an icon
-* New style for radio buttons and check boxes
-* Incomplete relations can no longer be deleted (previously, attempting to do so would generate a JS error)
-* Render bridge casing for bridge=viaduct, etc. (#1500)
-* Only draw intersections for {high,water,rail,aero}way lines (#1471)
-* Improve tag reference loading feedback (#1262)
-* Added relation presets
-* Display relation members and memberships in inspector
-* The sidebar is now persistent, rather than sliding in and out
-* The feature being hovered over is previewed in the sidebar
-* Zoom to feature only if map parameter isn't also specified
-* Don't zoom too far in (>z20) (#1511)
-* Don't zoom too far out (<z16). (#1522)
-* Added the ability to create multipolygons
-* Fix URL template host rotation
-* Fix strokes sometimes being clipped as polygons (#1527)
-* Refine selection behavior when dragging a node:
-  * Preserve the sidebar state (#1401)
-  * Show vertices of selected way (#1478)
-  * Reselect exact previous selection when finished
-* Fix one way marker rendering (#1534)
-* You can now click the preset icon to return to the preset list
-* All preset fields now have placeholders
-* The save dialog now appears in the sidebar
-* Added Address preset (#1524)
-* Shorten "Zoom in" text, don't hide it on narrow screens (#1477)
-* Fix "View on OSM" in sidebar footer (#1473)
-* When deleting a vertex, reselect another vertex if possible (#1457)
-* The sidebar now has a searchable Feature List (#1545)
-* You can add a member to a relation via the "All relations" section of the sidebar
-
-# 1.0.1
-##### 2013-May-10
-* Test, imagery, translation, and preset updates
-* Fix untranslatable strings
-* Prefer to keep existing ways when joining
-* Fix creating intersecting ways and cope with 0 and 1 node ways
-* Fix IE detection in `dist`
-* Fix GPX track display
-* Fixes for Opera compatibility
-* Update `osm-auth` to 0.2.1
-* Fix the `note` functionality and textarea UI in presets
-* Fix walkthrough translation issues
->>>>>>> fc4ec2e828f2390e4a808ece7e08b380369fdfcc+* Extended validation check for disconnected roads to detect islands of disconnected roads.