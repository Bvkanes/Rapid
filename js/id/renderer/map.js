iD.Map = function(context) {
    var dimensions = [1, 1],
        dispatch = d3.dispatch('move', 'drawn'),
        projection = d3.geo.mercator().scale(512 / Math.PI),
        roundedProjection = iD.svg.RoundProjection(projection),
        zoom = d3.behavior.zoom()
            .translate(projection.translate())
            .scale(projection.scale() * 2 * Math.PI)
            .scaleExtent([1024, 256 * Math.pow(2, 24)])
            .on('zoom', zoomPan),
        dblclickEnabled = true,
        transformStart,
        minzoom = 0,
        layers = [
            iD.Background().projection(projection),
            iD.LocalGpx(context).projection(projection),
            iD.Background('overlay').projection(projection)
            ],
        transformProp = iD.util.prefixCSSProperty('Transform'),
        points = iD.svg.Points(roundedProjection, context),
        vertices = iD.svg.Vertices(roundedProjection, context),
        lines = iD.svg.Lines(projection),
        areas = iD.svg.Areas(roundedProjection),
        midpoints = iD.svg.Midpoints(roundedProjection, context),
        labels = iD.svg.Labels(roundedProjection, context),
        tail = iD.ui.Tail(),
        surface, layergroup;

    function map(selection) {
        context.history()
            .on('change.map', redraw);

        context.on('select.map', function() {
            redraw();
        });

        selection.call(zoom);

        layergroup = selection.append('div')
            .attr('id', 'layer-g');

        var supersurface = selection.append('div')
            .style('position', 'absolute');

        surface = supersurface.append('svg')
            .on('mousedown.zoom', function() {
                if (d3.event.button == 2) {
                    d3.event.stopPropagation();
                }
            }, true)
            .on('mouseup.zoom', function() {
                if (resetTransform()) redraw();
            })
            .attr('id', 'surface')
            .call(iD.svg.Surface(context));

        surface.on('mouseover.vertices', function() {
            if (map.editable() && !isTransformed()) {
                var hover = d3.event.target.__data__;
                surface.call(vertices.drawHover, context.graph(), hover, map.zoom());
            }
        });

        surface.on('mouseout.vertices', function() {
            if (map.editable() && !isTransformed()) {
                var hover = d3.event.relatedTarget && d3.event.relatedTarget.__data__;
                surface.call(vertices.drawHover, context.graph(), hover, map.zoom());
            }
        });

        map.size(selection.size());
        map.surface = surface;
        map.layersurface = layergroup;

        labels.supersurface(supersurface);

        supersurface
            .call(tail);
    }

    function pxCenter() { return [dimensions[0] / 2, dimensions[1] / 2]; }

    function drawVector(difference) {
        var filter, all,
            extent = map.extent(),
            graph = context.graph();

        if (!difference) {
            all = context.intersects(extent);
            filter = d3.functor(true);
        } else {
            var complete = difference.complete(extent);
            all = _.compact(_.values(complete));
            filter = function(d) {
                if (d.type === 'midpoint') {

                    var a = d.edge[0],
                        b = d.edge[1];

                    // redraw a midpoint if it needs to be
                    // - moved (either edge node moved)
                    // - deleted (edge nodes not consecutive in any parent way)
                    if (a in complete || b in complete) return true;

                    var parentsWays = graph.parentWays({ id: a });
                    for (var i = 0; i < parentsWays.length; i++) {
                        var nodes = parentsWays[i].nodes;
                        for (var n = 0; n < nodes.length; n++) {
                            if (nodes[n] === a && (nodes[n - 1] === b || nodes[n + 1] === b)) return false;
                        }
                    }
                    return true;

                } else {
                    return d.id in complete;
                }
            };
        }

        if (all.length > 100000) {
            editOff();
        } else {
            surface
                .call(points, graph, all, filter)
<<<<<<< HEAD
                .call(vertices, graph, all, filter, map.zoom())
                .call(lines, graph, all, filter, dimensions)
=======
                .call(vertices, graph, visibleEntities(), map.zoom())
                .call(lines, graph, all, filter)
>>>>>>> 6941d191
                .call(areas, graph, all, filter)
                .call(midpoints, graph, all, filter, extent)
                .call(labels, graph, all, filter, dimensions, !difference);
        }
        dispatch.drawn(map);
    }

    function editOff() {
        surface.selectAll('.layer *').remove();
    }

    function zoomPan() {
        if (d3.event && d3.event.sourceEvent.type === 'dblclick') {
            if (!dblclickEnabled) {
                zoom.scale(projection.scale() * 2 * Math.PI)
                    .translate(projection.translate());
                return d3.event.sourceEvent.preventDefault();
            }
        }

        if (Math.log(d3.event.scale / Math.LN2 - 8) < minzoom + 1) {
            iD.ui.flash(context.container())
                .select('.content')
                .text(t('cannot_zoom'));
            return setZoom(16, true);
        }

        projection
            .translate(d3.event.translate)
            .scale(d3.event.scale / (2 * Math.PI));

        var ascale = d3.event.scale;
        var bscale = transformStart[0];
        var scale = (ascale / bscale);

        var tX = Math.round((d3.event.translate[0] / scale) - (transformStart[1][0]));
        var tY = Math.round((d3.event.translate[1] / scale) - (transformStart[1][1]));

        var transform =
            'scale(' + scale + ')' +
            'translate(' + tX + 'px,' + tY + 'px) ';

        layergroup.style(transformProp, transform);
        surface.style(transformProp, transform);
        queueRedraw();

        dispatch.move(map);
    }

    function isTransformed() {
        var prop = surface.node().style[transformProp];
        return prop && prop !== 'none';
    }

    function resetTransform() {
        if (!isTransformed()) return false;
        surface.node().style[transformProp] = '';
        layergroup.node().style[transformProp] = '';
        return true;
    }

    function redraw(difference) {

        if (!surface) return;

        clearTimeout(timeoutId);

        // If we are in the middle of a zoom/pan, we can't do differenced redraws.
        // It would result in artifacts where differenced entities are redrawn with
        // one transform and unchanged entities with another.
        if (resetTransform()) {
            difference = undefined;
        }

        var zoom = String(~~map.zoom());
        if (surface.attr('data-zoom') !== zoom) {
            surface.attr('data-zoom', zoom);
        }

        if (!difference) {
            var sel = layergroup
                .selectAll('.layer-layer')
                .data(layers);

            sel.exit().remove();

            sel.enter().append('div')
                .attr('class', 'layer-layer');

            sel.each(function(layer) {
                    d3.select(this).call(layer);
                });
        }

        if (map.editable()) {
            context.connection().loadTiles(projection, dimensions);
            drawVector(difference);
        } else {
            editOff();
        }

        transformStart = [
            projection.scale() * 2 * Math.PI,
            projection.translate().slice()];

        return map;
    }

    var timeoutId;
    function queueRedraw() {
        clearTimeout(timeoutId);
        timeoutId = setTimeout(function() { redraw(); }, 300);
    }

    function pointLocation(p) {
        var translate = projection.translate(),
            scale = projection.scale() * 2 * Math.PI;
        return [(p[0] - translate[0]) / scale, (p[1] - translate[1]) / scale];
    }

    function locationPoint(l) {
        var translate = projection.translate(),
            scale = projection.scale() * 2 * Math.PI;
        return [l[0] * scale + translate[0], l[1] * scale + translate[1]];
    }

    map.mouseCoordinates = function() {
        try {
            return projection.invert(d3.mouse(surface.node()));
        } catch(e) {
            // when called with hidden elements, d3.mouse() will throw
            return [NaN, NaN];
        }
    };

    map.dblclickEnable = function(_) {
        if (!arguments.length) return dblclickEnabled;
        dblclickEnabled = _;
        return map;
    };

    function setZoom(z, force) {
        if (z === map.zoom() && !force)
            return false;
        var scale = 256 * Math.pow(2, z),
            center = pxCenter(),
            l = pointLocation(center);
        scale = Math.max(1024, Math.min(256 * Math.pow(2, 24), scale));
        projection.scale(scale / (2 * Math.PI));
        zoom.scale(scale);
        var t = projection.translate();
        l = locationPoint(l);
        t[0] += center[0] - l[0];
        t[1] += center[1] - l[1];
        projection.translate(t);
        zoom.translate(projection.translate());
        return true;
    }

    function setCenter(loc) {
        var t = projection.translate(),
            c = pxCenter(),
            ll = projection(loc);
        if (ll[0] === c[0] && ll[1] === c[1])
            return false;
        projection.translate([
            t[0] - ll[0] + c[0],
            t[1] - ll[1] + c[1]]);
        zoom.translate(projection.translate());
        return true;
    }

    map.pan = function(d) {
        var t = projection.translate();
        t[0] += d[0];
        t[1] += d[1];
        projection.translate(t);
        zoom.translate(projection.translate());
        dispatch.move(map);
        return redraw();
    };

    map.size = function(_) {
        if (!arguments.length) return dimensions;
        var center = map.center();
        dimensions = _;
        surface.size(dimensions);
        layers.map(function(l) {
            l.size(dimensions);
        });
        projection.clipExtent([[0, 0], dimensions]);
        setCenter(center);
        return redraw();
    };

    map.zoomIn = function() { return map.zoom(Math.ceil(map.zoom() + 1)); };
    map.zoomOut = function() { return map.zoom(Math.floor(map.zoom() - 1)); };

    map.center = function(loc) {
        if (!arguments.length) {
            return projection.invert(pxCenter());
        }

        if (setCenter(loc)) {
            dispatch.move(map);
        }

        return redraw();
    };

    map.zoom = function(z) {
        if (!arguments.length) {
            return Math.max(Math.log(projection.scale() * 2 * Math.PI) / Math.LN2 - 8, 0);
        }

        if (setZoom(z)) {
            dispatch.move(map);
        }

        return redraw();
    };

    map.zoomTo = function(entity) {
        var extent = entity.extent(context.graph()),
            zoom = map.extentZoom(extent);
        map.centerZoom(extent.center(), zoom);
    };

    map.centerZoom = function(loc, z) {
        var centered = setCenter(loc),
            zoomed   = setZoom(z);

        if (centered || zoomed) {
            dispatch.move(map);
        }

        return redraw();
    };

    map.centerEase = function(loc) {
        var from = map.center().slice(),
            t = 0,
            stop;

        surface.one('mousedown.ease', function() {
            stop = true;
        });

        d3.timer(function() {
            if (stop) return true;
            map.center(iD.geo.interp(from, loc, (t += 1) / 10));
            return t == 10;
        }, 20);
        return map;
    };

    map.extent = function(_) {
        if (!arguments.length) {
            return new iD.geo.Extent(projection.invert([0, dimensions[1]]),
                                 projection.invert([dimensions[0], 0]));
        } else {
            var extent = iD.geo.Extent(_);
            map.centerZoom(extent.center(), map.extentZoom(extent));
        }
    };

    map.extentZoom = function(_) {
        var extent = iD.geo.Extent(_),
            tl = projection([extent[0][0], extent[1][1]]),
            br = projection([extent[1][0], extent[0][1]]);

        // Calculate maximum zoom that fits extent
        var hFactor = (br[0] - tl[0]) / dimensions[0],
            vFactor = (br[1] - tl[1]) / dimensions[1],
            hZoomDiff = Math.log(Math.abs(hFactor)) / Math.LN2,
            vZoomDiff = Math.log(Math.abs(vFactor)) / Math.LN2,
            newZoom = map.zoom() - Math.max(hZoomDiff, vZoomDiff);

        return newZoom;
    };

    map.flush = function() {
        context.connection().flush();
        context.history().reset();
        return map;
    };

    var usedTails = {};
    map.tail = function(_) {
        if (!_ || usedTails[_] === undefined) {
            tail.text(_);
            usedTails[_] = true;
        }
        return map;
    };

    map.editable = function() {
        return map.zoom() >= 16;
    };

    map.minzoom = function(_) {
        if (!arguments.length) return minzoom;
        minzoom = _;
        return map;
    };

    map.layers = layers;
    map.projection = projection;
    map.redraw = redraw;

    return d3.rebind(map, dispatch, 'on');
};<|MERGE_RESOLUTION|>--- conflicted
+++ resolved
@@ -122,13 +122,8 @@
         } else {
             surface
                 .call(points, graph, all, filter)
-<<<<<<< HEAD
                 .call(vertices, graph, all, filter, map.zoom())
-                .call(lines, graph, all, filter, dimensions)
-=======
-                .call(vertices, graph, visibleEntities(), map.zoom())
                 .call(lines, graph, all, filter)
->>>>>>> 6941d191
                 .call(areas, graph, all, filter)
                 .call(midpoints, graph, all, filter, extent)
                 .call(labels, graph, all, filter, dimensions, !difference);
