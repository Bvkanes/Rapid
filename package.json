--- conflicted
+++ resolved
@@ -123,13 +123,7 @@
     "sinon-chai": "^3.6.0",
     "smash": "0.0",
     "static-server": "^2.2.1",
-<<<<<<< HEAD
     "svg-sprite": "1.5.1"
-=======
-    "svg-sprite": "1.5.1",
-    "uglify-js": "~3.13.0",
-    "vparse": "~1.1.0"
->>>>>>> 99cad0b7
   },
   "type": "module",
   "engines": {
