{
  "name": "RapiD",
  "version":"2.0.0",
  "description": "An AI-enhanced editor for OpenStreetMap",
  "main": "dist/iD.min.js",
  "repository": "github:facebookincubator/RapiD",
  "homepage": "https://mapwith.ai",
  "bugs": "https://github.com/facebookincubator/RapiD/issues",
  "keywords": [
    "editor",
    "openstreetmap"
  ],
  "license": "ISC",
  "scripts": {
    "all": "run-s clean build build:legacy dist",
    "build": "run-s build:css build:data build:modern",
    "build:css": "node scripts/build_css.js",
    "build:data": "shx mkdir -p dist/data && node scripts/build_data.js",
    "build:stats": "esbuild-visualizer --metadata dist/esbuild.json --exclude *.png --filename docs/statistics.html",
    "build:modern": "node config/esbuild.config.modern.js",
    "build:legacy": "node config/esbuild.config.legacy.js",
    "clean": "shx rm -f dist/esbuild.json dist/*.js dist/*.map dist/*.css dist/img/*.svg",
    "aws_deploy": "python3 scripts/aws_deploy.py",
    "dist": "run-p dist:**",
    "dist:mapillary": "shx mkdir -p dist/mapillary-js && shx cp -R node_modules/mapillary-js/dist/* dist/mapillary-js/",
    "dist:pannellum": "shx mkdir -p dist/pannellum-streetside && shx cp -R node_modules/pannellum/build/* dist/pannellum-streetside/",
    "dist:min:modern": "node config/esbuild.config.modern-min.js",
    "dist:min:legacy": "node config/esbuild.config.legacy-min.js",
    "dist:svg:iD": "svg-sprite --symbol --symbol-dest . --shape-id-generator \"iD-%s\" --symbol-sprite dist/img/iD-sprite.svg \"svg/iD-sprite/**/*.svg\"",
    "dist:svg:community": "svg-sprite --symbol --symbol-dest . --shape-id-generator \"community-%s\" --symbol-sprite dist/img/community-sprite.svg node_modules/osm-community-index/dist/img/*.svg",
    "dist:svg:fa": "svg-sprite --symbol --symbol-dest . --symbol-sprite dist/img/fa-sprite.svg svg/fontawesome/*.svg",
    "dist:svg:maki": "svg-sprite --symbol --symbol-dest . --shape-id-generator \"maki-%s\" --symbol-sprite dist/img/maki-sprite.svg node_modules/@mapbox/maki/icons/*.svg",
    "dist:svg:mapillary:signs": "svg-sprite --symbol --symbol-dest . --symbol-sprite dist/img/mapillary-sprite.svg node_modules/mapillary_sprite_source/package_signs/*.svg",
    "dist:svg:mapillary:objects": "svg-sprite --symbol --symbol-dest . --symbol-sprite dist/img/mapillary-object-sprite.svg node_modules/mapillary_sprite_source/package_objects/*.svg",
    "dist:svg:temaki": "svg-sprite --symbol --symbol-dest . --shape-id-generator \"temaki-%s\" --symbol-sprite dist/img/temaki-sprite.svg node_modules/@ideditor/temaki/icons/*.svg",
    "imagery": "node scripts/update_imagery.js",
    "lint": "eslint test/spec modules",
    "lint:fix": "eslint test/spec modules --fix",
    "start": "run-s build:legacy start:server",
    "quickstart": "run-s build start:server",
    "start:server": "node scripts/server.js",
    "test": "npm-run-all -s lint build test:spec",
    "test:spec": "karma start karma.conf.cjs",
    "translations": "node scripts/update_locales.js"
  },
  "dependencies": {
    "@id-sdk/math": "~3.0.0-pre.10",
    "@id-sdk/util": "~3.0.0-pre.10",
    "@ideditor/country-coder": "~5.0.3",
    "@ideditor/location-conflation": "~1.0.2",
    "@mapbox/geojson-area": "^0.2.2",
    "@mapbox/geojson-rewind": "^0.5.1",
    "@mapbox/sexagesimal": "1.2.0",
    "@mapbox/vector-tile": "^1.3.1",
    "@pixi-essentials/texture-allocator": "^1.0.5",
    "@pixi/filter-glow": "^4.1.5",
    "@tmcw/togeojson": "^4.5.0",
    "@turf/bbox-clip": "^6.0.0",
    "abortcontroller-polyfill": "^1.4.0",
    "esbuild": "^0.13.9",
    "fast-deep-equal": "~3.1.1",
    "fast-json-stable-stringify": "2.1.0",
    "lodash-es": "~4.17.15",
    "marked": "~3.0.8",
    "node-diff3": "~3.1.0",
    "osm-auth": "2.0.0",
    "pannellum": "2.5.6",
    "pbf": "^3.2.1",
    "pixi-dashed-line": "^1.0.0",
    "pixi.js": "^6.2.0",
    "polygon-clipping": "~0.15.1",
    "prop-types": "^15.7.2",
    "rbush": "3.0.1",
    "react": "^17.0.1",
    "react-dom": "^17.0.1",
    "whatwg-fetch": "^3.4.1",
    "which-polygon": "2.2.0"
  },
  "devDependencies": {
    "@babel/core": "^7.15.8",
    "@babel/plugin-transform-runtime": "^7.15.8",
    "@babel/preset-env": "^7.15.6",
    "@babel/preset-react": "^7.12.13",
    "@fortawesome/fontawesome-svg-core": "^1.2.32",
    "@fortawesome/free-brands-svg-icons": "~5.15.1",
    "@fortawesome/free-regular-svg-icons": "~5.15.1",
    "@fortawesome/free-solid-svg-icons": "~5.15.1",
    "@ideditor/temaki": "~5.0.0",
    "@mapbox/maki": "^6.0.0",
    "autoprefixer": "^10.3.7",
    "babel-plugin-inline-json-import": "^0.3.2",
    "btoa": "^1.2.1",
<<<<<<< HEAD
    "chai": "^4.1.0",
    "chalk": "^5.0.0",
=======
    "chai": "^4.3.4",
>>>>>>> a2d83261
    "cldr-core": "39.0.0",
    "cldr-localenames-full": "39.0.0",
    "concat-files": "^0.1.1",
    "core-js-bundle": "^3.19.0",
    "d3": "~7.1.1",
    "editor-layer-index": "github:osmlab/editor-layer-index#gh-pages",
    "esbuild-plugin-babel": "^0.2.3",
    "esbuild-visualizer": "^0.3.1",
    "eslint": "^8.1.0",
    "eslint-plugin-react": "^7.26.1",
    "fetch-mock": "^9.11.0",
    "gaze": "^1.1.3",
    "glob": "^7.2.0",
    "happen": "^0.3.2",
    "js-yaml": "^4.0.0",
    "json-stringify-pretty-compact": "^3.0.0",
    "karma": "^6.3.5",
    "karma-chrome-launcher": "^3.1.0",
    "karma-coverage": "^2.2.0",
    "karma-mocha": "^2.0.1",
    "karma-remap-istanbul": "^0.6.0",
    "mapillary_sprite_source": "^1.8.0",
    "mapillary-js": "4.0.0",
    "minimist": "^1.2.3",
    "mocha": "^9.2.0",
    "name-suggestion-index": "~6.0",
    "node-fetch": "^3.0.0",
    "npm-run-all": "^4.0.0",
    "object-inspect": "1.11.0",
    "osm-community-index": "~5.1.3",
    "postcss": "^8.3.11",
    "postcss-selector-prepend": "^0.5.0",
    "shelljs": "^0.8.0",
    "shx": "^0.3.0",
    "sinon": "^11.1.2",
    "sinon-chai": "^3.7.0",
    "smash": "0.0",
    "static-server": "^2.2.1",
    "svg-sprite": "1.5.3"
  },
  "type": "module",
  "engines": {
    "node": ">=16.14"
  },
  "browserslist": [
    "> 0.2%, last 6 major versions, Firefox ESR, IE 11, maintained node versions"
  ],
  "volta": {
    "node": "16.14.0"
  }
}<|MERGE_RESOLUTION|>--- conflicted
+++ resolved
@@ -90,12 +90,8 @@
     "autoprefixer": "^10.3.7",
     "babel-plugin-inline-json-import": "^0.3.2",
     "btoa": "^1.2.1",
-<<<<<<< HEAD
-    "chai": "^4.1.0",
+    "chai": "^4.3.4",
     "chalk": "^5.0.0",
-=======
-    "chai": "^4.3.4",
->>>>>>> a2d83261
     "cldr-core": "39.0.0",
     "cldr-localenames-full": "39.0.0",
     "concat-files": "^0.1.1",
