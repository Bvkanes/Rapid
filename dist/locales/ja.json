{
    "ja": {
        "icons": {
            "information": "情報",
            "remove": "削除",
            "undo": "もとに戻す"
        },
        "modes": {
            "add_area": {
                "title": "エリア",
                "description": "公園や建物、湖沼等を地図に追加",
                "tail": "クリックするとエリアの描画が開始されます。公園や湖沼、建物などを描くことができます。"
            },
            "add_line": {
                "title": "ライン",
                "description": "道路や歩道、用水路など、ラインを描画",
                "tail": "クリックするとラインの描画が開始されます。道路や歩道、流水経路などを描くことができます。"
            },
            "add_point": {
                "title": "ポイント",
                "description": "レストランや記念碑、郵便ボックス等、ポイント情報を追加",
                "tail": "クリックした地点にポイントを追加します"
            },
            "browse": {
                "title": "ブラウズ",
                "description": "マップの拡大縮小"
            },
            "draw_area": {
                "tail": "クリックすると、エリアへノードを追加することが可能です。描画を完了するには、最初に描いたノードをもう一度クリックしてください。"
            },
            "draw_line": {
                "tail": "クリックすると、ラインへノードを追加することが可能です。別のラインをクリックすることで、ライン同士を接続することができます。ラインの描画を完了させるには、描画を終了させたい地点でダブルクリックしてください。"
            },
            "drag_node": {
                "connected_to_hidden": "表示されていない地物に接続しているので編集できません。"
            }
        },
        "operations": {
            "add": {
                "annotation": {
                    "point": "ポイントの追加",
                    "vertex": "ウェイへのノード追加",
                    "relation": "リレーションを追加しました。"
                }
            },
            "start": {
                "annotation": {
                    "line": "ラインの描画開始",
                    "area": "エリアの描画開始"
                }
            },
            "continue": {
                "key": "A",
                "title": "延長",
                "description": "このラインを延長させます",
                "not_eligible": "延長可能なラインがありません",
                "multiple": "延長可能なラインが複数存在します。Shiftキーを押しながら対象のラインを選択してください。",
                "annotation": {
                    "line": "ライン描画の継続",
                    "area": "エリア描画の継続"
                }
            },
            "cancel_draw": {
                "annotation": "描画のキャンセル"
            },
            "change_role": {
                "annotation": "リレーションメンバーの役割を変更"
            },
            "change_tags": {
                "annotation": "タグの変更"
            },
            "circularize": {
                "title": "円状に並べる",
                "description": {
                    "line": "ラインを円状に整形",
                    "area": "エリアを円状に整形"
                },
                "key": "O",
                "annotation": {
                    "line": "ラインを円状に整形",
                    "area": "エリアを円状に整形"
                },
                "not_closed": "エリアが閉じられていないため、円状に整形することができません",
                "too_large": "ウェイが完全には表示されていないため、円状に整形することができません。",
                "connected_to_hidden": "非表示の地物に接続しているため、円状に整形することができません。"
            },
            "orthogonalize": {
                "title": "直交化",
                "description": {
                    "line": "ラインの角を直角に整形",
                    "area": "エリアの角を直角に整形"
                },
                "key": "S",
                "annotation": {
                    "line": "ラインの角を90度に整形",
                    "area": "エリアの角を90度に整形"
                },
                "not_squarish": "直交にできない辺があるため、角を直角に整形することができません",
                "too_large": "ウェイが完全には表示されていないため、四角形に整形することができません。",
                "connected_to_hidden": "非表示の地物に接続しているため、四角形に整形することができません。"
            },
            "straighten": {
                "title": "直線化",
                "description": "このラインを直線にします",
                "key": "S",
                "annotation": "ラインを直線にしました",
                "too_bendy": "このラインは複雑に曲がっているため、直線化できません。",
                "connected_to_hidden": "非表示の地物に接続しているため、直線に整形することができません。"
            },
            "delete": {
                "title": "削除",
                "description": {
                    "single": "この地物を完全に削除します。",
                    "multiple": "これらの地物を完全に削除します。"
                },
                "annotation": {
                    "point": "ポイントを削除しました。",
                    "vertex": "ウェイ上のノードを削除しました。",
                    "line": "ラインを削除しました。",
                    "area": "エリアを削除しました。",
                    "relation": "リレーションを削除しました。",
                    "multiple": "{n}件の地物を削除しました。"
                },
                "too_large": {
                    "single": "この地物は完全には表示されていないため、削除できません。",
                    "multiple": "これらの地物は完全には表示されていないため、削除できません。"
                },
                "incomplete_relation": {
                    "single": "この地物はまだ完全にはダウンロードされていないので、削除できません。",
                    "multiple": "地物全体がダウンロードされていないため、削除することができません。"
                },
                "part_of_relation": {
                    "single": "この地物は大きなリレーションの一部であるため、削除できません。まずリレーションから削除してください。",
                    "multiple": "これらの地物は大きなリレーションの一部であるため、削除できません。まずリレーションから削除してください。"
                },
                "connected_to_hidden": {
                    "single": "この地物は非表示の地物に接続しているため、削除できません。",
                    "multiple": "これらの地物は非表示の地物に接続しているため、削除できません。"
                }
            },
            "add_member": {
                "annotation": "リレーションへメンバーを追加"
            },
            "delete_member": {
                "annotation": "リレーションからメンバーを削除"
            },
            "connect": {
                "annotation": {
                    "point": "ウェイをポイントに接続",
                    "vertex": "ウェイを他のウェイと接続",
                    "line": "ウェイとラインを接続",
                    "area": "ウェイとエリアを接続"
                },
                "relation": "リレーションのロールが競合しているため、地物を接続できません",
                "restriction": "\"{relation}\" リレーションを壊してしまうため、これらの地物は接続できません。"
            },
            "disconnect": {
                "title": "接続解除",
                "description": "ウェイの接続を解除して切り離す",
                "key": "D",
                "annotation": "ウェイの接続を解除",
                "not_connected": "ライン/エリアの接続を解除できません",
                "connected_to_hidden": "非表示の地物に接続しているため、切り離すことができません。",
                "relation": "リレーションに所属しているため、切り離すことが出来ません。"
            },
            "merge": {
                "title": "結合",
                "description": "選択した地物をマージ",
                "key": "C",
                "annotation": "{n} 個の地物をマージ",
                "not_eligible": "地物情報がマージできません",
                "not_adjacent": "短点が接続されていないため、地物をマージできません。",
                "restriction": "\"{relation}\" リレーションを壊してしまうため、これらの地物はマージできません。",
                "relation": "リレーションのロールが競合しているため、地物をマージできません",
                "incomplete_relation": "地物全体がダウンロードされていないため、マージさせることができません。",
                "conflicting_tags": "タグの値が競合しているため、地物をマージできません"
            },
            "move": {
                "title": "移動",
                "description": {
                    "single": "この地物を別の位置へ移動します。",
                    "multiple": "これらの地物を別な位置へ移動します。"
                },
                "key": "M",
                "annotation": {
                    "point": "ポイントを移動",
                    "vertex": "ウェイ上のノードを移動",
                    "line": "ラインの移動",
                    "area": "エリアの移動",
                    "multiple": "複数の地物を移動しました。"
                },
                "incomplete_relation": {
                    "single": "この地物はまだ完全にはダウンロードされていないので、移動できません。",
                    "multiple": "これらの地物はまだ完全にはダウンロードされていないので移動できません。"
                },
                "too_large": {
                    "single": "この地物は完全には表示されていないため、移動できません。",
                    "multiple": "これらの地物は完全には表示されていないため、移動できません。"
                },
                "connected_to_hidden": {
                    "single": "この地物は非表示の地物に接続しているため、移動できません。",
                    "multiple": "これらの地物は非表示の地物に接続しているため、移動できません。"
                }
            },
            "reflect": {
                "title": {
                    "long": "長軸で反転",
                    "short": "短軸で反転"
                },
                "description": {
                    "long": {
                        "single": "この地物を長軸で反転します。",
                        "multiple": "これらの地物を長軸で反転します。"
                    },
                    "short": {
                        "single": "この地物を短軸で反転します。",
                        "multiple": "これらの地物を短軸で反転します。"
                    }
                },
                "key": {
                    "long": "T",
                    "short": "Y"
                },
                "annotation": {
                    "long": {
                        "single": "長軸に沿って地物を反転します。",
                        "multiple": "複数の地物を長軸で反転しました。"
                    },
                    "short": {
                        "single": "短軸に沿って地物を反転します。",
                        "multiple": "複数の地物を短軸で反転しました。"
                    }
                },
                "incomplete_relation": {
                    "single": "この地物はまだ完全にはダウンロードされていないので、反転できません。",
                    "multiple": "これらの地物は完全にダウンロードされていないため、反転できません。"
                },
                "too_large": {
                    "single": "この地物は完全には表示されていないため、反転できません。",
                    "multiple": "これらの地物は完全には表示されていないため、反転できません。"
                },
                "connected_to_hidden": {
                    "single": "この地物は非表示の地物に接続しているため、反転できません。",
                    "multiple": "これらの地物は非表示の地物に接続しているため、反転できません。"
                }
            },
            "rotate": {
                "title": "回転",
                "description": {
                    "single": "この地物を中心点で回転します。",
                    "multiple": "これらの地物を中心点で回転します。"
                },
                "key": "R",
                "annotation": {
                    "line": "ラインの回転",
                    "area": "エリアの回転",
                    "multiple": "複数の地物を回転しました。"
                },
                "incomplete_relation": {
                    "single": "この地物はまだ完全にはダウンロードされていないので、回転できません。",
                    "multiple": "これらの地物はまだ完全にはダウンロードされていないので、回転させることができません。"
                },
                "too_large": {
                    "single": "この地物は完全には表示されていないため、回転できません。",
                    "multiple": "これらの地物は完全には表示されていないため、回転できません。"
                },
                "connected_to_hidden": {
                    "single": "この地物は非表示の地物に接続しているため、回転できません。",
                    "multiple": "これらの地物は非表示の地物に接続しているため、回転できません。"
                }
            },
            "reverse": {
                "title": "方向反転",
                "description": "ラインの向きを反転",
                "key": "V",
                "annotation": "ラインの方向反転"
            },
            "split": {
                "title": "分割",
                "description": {
                    "line": "このノードを境としてラインを分割",
                    "area": "このエリアの外周を2つに分割",
                    "multiple": "このノードを境としてライン/エリアを分割"
                },
                "key": "X",
                "annotation": {
                    "line": "ラインの分割",
                    "area": "エリア外周を分割",
                    "multiple": "{n} ライン/エリア外周を分割"
                },
                "not_eligible": "基点/終端を境としたライン分割はできません。",
                "multiple_ways": "複数のラインを分割します",
                "connected_to_hidden": "非表示の地物に接続しているため、分割することができません。"
            },
            "restriction": {
                "annotation": {
                    "create": "進行方向制限を追加しました",
                    "delete": "進行方向制限を削除しました"
                }
            }
        },
        "restriction": {
            "controls": {
                "distance": "距離",
                "distance_up_to": "上限 {distance}",
                "via": "経由",
                "via_node_only": "ノードのみ",
                "via_up_to_one": "1 ウェイまで",
                "via_up_to_two": "2 ウェイまで"
            },
            "help": {
                "indirect": "(間接)",
                "turn": {
                    "no_left_turn": "左折禁止 {indirect}",
                    "no_right_turn": "右折禁止 {indirect}",
                    "no_u_turn": "Uターン禁止 {indirect}",
                    "no_straight_on": "直進禁止 {indirect}",
                    "only_left_turn": "左折専用 {indirect}",
                    "only_right_turn": "右折専用 {indirect}",
                    "only_u_turn": "Uターンのみ {indirect}",
                    "only_straight_on": "直進専用 {indirect}",
                    "allowed_left_turn": "左折可 {indirect}",
                    "allowed_right_turn": "右折可 {indirect}",
                    "allowed_u_turn": "Uターン可 {indirect}",
                    "allowed_straight_on": "直進可 {indirect}"
                },
                "from": "進行元(FROM)",
                "via": "経由(VIA)",
                "to": "進行先(TO)",
                "from_name": "{from} {fromName}",
                "from_name_to_name": "{from} {fromName} {to} {toName}",
                "via_names": "{via} {viaNames}",
                "select_from": "クリックして {from} 区間を選択",
                "select_from_name": "クリックして {from} {fromName}を選択",
                "toggle": "クリックして「{turn}」に切換え"
            }
        },
        "undo": {
            "tooltip": "もとに戻す: {action}",
            "nothing": "もとに直す変更点がありません"
        },
        "redo": {
            "tooltip": "再実行: {action}",
            "nothing": "やり直した変更点がありません"
        },
        "tooltip_keyhint": "ショートカット",
        "browser_notice": "このエディタは Firefox、Chrome、Safari、OperaそしてInternet Explorer 11以降で動作します。地図を編集するには、ブラウザをアップデートするか、Potlatch 2を利用してください。",
        "translate": {
            "translate": "翻訳",
            "localized_translation_label": "多言語名称",
            "localized_translation_language": "言語選択",
            "localized_translation_name": "名称"
        },
        "zoom_in_edit": "ズームして編集",
        "login": "ログイン",
        "logout": "ログアウト",
        "loading_auth": "OpenStreetMapへ接続中...",
        "report_a_bug": "バグ報告",
        "help_translate": "翻訳協力",
        "feature_info": {
            "hidden_warning": "非表示の地物{count}件",
            "hidden_details": "現在非表示の地物: {details}"
        },
        "status": {
            "error": "APIサーバへの接続が失敗しました",
            "offline": "APIがオフラインです。しばらくしてからもう一度お試しください。",
            "readonly": "APIは読み込み専用モードです。変更内容の保存はしばらく時間を置いてから行なってください。",
            "rateLimit": "APIは匿名の接続を制限しています。修正するにはログインしてください。"
        },
        "commit": {
            "title": "OpenStreetMapへアップロード",
            "upload_explanation": "あなたがアップロードした編集内容は、OpenStreetMapを利用しているすべてのユーザが閲覧できるようになります。",
            "upload_explanation_with_user": "編集した内容を {user} アカウントでアップロードし、OpenStreetMapを利用しているすべてのユーザが閲覧できるようにします。",
            "request_review": "編集のレビューを希望します。",
            "save": "アップロード",
            "cancel": "キャンセル",
            "changes": "{count} 個の変更",
            "download_changes": "osmChangeファイルをダウンロード",
            "warnings": "注意",
            "modified": "変更した地物",
            "deleted": "削除した地物",
            "created": "作成した地物",
            "about_changeset_comments": "変更セットの良いコメントについて",
            "about_changeset_comments_link": "//wiki.openstreetmap.org/wiki/Good_changeset_comments",
            "google_warning": "コメントの中で Google に触れていますが、 Google マップからのコピーは絶対に禁止です。",
            "google_warning_link": "https://www.openstreetmap.org/copyright"
        },
        "contributors": {
            "list": "{users} による編集",
            "truncated_list": "{users} とその他 {count} 人による編集"
        },
        "info_panels": {
            "key": "I",
            "background": {
                "key": "B",
                "title": "背景",
                "zoom": "ズーム",
                "vintage": "撮影日",
                "source": "情報源",
                "description": "説明",
                "resolution": "解像度",
                "accuracy": "精度",
                "unknown": "不明",
                "show_tiles": "タイルを表示",
                "hide_tiles": "タイルを非表示",
                "show_vintage": "撮影日を表示",
                "hide_vintage": "撮影日を非表示"
            },
            "history": {
                "key": "H",
                "title": "編集履歴",
                "selected": "{n} 個を選択中",
                "no_history": "履歴なし(新しい地物)",
                "version": "バージョン",
                "last_edit": "最新の編集",
                "edited_by": "編集者",
                "changeset": "変更セット",
                "unknown": "不明",
                "link_text": "openstreetmap.org上の履歴"
            },
            "location": {
                "key": "L",
                "title": "位置",
                "unknown_location": "不明な位置"
            },
            "measurement": {
                "key": "M",
                "title": "計測",
                "selected": "{n} 個を選択中",
                "geometry": "ジオメトリ",
                "closed_line": "クローズドライン",
                "closed_area": "クローズドエリア",
                "center": "中心",
                "perimeter": "周囲",
                "length": "長さ",
                "area": "エリア",
                "centroid": "重心",
                "location": "位置",
                "metric": "メートル法",
                "imperial": "ヤード・ポンド法",
                "node_count": "ノード数"
            }
        },
        "geometry": {
            "point": "ポイント",
            "vertex": "交点",
            "line": "ライン",
            "area": "エリア",
            "relation": "リレーション"
        },
        "geocoder": {
            "search": "世界中のデータから検索",
            "no_results_visible": "表示中のエリアからの検索結果はありませんでした",
            "no_results_worldwide": "検索結果がありません"
        },
        "geolocate": {
            "title": "編集画面を現在地へ移動",
            "locating": "位置情報を取得中です。しばらくお待ちください。"
        },
        "inspector": {
            "no_documentation_combination": "このタグの組み合わせに関する解説はありません",
            "no_documentation_key": "このキーに対する解説はありません",
            "documentation_redirect": "文書は新しいページにリダイレクトされました",
            "show_more": "次を表示",
            "view_on_osm": "openstreetmap.orgで確認",
            "all_fields": "すべての項目",
            "all_tags": "すべてのタグ",
            "all_members": "すべてのメンバー",
            "all_relations": "すべてのリレーション",
            "new_relation": "新しいリレーション...",
            "role": "役割",
            "choose": "地物の種類を選択",
            "results": "検索結果{n}件: {search}",
            "reference": "OpenStreetMap WIkiで確認",
            "back_tooltip": "地物の編集",
            "remove": "削除",
            "search": "検索",
            "multiselect": "選択中の地物",
            "unknown": "不明",
            "incomplete": "<ダウンロード未完了>",
            "feature_list": "地物を検索",
            "edit": "地物を編集",
            "check": {
                "yes": "はい",
                "no": "いいえ",
                "reverser": "方向を変更"
            },
            "radio": {
                "structure": {
                    "type": "種別",
                    "default": "既定",
                    "layer": "レイヤー"
                }
            },
            "add": "追加",
            "none": "なし",
            "node": "ノード",
            "way": "ウェイ",
            "relation": "リレーション",
            "location": "位置",
            "add_fields": "項目追加: "
        },
        "background": {
            "title": "背景設定",
            "description": "背景設定",
            "key": "B",
            "backgrounds": "背景画像の切替",
            "none": "なし",
            "best_imagery": "表示中の場所に最適な航空写真",
            "switch": "背景に切り替え",
            "custom": "カスタム",
            "custom_button": "カスタム背景の設定",
            "custom_prompt": "URLテンプレートを入力。正しい形式:\n   - {zoom} または {z}, {x}, {y} （Z/X/Y タイルスキーム）\n   - {-y} または {ty} （flipped TMS-style Y coordinates）\n   - {u} （quadtileスキーム）\n   - {switch:a,b,c} （DNS server multiplexing）\n\nサンプル:\n{example}",
            "overlays": "オーバーレイの選択",
            "imagery_source_faq": "画像の情報 / 問題を報告",
            "reset": "設定リセット",
            "display_options": "背景画質の調整",
            "brightness": "明るさ",
            "contrast": "コントラスト",
            "saturation": "色合い",
            "sharpness": "シャープさ",
            "minimap": {
                "description": "ミニマップを表示",
                "tooltip": "現在表示中の周辺をズームアウトして表示",
                "key": "/"
            },
            "fix_misalignment": "背景位置の調整",
            "offset": "画像の位置を調整するには、灰色のエリアのどこかをドラッグするか、ずれ幅をメートル単位で入力するかしてください。"
        },
        "map_data": {
            "title": "地図データ設定",
            "description": "地図データ設定",
            "key": "F",
            "data_layers": "データレイヤの選択",
            "layers": {
                "osm": {
                    "tooltip": "Map data from OpenStreetMap",
                    "title": "OpenStreetMap data"
                }
            },
            "fill_area": "エリアの塗りつぶし有無",
            "map_features": "表示対象地物の選択",
            "autohidden": "表示対象となっている地物の数が多すぎます。ズームインしてから編集を行ってください。",
            "osmhidden": "OpenStreetMapレイヤが非表示のため、これらの地物は自動的に非表示となっています。"
        },
        "feature": {
            "points": {
                "description": "ポイント",
                "tooltip": "地点情報"
            },
            "traffic_roads": {
                "description": "公道",
                "tooltip": "道路、街路など"
            },
            "service_roads": {
                "description": "敷地内道路",
                "tooltip": "私道、駐車場内経路、農道など"
            },
            "paths": {
                "description": "歩道・小道",
                "tooltip": "歩道、自転車道など"
            },
            "buildings": {
                "description": "建築物",
                "tooltip": "建築物、避難所、ガレージなど"
            },
            "landuse": {
                "description": "土地利用関連",
                "tooltip": "森林、農地、公園、住宅地、商業区画など"
            },
            "boundaries": {
                "description": "区域境界",
                "tooltip": "行政区境"
            },
            "water": {
                "description": "水域関連",
                "tooltip": "河川、湖沼、沼地など"
            },
            "rail": {
                "description": "鉄道関連",
                "tooltip": "鉄道"
            },
            "power": {
                "description": "電力関連",
                "tooltip": "電線、高圧線、発電所、変電所など"
            },
            "past_future": {
                "description": "廃棄消失/建設予定地",
                "tooltip": "予定地、建設中、廃業、撤去済など"
            },
            "others": {
                "description": "その他",
                "tooltip": "すべて"
            }
        },
        "area_fill": {
            "wireframe": {
                "description": "塗りつぶしなし (ワイヤフレーム)",
                "tooltip": "ワイヤフレームモードを有効化することで、背景画像の視認性が高まります",
                "key": "W"
            },
            "partial": {
                "description": "部分的に塗りつぶし",
                "tooltip": "エリアの内側だけが塗りつぶされます。(初心者オススメ)"
            },
            "full": {
                "description": "完全塗りつぶし",
                "tooltip": "エリアがすべて塗りつぶされます。"
            }
        },
        "restore": {
            "heading": "OSMにアップロードされていない編集内容があります",
            "description": "前回作業した編集内容がアップロードされていません。編集内容を復元しますか？",
            "restore": "変更を復元",
            "reset": "変更を破棄"
        },
        "save": {
            "title": "保存",
            "help": "変更を確認して、他のユーザーから見えるようにOpenStreetMapにアップロードしましょう。",
            "no_changes": "保存する変更はありません。",
            "error": "保存中にエラーが発生しました",
            "status_code": "サーバが状態コード{code}を返しました",
            "unknown_error_details": "インターネットに接続されているか、確認してください。",
            "uploading": "OpenStreetMapへ変更をアップロード中...",
            "conflict_progress": "競合チェック中: {num} / {total}",
            "unsaved_changes": "編集内容が保存されていません",
            "conflict": {
                "header": "競合している編集を解決",
                "count": "{total}件中{num}件の競合",
                "previous": "< 前へ",
                "next": "次へ >",
                "keep_local": "自分の変更を維持",
                "keep_remote": "他の変更を採用",
                "restore": "復元",
                "delete": "削除したままにする",
                "download_changes": "またはosmChangeファイルをダウンロード",
                "done": "すべての競合が解決されました。",
                "help": "あなたが変更した地物を他のユーザーも変更しました。\n競合についての詳細は、以下のそれぞれの地物をクリックし、あなたの変更と\n他のユーザーの変更のどちらを残したいか選択して下さい。\n"
            }
        },
        "merge_remote_changes": {
            "conflict": {
                "deleted": "この地物は{user} さんが削除しました。",
                "location": "この地物はあなたと{user} さんの両方が移動しました。",
                "nodelist": "あなたと{user}さんがそれぞれノードを変更しました。",
                "memberlist": "あなたと{user}さんがそれぞれリレーションのメンバーを変更しました。",
                "tags": "あなたが<b>{tag}</b>タグを「{local}」で変更し、{user}さんが「{remote}」で変更しました。"
            }
        },
        "success": {
            "just_edited": "OpenStreetMap編集完了！",
            "thank_you": "マップの改善ありがとうございます。",
            "thank_you_location": "{where}付近でのマップ改善への協力ありがとうございます。",
            "help_html": "あなたが投稿した内容は（サーバーの状況にもよりますが）数分で標準レイヤーに反映されます。その他のレイヤーなどでは反映にさらに時間がかかる場合があります。",
            "help_link_text": "詳細",
            "help_link_url": "https://wiki.openstreetmap.org/wiki/FAQ#I_have_just_made_some_changes_to_the_map._How_do_I_get_to_see_my_changes.3F",
            "view_on_osm": "OSM上で変更内容を閲覧",
            "changeset_id": "あなたの変更セット #: {changeset_id}",
            "like_osm": "OpenStreetMapが気に入ったら仲間とつながってみませんか？",
            "more": "詳細",
            "events": "イベント",
            "languages": "言語: {languages}",
            "missing": "リストに漏れがありますか？",
            "tell_us": "教えてください！"
        },
        "confirm": {
            "okay": "OK",
            "cancel": "キャンセル"
        },
        "splash": {
            "welcome": "iD 起動中",
            "text": "iDは、世界でもっとも優れた自由な世界地図を編集するためのツールで、馴染みやすく、かつ高機能です。現在のバージョンは {version} です。詳細は {website} で公開中です。バグ報告は {github} で受け付けています。",
            "walkthrough": "チュートリアルを開始",
            "start": "直ちに編集"
        },
        "source_switch": {
            "live": "本番サーバ",
            "lose_changes": "OSMへアップロードされていない編集があります。投稿先サーバを切り替えると編集内容は破棄されます。投稿先を切り替えてよろしいですか？",
            "dev": "開発サーバ"
        },
        "version": {
            "whats_new": "iDエディタ更新 {version}"
        },
        "tag_reference": {
            "description": "説明",
            "on_wiki": "{tag}: wiki.osm.org ",
            "used_with": "さらに詳しく:  {type}"
        },
        "validations": {
            "disconnected_highway": "切断された道路",
            "disconnected_highway_tooltip": "道路は他の道路か建物の入口に接続させてください。",
            "old_multipolygon": "outerのウェイ上のマルチポリゴンタグ",
            "old_multipolygon_tooltip": "このスタイルのマルチポリゴンは非推奨となっています。outerのウェイの代わりに親のマルチポリゴンにタグを割り当ててください。",
            "untagged_point": "タグなしポイント",
            "untagged_point_tooltip": "この点が表す地物の種類を選択してください。",
            "untagged_line": "ラインにタグが付与されていません",
            "untagged_line_tooltip": "この直線が表す地物の種類を選択してください。",
            "untagged_area": "エリアにタグが付与されていません",
            "untagged_area_tooltip": "このエリアが表す地物の種類を選択してください。",
            "untagged_relation": "タグの無いリレーション",
            "untagged_relation_tooltip": "このリレーションを表す地物の種別を選んでください。",
            "many_deletions": "あなたは計{n}件の地物を削除しようとしています：{p}ノード, {l}ライン, {a}エリア, {r}リレーション。本当に削除しますか？この操作でみんながopenstreetmap.org上で見ているマップから削除されます。",
            "tag_suggests_area": "ラインに {tag} タグが付与されています。エリアで描かれるべきです",
            "deprecated_tags": "タグの重複: {tags}"
        },
        "zoom": {
            "in": "ズームイン",
            "out": "ズームアウト"
        },
        "cannot_zoom": "現在のモードでは、これ以上ズームアウトできません。",
        "full_screen": "フルスクリーンにする",
        "gpx": {
            "local_layer": "ローカル・ファイル",
            "drag_drop": "ページ上に .gpx, .geojson, .kml ファイルをドラッグ＆ドロップするか、右のボタンを押して参照するかしてください",
            "zoom": "レイヤにズーム",
            "browse": "ファイルをブラウズ"
        },
        "mapillary_images": {
            "tooltip": "Mapillary から路上の写真を取得します",
            "title": "写真の重ね合わせ (Mapillary)"
        },
        "mapillary_signs": {
            "tooltip": "Mapillaryから交通標識を取得します (写真の重ね合わせが有効の時のみ)",
            "title": "交通標識の重ね合わせ (Mapillary)"
        },
        "mapillary": {
            "view_on_mapillary": "この画像をMapillaryで表示"
        },
        "openstreetcam_images": {
            "tooltip": "OpenStreetCamの街路写真",
            "title": "写真の重ね合わせ(OpenStreetCam)"
        },
        "openstreetcam": {
            "view_on_openstreetcam": "この画像をOpenStreetCamで見る"
        },
        "help": {
            "title": "ヘルプ",
            "key": "H",
            "help": {
                "title": "ヘルプ",
                "welcome": "[OpenStreetMap](https://www.openstreetmap.org/)用のiDエディタへようこそ。このエディタを使うと自分のブラウザから直接OpenStreetMapを更新できます。",
                "open_data_h": "オープンデータ",
                "open_data": "あなたがこのマップ上で編集した内容はOpenStreetMapの全ての利用者が見ているものに反映されます。あなたは個人的な知識、現地調査、（利用を許可された）航空写真や街路写真などを元に編集することができますが、グーグルマップなどのような商業ベースの情報源からのコピーは [厳しく制限されています](https://www.openstreetmap.org/copyright)。",
                "before_start_h": "始める前に",
                "before_start": "編集を始める前に、少しOpenStreetMapとこのエディタに慣れたほうが良いでしょう。iDにはウォークスルーがあり、OpenStreetMap編集の基礎を教えてくれます。この画面にある「チュートリアルを開始」をクリックしてチュートリアルで学んでください - 15分ほどで終わります。",
                "open_source_h": "オープンソース",
                "open_source": "iDエディタは共同作業のオープンソースプロジェクトであり、現在のバージョンは{version} です。ソースコードは[GitHub上](https://github.com/openstreetmap/iD)にあります。",
                "open_source_help": "あなたも[翻訳](https://github.com/openstreetmap/iD/blob/master/CONTRIBUTING.md#translating)したり[バグ報告](https://github.com/openstreetmap/iD/issues)したりすることでiDを支援できます。"
            },
            "overview": {
                "title": "概要",
                "navigation_h": "ナビゲーション",
                "navigation_drag": "{leftclick}左マウスボタンを押したままマウスを動かすことで、マップをドラッグすることができます。キーボードの`↓`, `↑`, `←`, `→` 矢印キーも使えます。",
                "navigation_zoom": "マウスホイールやトラックパッドでスクロールしたり、マップの脇にある{plus} / {minus}ボタンをクリックするとズームインしたりズームアウトしたりすることができます。キーボードの`+`, `-` キーも使えます。",
                "features_h": "マップの地物",
                "features": "私たちは道路、建物、興味深い地点(POI)といったマップ上に現れる物事を表現するのに*地物*という言葉を使います。実世界のあらゆるものを地物としてOpenStreetMap上にマッピングすることができます。マップの地物は*ポイント*、*ライン*、あるいは*エリア*を使って表現されます。",
                "nodes_ways": "OpenStreetMapでは、ポイントは*ノード*、ラインとエリアは*ウェイ*とよく呼ばれます。"
            },
            "editing": {
                "title": "編集 & 保存",
                "select_h": "選択",
                "select_left_click": "地物の上で{leftclick}左クリックして選択します。そうすると周囲が点滅しつつハイライトされ、サイドバーに名前や住所といったその地物の詳細が表示されます。",
                "select_right_click": "地物の上で{rightclick}右クリックして編集メニューを表示します。そこには回転、移動、削除といった利用可能なコマンドが示されています。 ",
                "multiselect_h": "複数選択",
                "multiselect_shift_click": "`{shift}`+{leftclick}左クリックで複数の地物を同時に選択します。複数項目の移動や削除が簡単にできます。",
                "multiselect_lasso": "複数選択のもうひとつのやり方は`{shift}` キーを押しながら、{leftclick}左マウスボタンをクリックし、マウスをドラッグして対象エリアを囲みます。囲まれたエリア内のポイントは全て選択されます。",
                "undo_redo_h": "元に戻す & 再実行",
                "undo_redo": "あなたが編集した内容はOpenStreetMapサーバーへの保存を選ぶまではブラウザ内のローカルに蓄えられています。{undo} **元に戻す**ボタンをクリックして編集を元に戻したり、{redo} **再実行**ボタンをクリックして再実行したりすることができます。",
                "save_h": "保存",
                "save": "{save} **保存**をクリックして編集を終了し、OpenStreetMapに送信します。作業内容はこまめに保存するよう気をつけてください！",
                "save_validation": "保存画面には、作業内容のレビュー結果が表示される場合があります。iDは不足データに対する基本的なチェックを実行し、何か間違ったものがあれば手助けとなる提案や警告が提示されるかもしれません。",
                "upload_h": "アップロード",
                "upload": "変更内容をアップロードする前に、[変更セットのコメント](https://wiki.openstreetmap.org/wiki/Good_changeset_comments)を入力しなければなりません。それから**アップロード**をクリックして変更をOpenStreetMapに送信します。するとそれらがマップにマージされ、（サーバーの状態により異なりますが、5分後から数時間後くらいの間に）誰にでも見えるようになります。",
                "backups_h": "自動バックアップ",
                "backups": "コンピュータのクラッシュやブラウザのタブを綴じたりして編集を一気に終了できなかったような場合には、あなたの編集はブラウザの領域にまだ残っています。(同じコンピュータのブラウザで)後からもう一度続けることができ、iDはあなたの作業を復元するかどうか提案します。",
                "keyboard_h": "キーボード・ショートカット",
                "keyboard": "`?` キーを押すと、キーボード・ショートカットの一覧を見ることができます。"
            },
            "feature_editor": {
                "title": "地物エディタ",
                "intro": "*地物エディタ*はマップの側面に現れ、選択した地物に関する全ての情報を見たり編集したりすることができます。",
                "definitions": "トップのセクションでは地物の種別が表示されます。中央のセクションには、名前や住所といった地物の属性を示す*項目*が含まれます。",
                "type_h": "地物の種別",
                "type": "地物の種別をクリックすると別の種別の地物に変更できます。実世界にあるもの（位置を持つ事実情報で、主観が入らずある程度固定的なもの）は何でもOpenStreetMapに追加することができます。このため選べる地物が何千件もあります。",
                "type_picker": "種別の選択肢には公園、病院、レストラン、道路、建物といったよくある地物が表示されます。見つけたいものを検索ボックスに入力して何でも探すことができます。地物の種別の隣にある{inspect}**情報**アイコンをクリックしてその詳細を調べることもできます。",
                "fields_h": "項目",
                "fields_all_fields": "「すべての項目」セクションにはあなたが編集するであろう地物の詳細項目が含まれています。 OpenStreetMapでは全ての項目は任意であり、わからないところは空欄のままで構いません。",
                "fields_example": "地物の種別ごとにそれぞれ異なる項目が表示されます。例えば、道路には路面、制限速度といった項目が表示されますが、レストランには提供される食事の種別や営業時間が表示されます。",
                "fields_add_field": "「項目追加」欄でドロップダウンをクリックすると、説明、Wikipedia（記事へのリンク）、車椅子の利用可否などの項目をさらに追加することができます。",
                "tags_h": "タグ",
                "tags_all_tags": "項目セクションの下のほうに「すべてのタグ」セクションがあり、選択した地物のためのOpenStreetMap*タグ*をどれでも編集することができます。各タグは*キー*と*値*から成っており、これはOpenStreetMapに蓄積されている全ての地物を定義するデータ要素です。（項目セクションではOpenStreetMapタグを直接憶えていなくても日本語のインタフェースで探して入力できるようになっていますが、ここではタグを直接編集できます。いちばん下の「+」をクリックすると、項目セクションに表示されていないタグを手入力で追加することもできます。）",
                "tags_resources": "地物のタグを手入力で編集するにはOpenStreetMapについてある程度の知識が必要です。[OpenStreetMap Wiki](https://wiki.openstreetmap.org/wiki/JA:Main_Page) や [Taginfo](https://taginfo.openstreetmap.org/)などのリソースを活用したり相談したりして広く受け入れられているOpenStreetMapのタグ付け方法を学んでください。"
            },
            "points": {
                "title": "ポイント",
                "intro": "*ポイント*は店舗、レストラン、記念碑といった地物を表現するのに使います。 特定の位置にマークし、そこに何があるかを記述します。",
                "add_point_h": "ポイントの追加",
                "add_point": "ポイントを追加するには、マップ上部のツールバーにある{point}**ポイント**ボタンをクリックするか、ショートカットキー `1`を押してください。そうするとマウスカーソルが十字型に変化します。",
                "add_point_finish": "マップ上に新しいポイントを置くには、マウスカーソルをポイントを置きたい場所に移動させ、{leftclick}左クリックもしくはスペースキーを押してください。",
                "move_point_h": "ポイントの移動",
                "move_point": "ポイントを動かすには、マウスカーソルをポイントの上に置いて、{leftclick} 左マウスボタンを押したまま新しい位置までドラッグします。",
                "delete_point_h": "ポイントの削除",
                "delete_point": "実世界に存在しない地物は削除しても構いません。OpenStreetMapから地物を削除するとみんなが見ているマップから削除されるので、削除する前にその地物が本当に存在しないかよく確認してください。",
                "delete_point_command": "ポイントを削除するには、その上で{rightclick}右クリックして選択して編集メニューを表示させ、{delete}**削除**コマンドを使用します。"
            },
            "lines": {
                "title": "ライン",
                "intro": "*ライン*は道路、鉄道、河川といった地物を表現するのに使われます。 ラインはその地物の中心付近に引きます。",
                "add_line_h": "ラインの追加",
                "add_line": "ラインを追加する際には、マップ上部にあるツールバーの{line}**ライン**ボタンをクリックするか、ショートカットキー`2`を押してください。マウスカーソルが十字型に変わります。",
                "add_line_draw": "次にラインの始点にマウスカーソルを置いて{leftclick}左クリックするかスペースキーを押して、ラインに沿ってノードを置き始めます。引き続きクリックまたはスペースキーを押しながらノードを置いて行きます。ラインを引いている間でも、ズームインしたりマップをドラッグして細部を追加することができます。（交差の無い直線部分の中間にノードを置く必要はありません。曲線部分を滑らかに表現する、最低限のノードがあれば充分です。）",
                "add_line_finish": "ラインを引き終わったときには、`{return}`キーまたは`ESC`キーを押すか最後のノード上でもう一度クリックします。",
                "modify_line_h": "ラインの変更",
                "modify_line_dragnode": "背景画像と一致しない道路など、形状が正確でないラインを目にする機会は多いと思います。ラインの形状を調整する場合には、まずそのラインを{leftclick}左クリックして選択します。そのライン上の全てのノードは小さな円として表示されます。その後、ノードをより適切な位置にドラッグします。",
                "modify_line_addnode": "ライン上で{leftclick}**x2**ダブルクリックするか、ノードどうしの中間にある小さな三角をドラッグすることで、新しいノードを作成することもできます。",
                "connect_line_h": "ラインの接続",
                "connect_line": "道路間の接続を適切に表現することはマップにとって重要であり、運転する方向を提供するのに不可欠です。",
                "connect_line_display": "道路間の接続はグレイの小さな円で表示されます。ラインの終点がどこにも接続されていない場合には、少し大きな白い円で表示されます。",
                "connect_line_drag": "ラインを別の地物に接続するには、そのライン上のノードのひとつを別の地物上に、両方の地物が吸い付くように重なる（接続先の地物が選択状態になる）までドラッグします。ヒント： 他の地物と接続させたくない時は、`{alt}`キーを押しながらドラッグします。",
                "connect_line_tag": "接続部分に信号機や横断歩道があることが分かっている場合には、接続点のノードを選択して、地物エディタで正しい地物の種別を選んで追加することもできます。（背景画像で横断歩道が見える場合にはノードでなくラインを引いて横断歩道のタグを付けることもできます。）",
                "disconnect_line_h": "ラインの接続解除",
                "disconnect_line_command": "道路を別の地物から切り離すには、接続しているノードを{rightclick}右クリックして、編集メニューから{disconnect}**接続解除**コマンドを選びます。",
                "move_line_h": "ラインの移動",
                "move_line_command": "ライン全体を移動させる場合は、そのラインを右{rightclick}クリックして、編集メニューから{move}**移動**コマンドを選びます。そしてマウスを動かしてそのラインを新しい場所に置いて{leftclick}左クリックします。",
                "move_line_connected": "他の地物に接続しているラインは、（接続解除を行わない限り）そのラインを新しい位置に動かしても接続したままです。iDはあるラインを別の接続されたラインから勝手に切り離されて移動することを防ぎます。",
                "delete_line_h": "ラインの削除",
                "delete_line": "例えば実世界に存在しない道路などライン全体が正しくない場合には、削除しても構いません。でも地物を削除する時にはくれぐれも注意してください。あなたが見ている背景画像は古いものかもしれず、間違っているように見える道路は単に新しく建設されたものかもしれません。",
                "delete_line_command": "ラインを削除する場合は、そのライン上で{rightclick}右クリックして選択して編集メニューを表示させ、それから{delete}**削除**コマンドを使用してください。"
            },
            "areas": {
                "title": "エリア",
                "intro": "*エリア*は湖、建物、住宅地といった地物の境界を表示するのに使われます。エリアは例えば建物の基礎部分の周囲などのように、その地物の外縁をトレースします。",
                "point_or_area_h": "ポイントかエリアか？",
                "point_or_area": "多くの地物はポイントでもエリアでも表現することができますが、建物や敷地は極力エリアでマッピングすべきです。建物の中にあるのがビジネス施設なのかアメニティ施設なのか、あるいは別の地物なのかを表現するために、建物の中にポイントを置きます。",
                "add_area_h": "エリアの追加",
                "add_area_command": "エリアを追加する場合は、マップ上部のツールバー上の{area}**エリア**ボタンをクリックするか、ショートカットキー`3`を押します。するとマウスカーソルが十字形に変わります。",
                "add_area_draw": "次にマウスカーソルを対象となる地物の角のひとつに置いて、{leftclick}左クリックまたはスペースキーを押してアリアの外周にノードを置き始めます。クリックまたはスペースキーを押してノードを追加します。外周を描いている間も、ズームインしたりマップをドラッグして詳細を描き加えることができます。",
                "add_area_finish": "エリアを描き終わったら、`{return}`キーまたは`ESC`キーを押すか、最初または最後のノードを再度クリックして終了します。",
                "square_area_h": "角を直角化",
                "square_area_command": "建物などエリアの地物の多くには直角な角があります。エリアの角を直角にするには、エリアの境界を{rightclick}右クリックして選択し、編集メニューから{orthogonalize} **直交化**を選びます。",
                "modify_area_h": "エリアを変更",
                "modify_area_dragnode": "例えば背景画像と一致しない建物など、形状が正しくないエリア見かけることは多いでしょう。エリアの形状を調整するにはまず{leftclick}左クリックして対象を選びます。エリアの全ノードが小さな円として表示されます。そしてノードをより正確な位置にドラッグすることができます。",
                "modify_area_addnode": "そのエリアの外周上で{leftclick}**x2**ダブルクリックしたり、2つのノード間の中間にある小さな三角形をドラッグすると、エリアに沿って新しいノードを作成することができます。",
                "delete_area_h": "エリアの削除",
                "delete_area": "例えば実世界に存在しない建物などエリア全体が正しくない場合には、それを削除しても構いませんが、地物を削除する際にはくれぐれも気をつけてください。あなたが見ている背景画像が古く、間違っているように見える建物は単に新しく建てられたものかもしれません。",
                "delete_area_command": "エリアを削除する場合は、エリア上で{rightclick}右クリックして選択して編集メニューを表示させ、{delete} **削除**コマンドを使います。"
            },
            "relations": {
                "title": "リレーション",
                "intro": "*リレーション*とは、OpenStreetMapにおける地物の特別な種別で、他の地物をまとめてグループ化するものです。リレーションが持つ地物は*メンバー*と呼ばれ、各メンバーはリレーション内での*ロール*を持つことができます。",
                "edit_relation_h": "リレーションの編集",
                "edit_relation": "地物エディタのいちばん下に「すべてのリレーション」セクションがあり、選ばれた地物が何らかのリレーションのメンバーかどうか見ることができます。そしてそのリレーションをクリックすると選択して編集することができます。",
                "edit_relation_add": "ある地物をリレーションに追加するには、地物を選択し、地物エディタの「すべてのリレーション」セクションにある {plus} 追加ボタンをクリックします。すると近くにあるリレーションの一覧から選んだり、「新しいリレーション...」オプションを選んだりすることができます。",
                "edit_relation_delete": "{delete} **削除**ボタンをクリックして選択した地物をリレーションから削除することもできます。リレーションから全ての地物を削除すると、リレーション自体も自動的に削除されます。",
                "maintain_relation_h": "リレーションの維持管理",
                "maintain_relation": "たいていの場合、iDはあなたの編集に合わせてリレーションを自動的に維持管理していますが、リレーションのメンバーとなっていそうな地物を置き換える際には注意が必要です。例えば道路のある区間を削除して新しく区間を引き直した場合、その新しい区間を元の区間と同様に同じリレーション(ルート、進行方向制限など)に追加する必要があります。",
                "relation_types_h": "リレーションの種別",
                "multipolygon_h": "マルチポリゴン（多角形）",
                "multipolygon": "*マルチポリゴン*リレーションはひとつ以上の*outer*（外側）の 地物とひとつ以上の*inner*（内側）の地物のグループです。outerの地物はマルチポリゴンの外周を定義し、 innerの地物はマルチポリゴン内部にあるサブエリアや切り抜かれた穴を定義します。",
                "multipolygon_create": "例えばその中に穴がある建物のようなマルチポリゴンを作成するには、外周をエリアとして描き、内周をラインまたは別のエリアとして描きます。そして`{shift}`+{leftclick}左クリックで両方の地物を選択し、{rightclick}右クリックで編集メニューを表示させ、{merge}**結合**コマンドを選びます。",
                "multipolygon_merge": "複数のラインやエリアを結合（マージ）すると、選択された全てのエリアをメンバーとする新しいマルチポリゴン・リレーションが作成されます。iDはどの地物が内側にあるかを自動的に判別して、innerとouterのロールを自動的に選びます。",
                "turn_restriction_h": "進行方向制限",
                "turn_restriction": "*進行方向制限*リレーションは交差点における複数の道路セグメントのグループです。進行方向制限は*from*（開始地点）の道路、*via*（経由地点）のノードまたは道路、そして*to*（終了地点）の道路から成っています。",
                "turn_restriction_field": "進行方向制限を編集するには、まず2つ以上の道路が出会う合流点ノードを選択します。すると地物エディタが交差点のモデルを含む特別な「進行方向制限」項目を表示します。",
                "turn_restriction_editing": "「進行方向制限」項目では、まず\"from\"側の道路をクリックして選び、そして\"to\"側の道路の方向に向けて進行が許可されているか禁止されているかを確認します。進行方向アイコンをクリックすると許可と禁止を切替えられます。iDはあなたの選択に従ってリレーションを自動的に作成し、from、via、toの各ロールをセットします。",
                "route_h": "ルート（経路）",
                "route": "*ルート*リレーションはバスルート、鉄道ルート、道路ルートなどのように経路のネットワークを形成するひとつ以上のラインの地物のグループです。",
                "route_add": "ある地物をルート・リレーションに追加するには、その地物を選んで地物エディタの「すべてのリレーション」セクションまで下にスクロールし、{plus}追加ボタンをクリックしてこの地物を近くにある既存のリレーションまたは新しいリレーションに追加します。",
                "boundary_h": "境界（バウンダリー）",
                "boundary": "*境界*リレーションは、行政界を形成するひとつ以上のラインの地物のグループです。",
                "boundary_add": "ある地物を境界リレーションに追加するには、その地物を選んで地物エディタの「すべてのリレーション」セクションまで下にスクロールして、{plus}追加ボタンをクリックして近くにある既存のリレーションまたは新しいリレーションに追加します。 "
            },
            "imagery": {
                "title": "背景画像",
                "intro": "マップデータの下に表示される背景画像はマッピングの重要な情報源です。この画像は宇宙衛星、航空機、ドローンによって収集された写真の場合や、歴史的な地図をスキャンしたものであったりその他のフリーに利用できる情報源のデータであったりします。",
                "sources_h": "画像の情報源",
                "choosing": "どのような画像情報源が編集に利用できるか調べるには、マップの脇にある{layers}**背景設定**ボタンをクリックしてください。",
                "sources": "デフォルトでは[Bing Maps](https://www.bing.com/maps/)衛星レイヤが背景画像として選ばれています。編集している地域に応じて、別の画像情報源も利用できます。より新しいものや高解像度のものもあるので、マッピング時の参照先としてどのレイヤがベストかこまめにチェックすると良いでしょう。（日本でも複数の背景画像が選択できますが、iDエディタ上に初期表示されていない「基盤地図情報」は写真ではなく建物や道路の形状が画像化されているのでトレースには便利です。背景画像としての設定方法は[iDでの基盤地図設定方法](https://wiki.openstreetmap.org/wiki/JA:GSI_KIBAN/Using_GSI_KIBAN_WMS#iD.E3.81.A7.E3.81.AE.E8.A8.AD.E5.AE.9A.E6.96.B9.E6.B3.95)参照。なお、情報がやや古い場合がありますので最新の状況はBingなど他と見比べながら確認してください。）",
                "offsets_h": "背景画像オフセットの調整",
                "offset": "背景画像は正確なマップデータの位置から多少ズレている場合があります。多くの道路や建物が背景画像とズレている場合は、ズレているのは背景画像の方である可能性がありますので、背景画像に合わせて全ての地物をズラすのはやめてください。その代わりに背景設定パネルのいちばん下「背景位置の調整」セクションで背景画像の方をズラして、既存のデータに一致するように調整することができます。（日本での位置精度は概して地理院オルソ画像（Japan GSI ortho Imagery）または基盤地図情報2500（上述）が最も高いようです。ただし両者ともやや古い場合があるので他の画像と見比べながら判断してください。）",
                "offset_change": "上下左右の小さな三角形をクリックして少しずつ画像オフセット（ズラす量）を調整するか、中央の正方形の灰色部分を左クリックしたままドラッグしてして画像をスライドさせながら合わせてください。（オフセット値は場所により変わります。複数エリアを編集する際には値をどこかにメモしておくと良いでしょう。）"
            },
            "streetlevel": {
                "title": "街路写真",
                "intro": "衛星／航空写真では見えない交通標識、ビジネスの種類、その他の詳細情報などをマッピングするのには街路写真が役立ちます。iDエディタは[Mapillary](https://www.mapillary.com)や[OpenStreetCam](https://www.openstreetcam.org)の街路写真をサポートしています。",
                "using_h": "街路写真の利用",
                "using": "街路写真をマッピングに利用するには、マップ脇にある{data}**地図データ設定**パネルをクリックして利用可能な写真レイヤを有効化／無効化してください。",
                "photos": "有効化すると、写真レイヤには写真の撮影順に沿ったラインが表示されます。高ズームレベルでは、各写真の位置に円形のマークがあり、より高ズームレベルでは撮影時のカメラの向きが円錐形で示されます。",
                "viewer": "写真の位置をどれかひとつクリックすると、マップの下隅に写真ビューアが表示されます。写真ビューアには画像順の前進／後退コントロールが含まれています。さらに画像撮影者のユーザー名、撮影日付、オリジナルサイトでの閲覧用URLなども表示されています。"
            },
            "gps": {
                "title": "GPSトレース",
                "intro": "集められたGPSトレースはOpenStreetMapで使える貴重な情報源です。このエディタはあなたのローカルコンピュータ上の*.gpx*、*.geojson*及び*.kml*ファイルをサポートしています。GPSトレースはスマートフォン、スポーツ時計、その他のGPS装置などで集められます。",
                "survey": "GPSでのサーベイ実施方法に関する情報は [Mapping with a smartphone, GPS, or paper](http://learnosm.org/en/mobile-mapping/)を読んでみてください。",
                "using_h": "GPSトレースの利用",
                "using": "GPSトレースをマッピングに使うには、そのデータファイルをマップエディタにドラッグ＆ドロップしてください。正しく認識されると、マップ上に明るい紫のラインとして表示されます。マップ脇の{data}**地図データ設定**パネルをクリックしてあなたのGPSデータ（ローカル・ファイル）を有効化したり、無効化したり、あるいはズームしてみてください。",
                "tracing": "GPSトラックはOpenStreetMapへは送信されません。そのいちばん良い使い方は、自分が追加する新しい地物のためのガイドとして使いながらマッピングすることです。 ",
                "upload": "あなたは他の利用者が使えるように[自分のGPSデータをOpenStreetMapにアップロード](https://www.openstreetmap.org/trace/create)することもできます。"
            },
            "field": {
                "restrictions": {
                    "title": "進行方向制限のヘルプ",
                    "about": {
                        "title": "説明",
                        "about": "この枠内で進行方向制限を検査したり変更することができます。選択された交差点が他の近接する道路とともにモデル化して表示されます。",
                        "from_via_to": "進行方向制限には必ずひとつの**進行元(FROM) ウェイ**、ひとつの**進行先(TO) ウェイ**、そしてひとつの**経由(VIA) ノード**またはひとつ以上の**経由(VIA) ウェイ**が含まれます。",
                        "maxdist": "「{distField}」スライダーは追加で探す接続道路の距離範囲を制御しています。",
                        "maxvia": "「{viaField}」スライダーは経由(VIA)ウェイをいくつまで検索に含めて良いかを調整します。 (ヒント: シンプルなほどベター)"
                    },
                    "inspecting": {
                        "title": "検査",
                        "about": "任意の**FROM**区間にホバー（マウスポインターを合わせる）すると、進行方向制限があるかどうかを確認できます。 可能性のある**TO**進行先が色付きの影で描画され、そこに制限があるかどうかを示します。",
                        "from_shadow": "{fromShadow} **FROM 区間**",
                        "allow_shadow": "{allowShadow} **許可されたTO**",
                        "restrict_shadow": "{restrictShadow} **禁止されたTO**",
                        "only_shadow": "{onlyShadow} **TOのみ**",
                        "restricted": "「制限」は進行方向制限があることを示しています。例「左折禁止」。",
                        "only": "「専用」は通行する乗り物がその選択だけ許可されていることを示します。例「直進専用」。"
                    },
                    "modifying": {
                        "title": "修正",
                        "about": "進行方向制限を修正するには、まず任意の進行元**FROM**区間をクリックして選択します。選択された区間が点滅し、全ての可能な**TO**進行先が進行方向のシンボルとして現れます。",
                        "indicators": "次に、進行方向のシンボルをクリックして「許可」「制限」「専用」の間で切り換えます。",
                        "allow_turn": "{allowTurn} **許可された TO**",
                        "restrict_turn": "{restrictTurn} **制限された TO**",
                        "only_turn": "{onlyTurn} **専用の TO**"
                    },
                    "tips": {
                        "title": "ヒント",
                        "simple": "**複雑なものよりシンプルな制限を選びましょう。**",
                        "simple_example": "例えば、よりシンプルな経由(via)ノード進行方向制限が使える場合には、経由(via)ウェイを作成することは避けましょう。",
                        "indirect": "**制限の中には「(間接)」の文字が表示され、明るく描画されるものがあります。**",
                        "indirect_example": "これらは近くに別の制限がある場合に存在する制限です。例えば、「直進専用」制限は交差点内の全ての他の通行路に対して、間接的に「進行方向変更不可」という制限を設けることになります。",
                        "indirect_noedit": "間接的な制限を編集するのではなく、近くの直接的な制限を編集します。"
                    }
                }
            }
        },
        "intro": {
            "done": "完了",
            "ok": "OK",
            "graph": {
                "block_number": "4",
                "city": "三川",
                "county": "<value for addr:county>",
                "district": "<value for addr:district>",
                "hamlet": "<value for addr:hamlet>",
                "neighbourhood": "<value for addr:neighbourhood>",
                "postcode": "49093",
                "province": "<value for addr:province>",
                "quarter": "<value for addr:quarter>",
                "state": "<value for addr:state>",
                "subdistrict": "<value for addr:subdistrict>",
                "suburb": "<value for addr:suburb>",
                "countrycode": "jp",
                "name": {
                    "1st-avenue": "一条通り",
                    "2nd-avenue": "二条通り",
                    "4th-avenue": "四条通り",
                    "5th-avenue": "五条通り",
                    "6th-avenue": "六条通り",
                    "6th-street": "6th Street",
                    "7th-avenue": "七条通り",
                    "8th-avenue": "八条通り",
                    "9th-avenue": "九条通り",
                    "10th-avenue": "十条通り",
                    "11th-avenue": "十一条通り",
                    "12th-avenue": "十二条通り",
                    "access-point-employment": "Access Point Employment",
                    "adams-street": "アダムス通り",
                    "andrews-elementary-school": "アンドリュー小学校",
                    "andrews-street": "アンドリュー通り",
                    "armitage-street": "アーミテージ通り",
                    "barrows-school": "Barrows School",
                    "battle-street": "Battle Street",
                    "bennett-street": "Bennett Street",
                    "bowman-park": "Bowman Park",
                    "collins-drive": "Collins Drive",
                    "conrail-railroad": "Conrail Railroad",
                    "conservation-park": "Conservation Park",
                    "constantine-street": "Constantine Street",
                    "cushman-street": "Cushman Street",
                    "dollar-tree": "Dollar Tree",
                    "douglas-avenue": "Douglas Avenue",
                    "east-street": "East Street",
                    "elm-street": "Elm Street",
                    "flower-street": "Flower Street",
                    "foster-street": "Foster Street",
                    "french-street": "French Street",
                    "garden-street": "Garden Street",
                    "gem-pawnbroker": "Gem Pawnbroker",
                    "golden-finch-framing": "Golden Finch Framing",
                    "grant-avenue": "Grant Avenue",
                    "hoffman-pond": "Hoffman Pond",
                    "hoffman-street": "Hoffman Street",
                    "hook-avenue": "Hook Avenue",
                    "jefferson-street": "Jefferson Street",
                    "kelsey-street": "Kelsey Street",
                    "lafayette-park": "LaFayette Park",
                    "las-coffee-cafe": "L.A.'s Coffee Cafe",
                    "lincoln-avenue": "Lincoln Avenue",
                    "lowrys-books": "Lowry's Books",
                    "lynns-garage": "Lynn's Garage",
                    "main-street-barbell": "Main Street Barbell",
                    "main-street-cafe": "Main Street Cafe",
                    "main-street-fitness": "Main Street Fitness",
                    "main-street": "Main Street",
                    "maple-street": "Maple Street",
                    "marina-park": "Marina Park",
                    "market-street": "Market Street",
                    "memory-isle-park": "Memory Isle Park",
                    "memory-isle": "Memory Isle",
                    "michigan-avenue": "Michigan Avenue",
                    "middle-street": "Middle Street",
                    "millard-street": "Millard Street",
                    "moore-street": "Moore Street",
                    "morris-avenue": "Morris Avenue",
                    "mural-mall": "Mural Mall",
                    "paisanos-bar-and-grill": "Paisano's Bar and Grill",
                    "paisley-emporium": "Paisley Emporium",
                    "paparazzi-tattoo": "Paparazzi Tattoo",
                    "pealer-street": "Pealer Street",
                    "pine-street": "Pine Street",
                    "pizza-hut": "ピザハット",
                    "portage-avenue": "Portage Avenue",
                    "portage-river": "Portage River",
                    "preferred-insurance-services": "Preferred Insurance Services",
                    "railroad-drive": "Railroad Drive",
                    "river-city-appliance": "River City Appliance",
                    "river-drive": "River Drive",
                    "river-road": "River Road",
                    "river-street": "River Street",
                    "riverside-cemetery": "Riverside Cemetery",
                    "riverwalk-trail": "Riverwalk Trail",
                    "riviera-theatre": "Riviera Theatre",
                    "rocky-river": "Rocky River",
                    "saint-joseph-river": "Saint Joseph River",
                    "scidmore-park-petting-zoo": "Scidmore Park Petting Zoo",
                    "scidmore-park": "Scidmore Park",
                    "scouter-park": "Scouter Park",
                    "sherwin-williams": "Sherwin-Williams",
                    "south-street": "South Street",
                    "southern-michigan-bank": "Southern Michigan Bank",
                    "spring-street": "Spring Street",
                    "sturgeon-river-road": "Sturgeon River Road",
                    "three-rivers-city-hall": "三川市役所",
                    "three-rivers-elementary-school": "三川小学校",
                    "three-rivers-fire-department": "三川消防署",
                    "three-rivers-high-school": "三川高等学校",
                    "three-rivers-middle-school": "三川中学校",
                    "three-rivers-municipal-airport": "Three Rivers Municipal Airport",
                    "three-rivers-post-office": "三川郵便局",
                    "three-rivers-public-library": "三川図書館",
                    "three-rivers": "三川",
                    "unique-jewelry": "Unique Jewelry",
                    "walnut-street": "Walnut Street",
                    "washington-street": "Washington Street",
                    "water-street": "Water Street",
                    "west-street": "West Street",
                    "wheeler-street": "Wheeler Street",
                    "william-towing": "William Towing",
                    "willow-drive": "Willow Drive",
                    "wood-street": "Wood Street",
                    "world-fare": "World Fare"
                }
            },
            "welcome": {
                "title": "ようこそ",
                "welcome": "ようこそ！ このウォークスルーではOpenStreetMap編集の基礎を学びます。",
                "practice": "このウォークスルー内のデータは全て練習用データです。ウォークスルー内で編集した内容は保存されません。",
                "words": "このウォークスルーでは新しい言葉や概念をいくつか紹介します。新しい言葉を紹介する時には*イタリック体*を使います。",
                "mouse": "マップの編集には任意の入力装置を使えますが、このウォークスルーは左右ボタンのあるマウスを使うことを想定しています。**マウスを接続したい場合は今すぐ接続してからOKをクリックしてください。**",
                "leftclick": "このチュートリアルでクリックまたはダブルクリックという場合には、左ボタンを意味しています。トラックパッド上では、シングルクリックまたは1本指タップのことになるでしょう。 **{num} 回左クリックしてください。**",
                "rightclick": "右クリックという場合には、トラックパッドではコントロール＋クリック あるいは2本指タップに相当するでしょう。右クリックと同じに使える「メニュー」キーのついたキーボードもあります。**{num} 回右クリックしてください。**",
                "chapters": "よくできました！ 行き詰まったら下にあるボタンで各章をいつでもスキップしたりやり直したりすることができます。それでは始めます！ **'{next}' をクリックして次に進みましょう。**"
            },
            "navigation": {
                "title": "ナビゲーション",
                "drag": "メインのマップエリアの背景上にOpenStreetMapのデータが表示されます。{br}マウスの左ボタンを押したままマウスを動かすとマップをドラッグできます。キーボードにある矢印キーでも動かすことができます。**マップをドラッグしてみよう！**",
                "zoom": "マウスホイールやトラックパッドをスクロールしたり、{plus} / {minus} ボタンをクリックすると、ズームインしたりズームアウトしたりできます。**マップをズームしてみよう！**",
                "features": "マップ上に表されるものを表現するために、ここでは*地物（feature）*という言葉を使います。現実世界のあらゆるものはOpenStreetMap上に地物としてマップすることができます。",
                "points_lines_areas": "マップの地物は*ポイント（点）、ライン（線）またはエリア（面）*を使って表されます。",
                "nodes_ways": "OpenStreetMapでは、ポイントは*ノード*、ラインやエリアは*ウェイ*とも呼ばれます。",
                "click_townhall": "マップ上の地物は全てクリックして選択できます。**ポイントをクリックして選択してみましょう。**",
                "selected_townhall": "すばらしい！ ポイントが選択されました。選択された地物はその周囲が点滅します。",
                "editor_townhall": "地物が選択されると、*地物エディタ*がマップの隣に表示されます。",
                "preset_townhall": "地物エディタの先頭部分にその地物の種別が表示されます。このポイントは{preset}です。",
                "fields_townhall": "地物エディタの中央部には*項目*があり、名前や住所といった地物の属性が表示されます。",
                "close_townhall": "**地物エディタを閉じるには、エスケープキーか、上部角にある{button} ボタンをクリックします。**",
                "search_street": "現在表示中の地物の中から、あるいは全世界を対象に地物を探すこともできます。**'{name}'を探してみましょう。**",
                "choose_street": "**一覧から{name}を選んで選択してみましょう。**",
                "selected_street": "いいですね！ {name}が選択されました。",
                "editor_street": "街路用に表示された項目は役場用に表示された項目とは異なっています。{br}この選択された街路用に、地物エディタは'{field1}' や'{field2}'といった項目を表示します。**エスケープキーまたは{button}ボタンで地物エディタを閉じてください。**",
                "play": "マップを動かしたり他の地物をいくつかクリックしてOpenStreetMapにどのようなものが追加できるのか見てみてください。**次の章へ進む準備ができたら'{next}'をクリックしてください。**"
            },
            "points": {
                "title": "ポイント",
                "add_point": "*ポイント*はお店、レストラン、記念碑といったものを表すのに使うことができます。{br}これらには特定の位置をマークして、そこにが何があるのかを記述します。**新しくポイントを追加するには、まず{button} ポイントボタンをクリックします。**",
                "place_point": "マップ上に新しいポイントを置くには、そのポイントがあるべき位置にマウスカーソルを置き、左クリックまたはスペースバーを押します。**マウスポインタをこのビルの上に移動し、左クリックまたはスペースバーを押してください。**",
                "search_cafe": "他にもポイントで表せる地物はたくさんあります。今回追加したポイントは喫茶店です。**'{preset}'を探してみましょう。**",
                "choose_cafe": "**一覧から{preset}を選んでみましょう。**",
                "feature_editor": "これでポイントは喫茶店としてマークされました。地物エディタを使えば、喫茶店についてより詳しい情報を追加することができます。",
                "add_name": "OpenStreetMapでは、全ての項目はオプションで、よく分からない場合は項目を空白のままにしておいても構いません。{br}この喫茶店について、あなたが地元の知識を持っているつもりになって、あなたがその名前を知っているということにしましょう。**喫茶店の名前を追加してみましょう。**",
                "add_close": "地物エディタに入力した内容はすべて自動的に記録されます。**地物の名前の入力が終わったら、エスケープキーかエンターキー、あるいは{button}ボタンをクリックすると地物エディタが閉じます。**",
                "reselect": "地物が既に入力されていることもありますが、その内容が間違っていたり不完全であることがあります。既にあるポイントは修正することができます。**今作成した喫茶店をクリックして選択してください。**",
                "update": "この喫茶店について、より詳しい情報を入力してみましょう。名前を変えたり、料理を追加したり、住所を追加したりすることができます。**喫茶店の詳細情報を変えてみましょう。**",
                "update_close": "**喫茶店の情報をアップデートしたら、エスケープキーかエンターキー、あるいは{button}ボタンをクリックすると地物エディタが閉じます。**",
                "rightclick": "地物の上で右クリックすると*編集メニュー*が現れます。そこには実行できる編集操作の一覧が表示されます。**右クリックしてあなたが作成したポイントを選択し、編集メニューを表示されてみましょう。**",
                "delete": "現実世界に存在しない地物は削除して構いません。{br}OpenStreetMapで地物を削除すると、みんなが使っているマップから消えることになります。そのため削除する前にその地物が確実に存在しないことを確認する必要があります。** {button}ボタンをクリックしてポイントを削除してみましょう。**",
                "undo": "自分の編集内容をOpenStreetMapに保存するまでは、いつでも変更を取り消すことができます。**{button}ボタンをクリックして削除を取り消し、ポイントを元に戻してみましょう。**",
                "play": "さあ、これであなたはポイントの作成・編集方法が分かりました。もう少しポイントの作成方法を練習してみましょう！ **次の章に進む準備ができたら、'{next}'をクリックしてください。**"
            },
            "areas": {
                "title": "エリア",
                "add_playground": "*エリア*は湖、建物、住宅街といった地物の境界を表すために使用されます。{br}これらは通常はポイントとしてマッピングされるかもしれない多くの地物をより詳細にマッピングする時に使用することもできます。**{button}エリアボタンをクリックして新しいエリアを追加してください。**",
                "start_playground": "この公園をエリアとしてマップしてみましょう。エリアは、地物の外周の形に*ノード*を配置することで描くことができます。**クリックするかスペースキーを押して、公園の角のどこかを配置してみましょう。**",
                "continue_playground": "子どもの遊び場の外周に沿って続けてノードを置きながらエリアを描き続けてください。このエリアを既存の歩道に接続しても構いません。{br}ヒント： ノードが他の地物と接続されないように'{alt}'キーを押しながら描くこともできます。**遊び場のエリアを描き続ける。**",
                "finish_playground": "エリアの描画を終了する際は、エンターキーを押すか、あるいは描き始めや描き終わりのノードで連続して二回同じ場所でクリックしてください。**公園をエリアとして描いてみましょう。**",
                "search_playground": "**'{preset}'を検索**",
                "choose_playground": "**一覧から{preset}を選択**",
                "add_field": "この公園は公式な名称がありません。そのため、名称の項目は空欄にしておきましょう。{br}その代わり、追加項目の箇所でより細かい情報を入力します。**追加項目のリストをオープンしてください。**",
                "choose_field": "**{field}をリストから選択してください。**",
                "retry_add_field": "{field}以外を選択しています。もう一度選択してください。",
                "describe_playground": "**追加で情報を入力し、{button}ボタンをクリックして地物エディタを閉じてください。**",
                "play": "完了です！ 試しにいくつかエリアを描いてみて、どのような地物がOpenStreetMapに描けるか、確認してください。**次の章に進む準備ができたら'{next}'をクリックしてください。**"
            },
            "lines": {
                "title": "ライン",
                "add_line": "*ライン*は道路、鉄道、河川といった地物を表現するのに使います。 **新しいラインを追加するには、{button}ラインボタンをクリックしてください。**",
                "start_line": "まだ描かれていない道路がありますのでこれを追加してみましょう！{br}OpenStreetMapでは、ラインは道路の中心に沿って引きます。ラインを引いている間でも必要ならドラッグしたりズームしたりできます。**描かれていない道路の上端をクリックして新しいラインを下の方へ描き始めましょう。**",
                "intersect": "クリックするかスペースキーを押すとラインにノードを追加できます。{br}道路など多くの種別のラインはより大きなネットワークの一部です。経路探索アプリケーションが正しく動作するには、これらのラインが正しく接続されていることが重要です。**横方向に引かれている{name}をクリックして2つのラインを接続する交差点を作成しましょう。**",
                "retry_intersect": "道路は{name}を交差する必要があります。もういちどやってみましょう！",
                "continue_line": "続けて新しい道路を引いてみましょう。必要ならマップをドラッグしたりズームしたりできますのでお忘れなく。{br}引き終わったら、最後のノードを再度クリックしてください。**道路を引き終わりました。**",
                "choose_category_road": "**一覧から{category}を選んでください。**",
                "choose_preset_residential": "道路の種別にはいろいろありますが、これは住宅街の道路です。**{preset}という種別を選んでください。**",
                "retry_preset_residential": "{preset}という種別が選ばれていません。**こちらをクリックして再度選んでください。**",
                "name_road": "**この道路に名前をつけてから、エスケープキー、エンターキーまたは{button}ボタンをクリックして地物エディタを閉じます。**",
                "did_name_road": "いい感じです！次はラインの形を更新する方法を学びます。",
                "update_line": "既に引かれているラインの変更が必要な場合があります。ここに正しくなさそうな道路があります。",
                "add_node": "ノードをいくつか追加してその形状を改善することができます。ノードを追加するやり方のひとつはノードを追加したい位置でラインをダブルクリックすることです。**ライン上でダブルクリックして新しいノードを作成します。**",
                "start_drag_endpoint": "ラインを選んだら、任意のノード上で左マウスボタンをクリックしたままドラッグすると、ノードを動かせます。**終端をドラッグして、この道路が交差すべき場所に動かしましょう。**",
                "finish_drag_endpoint": "この位置で良さそうです。**左マウスボタンを放してドラッグを終わります。**",
                "start_drag_midpoint": "ノード間の*中央点*に小さな三角があります。新しいノードを作成するには、中央点を新しい位置にドラッグするやり方もあります。**中央点の三角をドラッグして道路のカーブに合わせて新しいノードを作成してみましょう。**",
                "continue_drag_midpoint": "このラインはとても良くなりましたね！ダブルクリックするか、中央点をカーブが道路の形状に一致するところまでドラッグしてこのラインを引き続き調整してみてください。**ラインの形が整ったら、OKをクリックしてください。**",
                "delete_lines": "現実に存在しない道路を描いたラインがあれば削除しても構いません。{br}ここに、市が{street}を計画したものの建設されなかった例があります。余分なラインを削除することでマップのこの部分を改善することができます。",
                "rightclick_intersection": "最後の実際の通りは{street1}なので、{street2}をこの交差点で*分割*してその上にあるものを全て除去します。**交差点ノード上で右クリックします。**",
                "split_intersection": "**{button} ボタンをクリックして{street}を分割します。**",
                "retry_split": "分割ボタンが押されていないようです。やり直してみてください。",
                "did_split_multi": "よくできました！{street1}はこれで2つに分割されました。上の部分は除去できます。**{street2}の上の部分をクリックして選んでください。**",
                "did_split_single": "**{street2}の上の部分をクリックして選択します。**",
                "multi_select": "{selected}はこれで選択されました。{other1}も選択しましょう。シフトキーを押しながらクリックすると複数のものを選択できます。**{other2}の上でシフト-クリックします。**",
                "multi_rightclick": "良いですね！削除するラインが2つとも選択されました。**どちから一方のライン上で右クリックして編集メニューを表示します。**",
                "multi_delete": "**{button} ボタン上でクリックして余分なラインを削除します。**",
                "retry_delete": "削除ボタンがクリックされていません。もう一度やってみてください。",
                "play": "素晴らしい！この章で学んだスキルでもう少しラインの編集を試してみてください。**次の章へ進む準備ができたら'{next}'をクリックしてください。**"
            },
            "buildings": {
                "title": "建物",
                "add_building": "OpenStreetMapは建物の世界最大のデータベースです。{br}まだマップされていない建物をトレースすることで、あなたもこのデータベースを改善することができます。**{button} エリアをクリックして新しいエリアを追加しましょう。**",
                "start_building": "この家の外周をトレースしてマップに追加してみましょう。{br}建物はその専有領域の周囲をできるだけ正確にトレースすべきです。**建物の角のどれかひとつの上でクリックまたはスペースキーを押して、開始ノードを置いてください。**",
                "continue_building": "引き続きノードを追加しながら建物の外周をトレースします。より詳細にトレースしたい場合はズームインすることもできますのでお忘れなく。{br}エンターキー押すか、最初か最後のノード上で再度クリックして建物のトレースを終了します。**建物のトレースを終了します。**",
                "retry_building": "建物の角にノードを置くところがうまく行かなかったようです。もう一度やってみてください！",
                "choose_category_building": "**一覧から{category} を選びます。**",
                "choose_preset_house": "建物の種類はこれ以外にもいろいろありますが、これは明らかに家（一戸建て住宅）です。{br}種別がはっきりわからない場合は建物全般の種別を選べばOKです。**{preset} という種別を選びます。**",
                "close": "**エスケープキーか{button} ボタンをクリックして地物エディタを閉じます。**",
                "rightclick_building": "**作成した建物を右クリックで選んで編集メニューを表示します。**",
                "square_building": "あなたが描いた建物を、より建物らしい直角構造にしてみましょう。**{button}ボタンを押すと、建物の形が四角形になります。**",
                "retry_square": "直交化ボタン以外を押したようです。もう一度やってみてください。",
                "done_square": "建物の角が動いたのが分かりましたか？もうひとつ役に立つテクニックを学びましょう。",
                "add_tank": "次に、この円形の貯蔵タンクをトレースします。**{button} エリアをクリックして新しいエリアを追加してください。**",
                "start_tank": "きれいな円が描けなくても大丈夫。タンクの外周に触れるようにして、その内側のエリアに粗い円を描いてみてください。**クリックするかスペースキーを押してタンクの外周上に開始ノードを置きます。**",
                "continue_tank": "外周に沿っていくつかノードを追加します。円形はあなたが描いたノードの外側に作成されます。{br}エンターを置くか、最初か最後のノード上で再度クリックしてエリアの描画を終わりにします。**タンクのトレースを終わります。**",
                "search_tank": "**「{preset}」を検索してみましょう **",
                "choose_tank": "**一覧から{preset}を選んでみましょう。**",
                "rightclick_tank": "**作成した貯蔵タンクを右クリックで選んで、編集メニューを表示します。**",
                "circle_tank": "**{button} ボタンをクリックしてタンクを円状にします。**",
                "retry_circle": "円状に並べる ボタンがクリックされていません。もう一度やってみてください。",
                "play": "よくできました！もう少し建物を描いて、編集メニューで他のコマンドも試しながら練習してみてください。**次の章に進む準備ができたら'{next}'をクリックしてください。**"
            },
            "startediting": {
                "title": "編集開始",
                "help": "これでOpenStreetMapを編集する準備ができました！{br}{button}ヘルプボタンをクリックするか'{key}'キーを押すと、いつでもこのウォークスルーをやり直したり、ドキュメントをより詳細に見たりすることができます。",
                "shortcuts": "'{key}' キーを押すと、コマンドの一覧を、そのキーボードショートカットとともに見ることができます。",
                "save": "変更内容はこまめに保存するよう気をつけてください！",
                "start": "マッピング開始！（これ以降は練習ではなく実際にデータが登録されますので注意してください）"
            }
        },
        "shortcuts": {
            "title": "ショートカットキー",
            "tooltip": "キーボードショートカット画面を表示",
            "toggle": {
                "key": "?"
            },
            "key": {
                "alt": "Alt",
                "backspace": "Backspace",
                "cmd": "コマンド",
                "ctrl": "Ctrl",
                "delete": "Delete",
                "del": "Del",
                "end": "End",
                "enter": "Enter",
                "esc": "Esc",
                "home": "Home",
                "option": "Option",
                "pause": "Pause",
                "pgdn": "PgDn",
                "pgup": "PgUp",
                "return": "Return",
                "shift": "Shift",
                "space": "スペース"
            },
            "gesture": {
                "drag": "ドラッグ"
            },
            "or": "-または-",
            "browsing": {
                "title": "閲覧",
                "navigation": {
                    "title": "ナビゲーション",
                    "pan": "マップを動かす",
                    "pan_more": "マップを1画面分動かす",
                    "zoom": "拡大/縮小",
                    "zoom_more": "ロット単位でズームイン/ズームアウト"
                },
                "help": {
                    "title": "ヘルプ",
                    "help": "ヘルプ/ドキュメントを表示",
                    "keyboard": "ショートカットキーを表示"
                },
                "display_options": {
                    "title": "オプション画面表示",
                    "background": "背景設定を表示",
                    "background_switch": "直前の背景に切り替え",
                    "map_data": "地図データ設定を表示",
                    "fullscreen": "全画面モードに入る",
                    "wireframe": "ワイヤーフレームモード切替",
                    "minimap": "ミニマップの表示/非表示"
                },
                "selecting": {
                    "title": "地物の選択",
                    "select_one": "地物を1つ選ぶ",
                    "select_multi": "地物を複数選ぶ",
                    "lasso": "地物を囲み線（投げ縄）で選ぶ",
                    "search": "地物のテキスト検索欄に移動"
                },
                "with_selected": {
                    "title": "選択された地物に対して",
                    "edit_menu": "編集メニューの表示/非表示"
                },
                "vertex_selected": {
                    "title": "選択されたノードに対して",
                    "previous": "前のノードへ移動",
                    "next": "次のノードへ移動",
                    "first": "最初のノードへ移動",
                    "last": "最後のノードへ移動",
                    "change_parent": "親ウェイを切り替え"
                }
            },
            "editing": {
                "title": "編集",
                "drawing": {
                    "title": "描画",
                    "add_point": "「ポイントの追加」モード",
                    "add_line": "「ラインの追加」モード",
                    "add_area": "「エリアの追加」モード",
                    "place_point": "ポイントを配置",
                    "disable_snap": "押下中はポイント接近時の自動接続(SNAP)を無効化",
                    "stop_line": "ラインやエリアの描画を終了"
                },
                "operations": {
                    "title": "操作",
                    "continue_line": "選択モードでラインを継続",
                    "merge": "選択した地物を連結(マージ)",
                    "disconnect": "選択したノードで地物を切り離し",
                    "split": "選択したノードでラインを2つに分割",
                    "reverse": "ラインを反転",
                    "move": "選択した地物を移動",
                    "rotate": "選択した地物を回転",
                    "orthogonalize": "ラインを直線化 / エリアの角を直角化",
                    "circularize": "クローズドラインやエリアを円形化",
                    "reflect_long": "地物を長軸で反転",
                    "reflect_short": "地物を短軸で反転",
                    "delete": "選択された地物を削除"
                },
                "commands": {
                    "title": "コマンド",
                    "copy": "選択された地物をコピー",
                    "paste": "コピーされた地物を貼り付け",
                    "undo": "最後の操作を元に戻す",
                    "redo": "最後の操作を再実行",
                    "save": "編集結果を保存"
                }
            },
            "tools": {
                "title": "ツール",
                "info": {
                    "title": "補助情報パネル表示切替え",
                    "all": "表示中の全補助情報パネルを一括表示/非表示",
                    "background": "背景パネルを表示/非表示",
                    "history": "編集履歴パネルを表示/非表示",
                    "location": "位置パネルを表示/非表示",
                    "measurement": "計測パネルを表示/非表示"
                }
            }
        },
        "units": {
            "feet": "{quantity} ft",
            "miles": "{quantity} mi",
            "square_feet": "{quantity} sq ft",
            "square_miles": "{quantity} sq mi",
            "acres": "{quantity} ac",
            "meters": "{quantity} m",
            "kilometers": "{quantity} km",
            "square_meters": "{quantity} m²",
            "square_kilometers": "{quantity} km²",
            "hectares": "{quantity} ha",
            "area_pair": "{area1} ({area2})",
            "arcdegrees": "{quantity}°",
            "arcminutes": "{quantity}′",
            "arcseconds": "{quantity}″",
            "north": "北緯",
            "south": "南緯",
            "east": "東経",
            "west": "西経",
            "coordinate": "{coordinate}{direction}",
            "coordinate_pair": "{latitude}, {longitude}"
        },
        "presets": {
            "categories": {
                "category-barrier": {
                    "name": "障害物"
                },
                "category-building": {
                    "name": "建物"
                },
                "category-golf": {
                    "name": "ゴルフ"
                },
                "category-landuse": {
                    "name": "土地利用の地物"
                },
                "category-natural-area": {
                    "name": "自然の地物"
                },
                "category-natural-line": {
                    "name": "自然の地物"
                },
                "category-natural-point": {
                    "name": "自然の地物"
                },
                "category-path": {
                    "name": "歩道・小道の地物"
                },
                "category-rail": {
                    "name": "線路の地物"
                },
                "category-restriction": {
                    "name": "進行方向制限"
                },
                "category-road": {
                    "name": "道路の地物"
                },
                "category-route": {
                    "name": "ルート"
                },
                "category-water-area": {
                    "name": "水域の地物"
                },
                "category-water-line": {
                    "name": "水路の地物"
                }
            },
            "fields": {
                "access": {
                    "label": "通行可",
                    "options": {
                        "designated": {
                            "description": "標識等や特定の地方条例で通行が許可されている",
                            "title": "特定種の通行禁止"
                        },
                        "destination": {
                            "description": "特定の目的地へ移動する用途でのみ通行が許可されている",
                            "title": "目的外通行の禁止"
                        },
                        "dismount": {
                            "description": "下車すれば通行可能",
                            "title": "下車"
                        },
                        "no": {
                            "description": "一般の通行が許可されていない",
                            "title": "制限あり"
                        },
                        "permissive": {
                            "description": "所有者が通行制限しない限り通行可",
                            "title": "所有者許諾あり"
                        },
                        "private": {
                            "description": "通行時には所有者の許可を得る必要がある",
                            "title": "私有"
                        },
                        "yes": {
                            "description": "法律上の許可あり; 正当利用",
                            "title": "通行可"
                        }
                    },
                    "placeholder": "その他",
                    "types": {
                        "access": "すべて",
                        "bicycle": "自転車",
                        "foot": "歩行者",
                        "horse": "乗馬",
                        "motor_vehicle": "動力付き車輌全般"
                    }
                },
                "access_simple": {
                    "label": "アクセス制限"
                },
                "address": {
                    "label": "住所",
                    "placeholders": {
                        "block_number": "街区符号",
                        "block_number!jp": "街区符号",
                        "city": "市町村",
                        "city!jp": "市町村と東京23区",
                        "city!vn": "市/町",
                        "conscriptionnumber": "123",
                        "country": "国",
                        "county": "郡",
                        "county!jp": "郡",
                        "district": "地区",
                        "district!vn": "Arrondissement/町/地区",
                        "floor": "階",
                        "hamlet": "Hamlet",
                        "housename": "地番",
                        "housenumber": "住居番号",
                        "housenumber!jp": "住居番号/番地と枝番",
                        "neighbourhood": "字",
                        "neighbourhood!jp": "丁目/字/小字",
                        "place": "地名",
                        "postcode": "郵便番号",
                        "province": "都道府県",
                        "province!jp": "都道府県",
                        "quarter": "大字",
                        "quarter!jp": "大字/町",
                        "state": "州",
                        "street": "所属する街路名",
                        "subdistrict": "Subdistrict",
                        "subdistrict!vn": "Ward/Commune/Townlet",
                        "suburb": "区",
                        "suburb!jp": "区",
                        "unit": "単位"
                    }
                },
                "admin_level": {
                    "label": "Admin Level"
                },
                "aerialway": {
                    "label": "種類"
                },
                "aerialway/access": {
                    "label": "乗降場所",
                    "options": {
                        "both": "両方",
                        "entry": "入口",
                        "exit": "出口"
                    }
                },
                "aerialway/bubble": {
                    "label": "フード"
                },
                "aerialway/capacity": {
                    "label": "運搬人数（1時間当たり）",
                    "placeholder": "500, 2500, 5000..."
                },
                "aerialway/duration": {
                    "label": "所用時間（分）",
                    "placeholder": "1, 2, 3..."
                },
                "aerialway/heating": {
                    "label": "暖房"
                },
                "aerialway/occupancy": {
                    "label": "定員",
                    "placeholder": "2, 4, 8..."
                },
                "aerialway/summer/access": {
                    "label": "乗降場所（夏季）",
                    "options": {
                        "both": "両方",
                        "entry": "入口",
                        "exit": "出口"
                    }
                },
                "aeroway": {
                    "label": "種類"
                },
                "agrarian": {
                    "label": "製品"
                },
                "amenity": {
                    "label": "種類"
                },
                "animal_boarding": {
                    "label": "対象となる動物"
                },
                "animal_breeding": {
                    "label": "対象となる動物"
                },
                "animal_shelter": {
                    "label": "対象となる動物"
                },
                "area/highway": {
                    "label": "道路の種類"
                },
                "artist": {
                    "label": "アーティスト"
                },
                "artwork_type": {
                    "label": "種類"
                },
                "atm": {
                    "label": "ATM"
                },
                "backrest": {
                    "label": "背もたれ"
                },
                "barrier": {
                    "label": "種類"
                },
                "bath/open_air": {
                    "label": "露天風呂"
                },
                "bath/sand_bath": {
                    "label": "砂湯"
                },
                "bath/type": {
                    "label": "タイプ",
                    "options": {
                        "foot_bath": "足湯",
                        "hot_spring": "温泉（日本以外）",
                        "onsen": "温泉（日本）"
                    }
                },
                "beauty": {
                    "label": "店舗種類"
                },
                "bench": {
                    "label": "ベンチ"
                },
                "bicycle_parking": {
                    "label": "種類"
                },
                "bin": {
                    "label": "ゴミ箱有無"
                },
                "blood_components": {
                    "label": "献血種類",
                    "options": {
                        "plasma": "血しょう成分献血",
                        "platelets": "血小板成分献血",
                        "stemcells": "骨髄サンプル",
                        "whole": "全血献血"
                    }
                },
                "board_type": {
                    "label": "種類"
                },
                "boules": {
                    "label": "種類"
                },
                "boundary": {
                    "label": "種類"
                },
                "brand": {
                    "label": "ブランド"
                },
                "brewery": {
                    "label": "ドラフトビール"
                },
                "bridge": {
                    "label": "種類",
                    "placeholder": "デフォルト"
                },
                "building": {
                    "label": "建物"
                },
                "building_area": {
                    "label": "建物"
                },
                "bunker_type": {
                    "label": "種類"
                },
                "cables": {
                    "label": "ケーブル",
                    "placeholder": "1, 2, 3..."
                },
                "camera/direction": {
                    "label": "監視カメラの向き(時計回りの角度)",
                    "placeholder": "45, 90, 180, 270"
                },
                "camera/mount": {
                    "label": "監視カメラの設置位置"
                },
                "camera/type": {
                    "label": "監視カメラの種類",
                    "options": {
                        "dome": "ドーム型",
                        "fixed": "固定式",
                        "panning": "可動式"
                    }
                },
                "capacity": {
                    "label": "収容数",
                    "placeholder": "50, 100, 200..."
                },
                "castle_type": {
                    "label": "種類"
                },
                "clothes": {
                    "label": "服"
                },
                "club": {
                    "label": "種類"
                },
                "collection_times": {
                    "label": "収集時刻"
                },
                "comment": {
                    "label": "変更セットのコメント",
                    "placeholder": "投稿内容の短い説明(必須)"
                },
                "communication_multi": {
                    "label": "通信回線の種類"
                },
                "construction": {
                    "label": "種類"
                },
                "contact/webcam": {
                    "label": "ウェブカメラのURL",
                    "placeholder": "http://example.com/"
                },
                "content": {
                    "label": "内容"
                },
                "country": {
                    "label": "国"
                },
                "covered": {
                    "label": "屋根"
                },
                "craft": {
                    "label": "種類"
                },
                "crane/type": {
                    "label": "クレーンの種類",
                    "options": {
                        "floor-mounted_crane": "据付型クレーン",
                        "portal_crane": "門形クレーン",
                        "travel_lift": "走行リフト"
                    }
                },
                "crop": {
                    "label": "収穫物"
                },
                "crossing": {
                    "label": "種類"
                },
                "cuisine": {
                    "label": "料理"
                },
                "currency_multi": {
                    "label": "通貨の種類"
                },
                "cutting": {
                    "label": "種類",
                    "placeholder": "デフォルト"
                },
                "cycle_network": {
                    "label": "ネットワーク"
                },
                "cycleway": {
                    "label": "自転車通行帯",
                    "options": {
                        "lane": {
                            "description": "自動車交通と線で隔てられている自転車通行帯",
                            "title": "標準の自転車通行帯"
                        },
                        "none": {
                            "description": "自転車通行帯なし",
                            "title": "なし"
                        },
                        "opposite": {
                            "description": "一方通行の道路で両方向に通行可能な自転車通行帯",
                            "title": "両方向の自転車通行帯"
                        },
                        "opposite_lane": {
                            "description": "交通の方向とは逆に通行する自転車通行帯",
                            "title": "逆方向の自転車通行帯"
                        },
                        "share_busway": {
                            "description": "バス車線と共有の自転車通行帯",
                            "title": "バスと共有の自転車通行帯"
                        },
                        "shared_lane": {
                            "description": "自動車交通と隔てられていない自転車通行帯",
                            "title": "共有の自転車通行帯"
                        },
                        "track": {
                            "description": "物理的な障害物で隔てられた自転車通行帯",
                            "title": "自転車道路"
                        }
                    },
                    "placeholder": "なし",
                    "types": {
                        "cycleway:left": "左側",
                        "cycleway:right": "右側"
                    }
                },
                "dance/style": {
                    "label": "ダンススタイル"
                },
                "date": {
                    "label": "日付"
                },
                "delivery": {
                    "label": "配達"
                },
                "denomination": {
                    "label": "宗派"
                },
                "denotation": {
                    "label": "意味"
                },
                "description": {
                    "label": "説明"
                },
                "devices": {
                    "label": "装置",
                    "placeholder": "1, 2, 3..."
                },
                "diaper": {
                    "label": "おむつ交換台の利用可否"
                },
                "direction": {
                    "label": "方向(度、時計回り)",
                    "placeholder": "45, 90, 180, 270"
                },
                "direction_cardinal": {
                    "label": "方角",
                    "options": {
                        "E": "東",
                        "ENE": "東北東",
                        "ESE": "東南東",
                        "N": "北",
                        "NE": "北東",
                        "NNE": "北北東",
                        "NNW": "北北西",
                        "NW": "北西",
                        "S": "南",
                        "SE": "南東",
                        "SSE": "南南東",
                        "SSW": "南南西",
                        "SW": "南西",
                        "W": "西",
                        "WNW": "西北西",
                        "WSW": "西南西"
                    }
                },
                "direction_clock": {
                    "label": "方向",
                    "options": {
                        "anticlockwise": "反時計回り",
                        "clockwise": "時計回り"
                    }
                },
                "direction_vertex": {
                    "label": "方向",
                    "options": {
                        "backward": "逆方向",
                        "both": "両方 / 全て",
                        "forward": "順方向"
                    }
                },
                "dispensing": {
                    "label": "調剤可否"
                },
                "display": {
                    "label": "表示盤の種類"
                },
                "distance": {
                    "label": "総距離"
                },
                "dock": {
                    "label": "種類"
                },
                "drive_through": {
                    "label": "ドライブスルー"
                },
                "duration": {
                    "label": "所要時間",
                    "placeholder": "00:00"
                },
                "electrified": {
                    "label": "電化状態",
                    "options": {
                        "contact_line": "架線",
                        "no": "非電化",
                        "rail": "集電レール",
                        "yes": "電化（未定義）"
                    },
                    "placeholder": "架線、集電レール..."
                },
                "elevation": {
                    "label": "標高"
                },
                "email": {
                    "label": "メールアドレス",
                    "placeholder": "example@example.com"
                },
                "embankment": {
                    "label": "種類",
                    "placeholder": "デフォルト"
                },
                "emergency": {
                    "label": "緊急設備"
                },
                "entrance": {
                    "label": "種類"
                },
                "except": {
                    "label": "例外"
                },
                "faces": {
                    "label": "面数"
                },
                "fax": {
                    "label": "FAX",
                    "placeholder": "+31 42 123 4567"
                },
                "fee": {
                    "label": "利用料金"
                },
                "fence_type": {
                    "label": "柵の種類"
                },
                "fire_hydrant/position": {
                    "label": "位置",
                    "options": {
                        "green": "緑地",
                        "lane": "道路上",
                        "parking_lot": "駐車場",
                        "sidewalk": "歩道"
                    }
                },
                "fire_hydrant/type": {
                    "label": "種類",
                    "options": {
                        "pillar": "柱/地上",
                        "pond": "池",
                        "underground": "地下",
                        "wall": "壁"
                    }
                },
                "fitness_station": {
                    "label": "設備の種類"
                },
                "fixme": {
                    "label": "要修正"
                },
                "ford": {
                    "label": "種類",
                    "placeholder": "デフォルト"
                },
                "frequency": {
                    "label": "動作周波数"
                },
                "fuel": {
                    "label": "ガソリンスタンド"
                },
                "fuel_multi": {
                    "label": "燃料の種類"
                },
                "gauge": {
                    "label": "軌間"
                },
                "gender": {
                    "label": "性別",
                    "options": {
                        "female": "女性",
                        "male": "男性",
                        "unisex": "性別区分なし"
                    },
                    "placeholder": "不明"
                },
                "generator/method": {
                    "label": "方式"
                },
                "generator/output/electricity": {
                    "label": "発電機出力形態：電気",
                    "placeholder": "50 MW, 100 MW, 200 MW..."
                },
                "generator/source": {
                    "label": "エネルギー源"
                },
                "generator/type": {
                    "label": "種類"
                },
                "government": {
                    "label": "種類"
                },
                "grape_variety": {
                    "label": "ブドウの品種"
                },
                "handicap": {
                    "label": "ハンディキャップ",
                    "placeholder": "1-18"
                },
                "handrail": {
                    "label": "手すり"
                },
                "hashtags": {
                    "label": "提案されたハッシュタグ",
                    "placeholder": "#example"
                },
                "healthcare": {
                    "label": "種類"
                },
                "healthcare/speciality": {
                    "label": "専門科"
                },
                "height": {
                    "label": "高さ (メートル)"
                },
                "highway": {
                    "label": "道路の種類"
                },
                "historic": {
                    "label": "種類"
                },
                "historic/civilization": {
                    "label": "文明"
                },
                "hoops": {
                    "label": "輪の数",
                    "placeholder": "1, 2, 4..."
                },
                "horse_dressage": {
                    "label": "馬場馬術乗馬",
                    "options": {
                        "equestrian": "あり",
                        "undefined": "なし"
                    }
                },
                "horse_riding": {
                    "label": "乗馬",
                    "options": {
                        "horse_riding": "あり",
                        "undefined": "なし"
                    }
                },
                "horse_scale": {
                    "label": "乗馬の難易度"
                },
                "iata": {
                    "label": "IATA"
                },
                "icao": {
                    "label": "ICAO"
                },
                "incline": {
                    "label": "傾斜"
                },
                "incline_steps": {
                    "label": "傾斜",
                    "options": {
                        "down": "下",
                        "up": "上"
                    }
                },
                "indoor": {
                    "label": "室内"
                },
                "industrial": {
                    "label": "種類"
                },
                "information": {
                    "label": "種類"
                },
                "inscription": {
                    "label": "碑文の文面"
                },
                "intermittent": {
                    "label": "間欠性"
                },
                "internet_access": {
                    "label": "インターネット環境",
                    "options": {
                        "no": "無し",
                        "terminal": "情報端末",
                        "wired": "有線LAN",
                        "wlan": "Wi-Fi",
                        "yes": "有り"
                    }
                },
                "internet_access/fee": {
                    "label": "インターネット接続利用料金"
                },
                "internet_access/ssid": {
                    "label": "SSID (ネットワーク名)"
                },
                "kerb": {
                    "label": "縁石の詳細"
                },
                "label": {
                    "label": "ラベル"
                },
                "lamp_type": {
                    "label": "種類"
                },
                "landuse": {
                    "label": "土地の種類"
                },
                "lanes": {
                    "label": "車線数",
                    "placeholder": "1, 2, 3..."
                },
                "layer": {
                    "label": "レイヤー",
                    "placeholder": "0"
                },
                "leaf_cycle": {
                    "label": "葉の季節変化",
                    "options": {
                        "deciduous": "落葉樹",
                        "evergreen": "常緑樹",
                        "mixed": "混合",
                        "semi_deciduous": "ほぼ落葉樹",
                        "semi_evergreen": "ほぼ常緑樹"
                    }
                },
                "leaf_cycle_singular": {
                    "label": "葉の季節変化",
                    "options": {
                        "deciduous": "落葉樹",
                        "evergreen": "常緑樹",
                        "semi_deciduous": "ほぼ落葉樹",
                        "semi_evergreen": "ほぼ常緑樹"
                    }
                },
                "leaf_type": {
                    "label": "葉の種類",
                    "options": {
                        "broadleaved": "広葉樹",
                        "leafless": "葉なし",
                        "mixed": "混合",
                        "needleleaved": "針葉樹"
                    }
                },
                "leaf_type_singular": {
                    "label": "葉の種類",
                    "options": {
                        "broadleaved": "広葉樹",
                        "leafless": "葉なし",
                        "needleleaved": "針葉樹"
                    }
                },
                "leisure": {
                    "label": "種類"
                },
                "length": {
                    "label": "長さ (m)"
                },
                "level": {
                    "label": "階数"
                },
                "levels": {
                    "label": "階数",
                    "placeholder": "2, 4, 6..."
                },
                "lit": {
                    "label": "照明"
                },
                "location": {
                    "label": "位置"
                },
                "man_made": {
                    "label": "種類"
                },
                "manhole": {
                    "label": "種類"
                },
                "map_size": {
                    "label": "地図の範囲"
                },
                "map_type": {
                    "label": "種類"
                },
                "maxheight": {
                    "label": "高さ制限",
                    "placeholder": "4, 4.5, 5, 14'0\", 14'6\", 15'0\""
                },
                "maxspeed": {
                    "label": "最高速度",
                    "placeholder": "40, 50, 60..."
                },
                "maxspeed/advisory": {
                    "label": "安全速度",
                    "placeholder": "40, 50, 60..."
                },
                "maxstay": {
                    "label": "最大利用時間"
                },
                "maxweight": {
                    "label": "最大重量"
                },
                "memorial": {
                    "label": "種類"
                },
                "monitoring_multi": {
                    "label": "監視"
                },
                "mtb/scale": {
                    "label": "マウンテンバイク難易度",
                    "options": {
                        "0": "0: 硬い砂利/圧縮土、障害物なし、緩いカーブ",
                        "1": "1: いくらか緩んだ表面、小さな障害物、緩いカーブ",
                        "2": "2: とても緩んだ表面、大きな障害物、容易なヘアピンカーブ",
                        "3": "3: 滑りやすい表面、大きな障害物、きついヘアピンカーブ",
                        "4": "4: 緩んだ地面や杭、危険なヘアピンカーブ",
                        "5": "5: 最大の難しさ、漂礫地や地滑り",
                        "6": "6: 最上級のマウンテンバイクでなければ乗れない"
                    },
                    "placeholder": "0, 1, 2, 3..."
                },
                "mtb/scale/imba": {
                    "label": "IMBAトレイル難易度",
                    "options": {
                        "0": "非常に容易 (白い円)",
                        "1": "容易 (緑色の円)",
                        "2": "中程度 (青い四角形)",
                        "3": "困難 (黒いひし形)",
                        "4": "非常に困難 (黒いひし形2つ)"
                    },
                    "placeholder": "初級者、中級者、上級者..."
                },
                "mtb/scale/uphill": {
                    "label": "マウンテンバイク登山難易度",
                    "options": {
                        "0": "0: 平均10%未満の傾斜、地面は舗装/圧縮、障害物なし",
                        "1": "1: 平均15%未満の傾斜、地面は舗装/圧縮、小さな障害物あり",
                        "2": "2: 平均20%未満の傾斜、安定した地面、それなりの石や木の根がある",
                        "3": "3: 平均25%未満の傾斜、変化のある地面、それなりの石や枝がある",
                        "4": "4: 平均30%未満の傾斜、地面状態は良くない、大きい岩や木の枝がある",
                        "5": "5: 非常に険しく、通常マウンテンバイクを押すか運ぶかする必要がある"
                    },
                    "placeholder": "0, 1, 2, 3..."
                },
                "name": {
                    "label": "名称",
                    "placeholder": "一般的な呼称 (もしあれば)"
                },
                "natural": {
                    "label": "自然"
                },
                "network": {
                    "label": "ネットワーク"
                },
                "network_bicycle": {
                    "label": "ネットワークの種類",
                    "options": {
                        "icn": "国際",
                        "lcn": "地域",
                        "ncn": "国",
                        "rcn": "地方"
                    },
                    "placeholder": "地域、地方、国、国際"
                },
                "network_foot": {
                    "label": "ネットワークの種類",
                    "options": {
                        "iwn": "国際",
                        "lwn": "地域",
                        "nwn": "国",
                        "rwn": "地方"
                    },
                    "placeholder": "地域、地方、国、国際"
                },
                "network_horse": {
                    "label": "ネットワークの種類",
                    "options": {
                        "ihn": "国際",
                        "lhn": "地域",
                        "nhn": "国",
                        "rhn": "地方"
                    },
                    "placeholder": "地域、地方、国、国際"
                },
                "network_road": {
                    "label": "ネットワーク"
                },
                "note": {
                    "label": "メモ"
                },
                "office": {
                    "label": "種類"
                },
                "oneway": {
                    "label": "一方通行",
                    "options": {
                        "alternating": "交互通行",
                        "no": "いいえ",
                        "reversible": "切替通行",
                        "undefined": "おそらくいいえ",
                        "yes": "はい"
                    }
                },
                "oneway_yes": {
                    "label": "一方通行",
                    "options": {
                        "alternating": "交互通行",
                        "no": "いいえ",
                        "reversible": "切替通行",
                        "undefined": "おそらくはい",
                        "yes": "はい"
                    }
                },
                "opening_hours": {
                    "label": "利用可能な時間帯"
                },
                "operator": {
                    "label": "管理主体"
                },
                "outdoor_seating": {
                    "label": "屋外の席"
                },
                "par": {
                    "label": "パー",
                    "placeholder": "3, 4, 5..."
                },
                "park_ride": {
                    "label": "パーク＆ライド"
                },
                "parking": {
                    "label": "種類",
                    "options": {
                        "carports": "カーポート",
                        "garage_boxes": "箱型ガレージ",
                        "lane": "路側帯",
                        "multi-storey": "マルチレベル",
                        "sheds": "納屋",
                        "surface": "地面",
                        "underground": "地下"
                    }
                },
                "payment_multi": {
                    "label": "支払の種類"
                },
                "phases": {
                    "label": "相の数",
                    "placeholder": "1, 2, 3..."
                },
                "phone": {
                    "label": "電話番号",
                    "placeholder": "+31 42 123 4567"
                },
                "piste/difficulty": {
                    "label": "難易度",
                    "options": {
                        "advanced": "上級 (黒色のひし形)",
                        "easy": "簡単 (緑色の円)",
                        "expert": "エキスパート (黒色のひし形2つ)",
                        "extreme": "エクストリーム (登山装備要)",
                        "freeride": "フリーライド (コース外)",
                        "intermediate": "普通 (青色の四角)",
                        "novice": "初心者向け (教習用)"
                    },
                    "placeholder": "初心者向け、普通、上級者向け"
                },
                "piste/grooming": {
                    "label": "整備状況",
                    "options": {
                        "backcountry": "バックカントリー",
                        "classic": "クラシック",
                        "classic+skating": "クラシックアンドスケーティング",
                        "mogul": "モーグル",
                        "scooter": "スクーター/スノーモービル",
                        "skating": "スケーティング"
                    }
                },
                "piste/type": {
                    "label": "種類",
                    "options": {
                        "downhill": "ダウンヒル",
                        "hike": "ハイキング",
                        "ice_skate": "アイススケート",
                        "nordic": "ノルディック",
                        "playground": "児童公園",
                        "skitour": "スキーツアー",
                        "sled": "小型そり",
                        "sleigh": "そり",
                        "snow_park": "スキー場"
                    }
                },
                "place": {
                    "label": "種類"
                },
                "plant": {
                    "label": "植物"
                },
                "plant/output/electricity": {
                    "label": "発電所出力形態：電気",
                    "placeholder": "500 MW, 1000 MW, 2000 MW..."
                },
                "playground/baby": {
                    "label": "ベビーシート"
                },
                "playground/max_age": {
                    "label": "最高年齢"
                },
                "playground/min_age": {
                    "label": "最低年齢"
                },
                "population": {
                    "label": "人口"
                },
                "power": {
                    "label": "種類"
                },
                "power_supply": {
                    "label": "電源"
                },
                "produce": {
                    "label": "生産物"
                },
                "product": {
                    "label": "製品"
                },
                "railway": {
                    "label": "路線の種類"
                },
                "railway/position": {
                    "label": "鉄道距離標",
                    "placeholder": "小数点第一位までの距離 (123.4)"
                },
                "railway/signal/direction": {
                    "label": "方向（鉄道信号機）",
                    "options": {
                        "backward": "逆方向",
                        "both": "両方向 / 全て",
                        "forward": "順方向"
                    }
                },
                "rating": {
                    "label": "定格"
                },
                "recycling_accepts": {
                    "label": "リサイクル可能な素材"
                },
                "ref": {
                    "label": "参照コード"
                },
                "ref/isil": {
                    "label": "ISILコード"
                },
                "ref_aeroway_gate": {
                    "label": "ゲート番号"
                },
                "ref_golf_hole": {
                    "label": "ホール番号",
                    "placeholder": "1-18"
                },
                "ref_highway_junction": {
                    "label": "ジャンクション番号"
                },
                "ref_platform": {
                    "label": "プラットホーム番号"
                },
                "ref_road_number": {
                    "label": "道路番号"
                },
                "ref_route": {
                    "label": "ルート番号"
                },
                "ref_runway": {
                    "label": "滑走路番号",
                    "placeholder": "例 01L/19R"
                },
                "ref_stop_position": {
                    "label": "停車場番号"
                },
                "ref_taxiway": {
                    "label": "誘導路名",
                    "placeholder": "例： A5"
                },
                "relation": {
                    "label": "種類"
                },
                "religion": {
                    "label": "宗教"
                },
                "restriction": {
                    "label": "種類"
                },
                "restrictions": {
                    "label": "進行方向制限"
                },
                "rooms": {
                    "label": "部屋数"
                },
                "route": {
                    "label": "種類"
                },
                "route_master": {
                    "label": "種類"
                },
                "sac_scale": {
                    "label": "ハイキングの難易度",
                    "options": {
                        "alpine_hiking": "T4: 高地登山",
                        "demanding_alpine_hiking": "T5: 中難度の高地登山",
                        "demanding_mountain_hiking": "T3: 中難度の山岳ハイキング",
                        "difficult_alpine_hiking": "T6: 高難度の高地登山",
                        "hiking": "T1: ハイキング",
                        "mountain_hiking": "T2: 山岳ハイキング"
                    },
                    "placeholder": "山岳ハイキング, 高地登山…"
                },
                "sanitary_dump_station": {
                    "label": "汚物廃棄所の場所"
                },
                "seasonal": {
                    "label": "季節限定"
                },
                "second_hand": {
                    "label": "中古屋",
                    "options": {
                        "no": "中古品の取り扱いなし",
                        "only": "中古品のみ",
                        "yes": "中古品の取り扱いあり"
                    },
                    "placeholder": "中古品のみ、中古品あり、中古品なし"
                },
                "service": {
                    "label": "種類"
                },
                "service/bicycle": {
                    "label": "サービス"
                },
                "service/vehicle": {
                    "label": "サービス車両"
                },
                "service_rail": {
                    "label": "サービスの種類",
                    "options": {
                        "crossover": "渡り線",
                        "siding": "側線",
                        "spur": "引き込み線",
                        "yard": "車両基地"
                    }
                },
                "service_times": {
                    "label": "営業時間"
                },
                "shelter": {
                    "label": "待合所"
                },
                "shelter_type": {
                    "label": "シェルターの種類"
                },
                "shop": {
                    "label": "店舗の種類"
                },
                "site": {
                    "label": "種類"
                },
                "smoking": {
                    "label": "喫煙の可否",
                    "options": {
                        "dedicated": "喫煙者向け（例: スモーカーズクラブ）",
                        "isolated": "完全分煙",
                        "no": "すべて禁煙",
                        "outside": "屋外のみ喫煙可",
                        "separated": "同室内分煙",
                        "yes": "すべて喫煙可"
                    },
                    "placeholder": "禁煙, 分煙, 喫煙可..."
                },
                "smoothness": {
                    "label": "スムーズさ",
                    "options": {
                        "bad": "二輪車・四輪車：マウンテンバイク・自動車・リキシャ",
                        "excellent": "ローラースケート・スケートボード",
                        "good": "レース用自転車",
                        "horrible": "オフロード：重オフロード車",
                        "impassable": "通りぬけ不可 / 車輌・自転車不可",
                        "intermediate": "二輪車など：シティバイク・車いす・スクーター",
                        "very_bad": "最低地上高が高い：軽クロカン車",
                        "very_horrible": "特殊オフロード車：トラクター・ATV（全地形対応車）"
                    },
                    "placeholder": "ローラースケートなど, 二輪車・四輪車, オフロード車…"
                },
                "social_facility": {
                    "label": "種類"
                },
                "social_facility_for": {
                    "label": "対象者"
                },
                "source": {
                    "label": "情報源"
                },
                "sport": {
                    "label": "スポーツ"
                },
                "sport_ice": {
                    "label": "種目"
                },
                "sport_racing_motor": {
                    "label": "種目"
                },
                "sport_racing_nonmotor": {
                    "label": "種目"
                },
                "stars": {
                    "label": "星の数"
                },
                "start_date": {
                    "label": "供用開始日"
                },
                "step_count": {
                    "label": "段数"
                },
                "stop": {
                    "label": "一時停止の種類",
                    "options": {
                        "all": "すべての道路",
                        "minor": "非優先道路"
                    }
                },
                "structure": {
                    "label": "構造",
                    "options": {
                        "bridge": "橋",
                        "cutting": "切り通し",
                        "embankment": "土手",
                        "ford": "洗い越し",
                        "tunnel": "トンネル"
                    },
                    "placeholder": "不明"
                },
                "structure_waterway": {
                    "label": "トンネルの種類",
                    "options": {
                        "tunnel": "トンネル"
                    },
                    "placeholder": "不明"
                },
                "studio": {
                    "label": "スタジオの種類"
                },
                "substance": {
                    "label": "物質"
                },
                "substation": {
                    "label": "種類"
                },
                "supervised": {
                    "label": "監視"
                },
                "support": {
                    "label": "設置場所･支持素材"
                },
                "surface": {
                    "label": "路面状態"
                },
                "surveillance": {
                    "label": "監視の種類"
                },
                "surveillance/type": {
                    "label": "監視の種類",
                    "options": {
                        "ALPR": "自動ナンバープレート読み取り機",
                        "camera": "監視カメラ",
                        "guard": "警備員"
                    }
                },
                "surveillance/zone": {
                    "label": "監視ゾーン"
                },
                "switch": {
                    "label": "種類",
                    "options": {
                        "circuit_breaker": "サーキット・ブレーカー",
                        "disconnector": "断路器",
                        "earthing": "アース",
                        "mechanical": "機械式"
                    }
                },
                "tactile_paving": {
                    "label": "点字ブロック"
                },
                "takeaway": {
                    "label": "持ち帰り",
                    "options": {
                        "no": "不可能",
                        "only": "持ち帰りのみ",
                        "yes": "可能"
                    },
                    "placeholder": "可、不可、持ち帰りのみ"
                },
                "toilets/disposal": {
                    "label": "汚物処理",
                    "options": {
                        "bucket": "バケツ汲み出し",
                        "chemical": "化学処理",
                        "flush": "水洗式",
                        "pitlatrine": "汲み取り式"
                    }
                },
                "toll": {
                    "label": "料金"
                },
                "tomb": {
                    "label": "種類"
                },
                "tourism": {
                    "label": "種類"
                },
                "tourism_attraction": {
                    "label": "観光"
                },
                "tower/construction": {
                    "label": "建築様式",
                    "placeholder": "支線塔、格子塔、擬態させた塔、etc"
                },
                "tower/type": {
                    "label": "塔の種類"
                },
                "tracktype": {
                    "label": "トラックの種類",
                    "options": {
                        "grade1": "硬質: 舗装もしくは煉瓦・砕石の締固め路盤",
                        "grade2": "大部分が硬質: 砂利・岩と柔らかい物質の混合",
                        "grade3": "硬軟の物質の混合",
                        "grade4": "大部分が軟質: 土／砂／草と硬い物質の混合",
                        "grade5": "軟質: 土／砂／草"
                    },
                    "placeholder": "硬質, 大部分が硬質, 軟質…"
                },
                "trade": {
                    "label": "種類"
                },
                "traffic_calming": {
                    "label": "種類"
                },
                "traffic_signals": {
                    "label": "特別な信号機の種類"
                },
                "traffic_signals/direction": {
                    "label": "方向（信号機）",
                    "options": {
                        "backward": "逆方向",
                        "both": "両方 / 全て",
                        "forward": "順方向"
                    }
                },
                "trail_visibility": {
                    "label": "道の可視度",
                    "options": {
                        "bad": "悪: 道はなかったりわからなかったりで，かつ目印なし",
                        "excellent": "優: すべて明確な道・目印あり",
                        "good": "良: 判別可能な目印あり（場合によっては目印の探索が必要）",
                        "horrible": "劣悪: ほとんど道がなく定位技量が必要",
                        "intermediate": "中間: 道の大部分は分かるが目印は少ない",
                        "no": "不可: 道はなく，高度な定位技量が必要"
                    },
                    "placeholder": "優・良・悪…"
                },
                "transformer": {
                    "label": "種類",
                    "options": {
                        "auto": "自動変圧器",
                        "auxiliary": "補助変圧器",
                        "converter": "整流器用変圧器",
                        "distribution": "柱上変圧器",
                        "generator": "発電機連結変圧器",
                        "phase_angle_regulator": "位相角調節器",
                        "traction": "主変圧器",
                        "yes": "不明"
                    }
                },
                "trees": {
                    "label": "木の数"
                },
                "tunnel": {
                    "label": "種類",
                    "placeholder": "デフォルト"
                },
                "usage_rail": {
                    "label": "用途の種類",
                    "options": {
                        "branch": "支線",
                        "industrial": "産業貨物用",
                        "main": "幹線",
                        "military": "軍事用",
                        "test": "試験用",
                        "tourism": "観光用"
                    }
                },
                "vending": {
                    "label": "商品の種類"
                },
                "visibility": {
                    "label": "見える範囲",
                    "options": {
                        "area": "20m（65フィート）超",
                        "house": "5m（16フィート）以下",
                        "street": "5～20m（16～65フィート）"
                    }
                },
                "volcano/status": {
                    "label": "火山の状態",
                    "options": {
                        "active": "活火山",
                        "dormant": "休火山",
                        "extinct": "死火山"
                    }
                },
                "volcano/type": {
                    "label": "火山地形の種類",
                    "options": {
                        "scoria": "スコリア丘",
                        "shield": "楯状火山",
                        "stratovolcano": "成層火山"
                    }
                },
                "voltage": {
                    "label": "電圧"
                },
                "voltage/primary": {
                    "label": "主電圧"
                },
                "voltage/secondary": {
                    "label": "第二電圧"
                },
                "voltage/tertiary": {
                    "label": "第三電圧"
                },
                "wall": {
                    "label": "種類"
                },
                "water": {
                    "label": "種類"
                },
                "water_point": {
                    "label": "給水所の場所"
                },
                "waterway": {
                    "label": "水路の種類"
                },
                "website": {
                    "label": "ウェブサイト",
                    "placeholder": "http://example.com/"
                },
                "wetland": {
                    "label": "種類"
                },
                "wheelchair": {
                    "label": "車椅子の利用可否"
                },
                "wholesale": {
                    "label": "卸売商品"
                },
                "width": {
                    "label": "幅 (m)"
                },
                "wikipedia": {
                    "label": "Wikipedia"
                },
                "windings": {
                    "label": "コイル数",
                    "placeholder": "1, 2, 3..."
                },
                "windings/configuration": {
                    "label": "コイルの構成",
                    "options": {
                        "delta": "Delta",
                        "leblanc": "Leblanc",
                        "open": "Open",
                        "open-delta": "Open Delta",
                        "scott": "Scott",
                        "star": "Star / Wye",
                        "zigzag": "Zig Zag"
                    }
                }
            },
            "presets": {
                "address": {
                    "name": "住所",
                    "terms": "住所"
                },
                "advertising/billboard": {
                    "name": "広告用看板",
                    "terms": "掲示板, 看板, 広告, 宣伝, 屋外広告"
                },
                "advertising/column": {
                    "name": "リトファスゾイレ",
                    "terms": "リトファスゾイレ, ポスター掲示柱, 広告"
                },
                "aerialway": {
                    "name": "索道"
                },
                "aerialway/cable_car": {
                    "name": "交走式ロープウェイ",
                    "terms": "ロープウェイ, ロープウェー, ゴンドラ, ゴンドラリフト, 索道"
                },
                "aerialway/chair_lift": {
                    "name": "チェアリフト",
                    "terms": "チェアリフト, 椅子リフト, いすリフト"
                },
                "aerialway/drag_lift": {
                    "name": "ドラッグリフト",
                    "terms": "ドラッグリフト,牽引リフト"
                },
                "aerialway/gondola": {
                    "name": "循環式ロープウェイ",
                    "terms": "ゴンドラ, ロープウェイ, ロープウェー, ゴンドラリフト, 索道"
                },
                "aerialway/goods": {
                    "name": "貨物索道",
                    "terms": "貨物ロープウェイ"
                },
                "aerialway/magic_carpet": {
                    "name": "マジックカーペットリフト",
                    "terms": "マジックカーペットリフト, ベルトコンベア"
                },
                "aerialway/mixed_lift": {
                    "name": "混合リフト",
                    "terms": "混合リフト"
                },
                "aerialway/platter": {
                    "name": "プラッターリフト",
                    "terms": "プラッターリフト"
                },
                "aerialway/pylon": {
                    "name": "索道用支柱",
                    "terms": "索道用支柱, パイロン, 柱"
                },
                "aerialway/rope_tow": {
                    "name": "ロープタウリフト",
                    "terms": "ロープタウリフト"
                },
                "aerialway/station": {
                    "name": "索道駅"
                },
                "aerialway/t-bar": {
                    "name": "Tバーリフト",
                    "terms": "Tバーリフト"
                },
                "aeroway": {
                    "name": "航空施設"
                },
                "aeroway/aerodrome": {
                    "name": "空港",
                    "terms": "空港, 飛行場"
                },
                "aeroway/apron": {
                    "name": "エプロン",
                    "terms": "エプロン"
                },
                "aeroway/gate": {
                    "name": "空港ゲート",
                    "terms": "空港ゲート"
                },
                "aeroway/hangar": {
                    "name": "格納庫",
                    "terms": "格納庫"
                },
                "aeroway/helipad": {
                    "name": "ヘリパッド",
                    "terms": "ヘリパッド, ヘリコプター発着所, ヘリポート"
                },
                "aeroway/runway": {
                    "name": "滑走路",
                    "terms": "滑走路"
                },
                "aeroway/taxiway": {
                    "name": "航空機誘導路",
                    "terms": "誘導路"
                },
                "aeroway/terminal": {
                    "name": "空港ターミナル",
                    "terms": "空港ターミナル"
                },
                "allotments/plot": {
                    "name": "市民農園の区画",
                    "terms": "区画, 市民農園, 市民農園の区画, 一画, 農園, 菜園, 市民菜園, 農業, 畑, 農園, コミュニティガーデン"
                },
                "amenity": {
                    "name": "施設"
                },
                "amenity/animal_boarding": {
                    "name": "ペットホテル",
                    "terms": "ペットホテル, 動物, ホテル"
                },
                "amenity/animal_breeding": {
                    "name": "動物繁殖施設",
                    "terms": "動物繁殖施設, ブリーダー"
                },
                "amenity/animal_shelter": {
                    "name": "動物保護施設",
                    "terms": "アニマルシェルター, 動物保護センター, 鳥獣保護施設"
                },
                "amenity/arts_centre": {
                    "name": "アートセンター",
                    "terms": "アートセンター, 芸術, 美術"
                },
                "amenity/atm": {
                    "name": "ATM",
                    "terms": "ATM, CD, 現金自動預払機, お金, 金融"
                },
                "amenity/bank": {
                    "name": "銀行",
                    "terms": "銀行, 信用金庫, 信用組合, お金, 金融"
                },
                "amenity/bar": {
                    "name": "バー",
                    "terms": "バー, 飲み屋, 呑み屋, ばー, スナック, 酒, アルコール, ウィスキー, ブランデー, ワイン, 軽食, カラオケスナック, フィリピンパブ, 飲食店, 呑む, 飲む, ショットバー"
                },
                "amenity/bbq": {
                    "name": "バーベキュー場/グリル",
                    "terms": "バーベキュー, グリル, BBQ, 飯盒炊爨, アウトドア, 娯楽, レジャー"
                },
                "amenity/bench": {
                    "name": "ベンチ",
                    "terms": "ベンチ, 椅子, いす, 腰掛け, 公園"
                },
                "amenity/bicycle_parking": {
                    "name": "駐輪場",
                    "terms": "駐輪場, 自転車, 駐車場"
                },
                "amenity/bicycle_rental": {
                    "name": "レンタサイクル",
                    "terms": "レンタサイクル, 自転車"
                },
                "amenity/bicycle_repair_station": {
                    "name": "自転車修理店",
                    "terms": "自転車修理店, 自転車店（修理）"
                },
                "amenity/biergarten": {
                    "name": "ビアガーデン",
                    "terms": "ビアガーデン, ビール, 酒, アルコール, 軽食, 呑む, 飲む, 飲食店, 食べる, 食事, 料理, 飲み屋"
                },
                "amenity/boat_rental": {
                    "name": "貸しボート",
                    "terms": "貸しボート, ボート, 公園, 娯楽, レジャー"
                },
                "amenity/bureau_de_change": {
                    "name": "両替所",
                    "terms": "両替商, お金, 金融, 両替"
                },
                "amenity/bus_station": {
                    "name": "バスターミナル（旧：単独）"
                },
                "amenity/cafe": {
                    "name": "喫茶店",
                    "terms": "喫茶店, カフェ, コーヒー, 珈琲, 紅茶, ジュース, 軽食, 飲み物, 食事, 食べる, 休憩, 飲食店"
                },
                "amenity/car_pooling": {
                    "name": "カープール",
                    "terms": "相乗り, カープール, 自動車"
                },
                "amenity/car_rental": {
                    "name": "レンタカー",
                    "terms": "レンタカー, 貸自動車, カーレンタル, 自動車"
                },
                "amenity/car_sharing": {
                    "name": "カーシェアリング",
                    "terms": "カーシェアリング, レンタカー, 自動車"
                },
                "amenity/car_wash": {
                    "name": "洗車場",
                    "terms": "洗車機, 洗車, 車洗浄, カーウォッシュ, 自動車"
                },
                "amenity/casino": {
                    "name": "カジノ",
                    "terms": "カジノ, 賭博場, ギャンブル, 娯楽, アダルト"
                },
                "amenity/charging_station": {
                    "name": "充電スタンド",
                    "terms": "充電ステーション, 急速充電システム, 充電スタンド, 給電スタンド, 自動車"
                },
                "amenity/childcare": {
                    "name": "保育所",
                    "terms": "保育園, 幼稚園, チャイルドケア, ナーセリー, 育児"
                },
                "amenity/cinema": {
                    "name": "映画館",
                    "terms": "映画館, 上映施設, スクリーン, 銀幕, シネマ, 芸術, 娯楽, カルチャー"
                },
                "amenity/clinic": {
                    "name": "クリニック（中規模病院）",
                    "terms": "クリニック, 病院, 医療"
                },
                "amenity/clinic/abortion": {
                    "name": "中絶クリニック",
                    "terms": "中絶クリニック, 病院, 医療"
                },
                "amenity/clinic/fertility": {
                    "name": "不妊クリニック",
                    "terms": "不妊クリニック, 病院, 医療"
                },
                "amenity/clock": {
                    "name": "時計",
                    "terms": "時計, クロック, 公園, 駅前, 広場"
                },
                "amenity/college": {
                    "name": "短大・高専・専門学校（代表点または敷地）",
                    "terms": "キャンパス, 短大, 高専, 専門学校, , 教育, 学校"
                },
                "amenity/community_centre": {
                    "name": "コミュニティセンター",
                    "terms": "公民館, 市民センター, 市民活動, コミュニティセンター, 集会所"
                },
                "amenity/compressed_air": {
                    "name": "空気入れ",
                    "terms": "空気入れ, エアー調整, 自転車"
                },
                "amenity/courthouse": {
                    "name": "裁判所",
                    "terms": "裁判所, 法廷, 法律, 司法"
                },
                "amenity/coworking_space": {
                    "name": "コワーキングスペース"
                },
                "amenity/crematorium": {
                    "name": "火葬場",
                    "terms": "火葬場, 葬儀"
                },
                "amenity/dentist": {
                    "name": "歯医者",
                    "terms": "歯科, 歯医者, 歯科医, 病院, 医療"
                },
                "amenity/doctors": {
                    "name": "医院（小規模病院）",
                    "terms": "医院, 町医者, 診療所, 医者, 病院, 医療"
                },
                "amenity/dojo": {
                    "name": "道場",
                    "terms": "道場, スポーツ, 訓練, 稽古, 練習, 習い事, 教習, トレーニング, 教室, 体操, 運動"
                },
                "amenity/drinking_water": {
                    "name": "水飲み場",
                    "terms": "水飲み場, 水道, 飲用水, 飲料水, 飲み水, 蛇口, 公園"
                },
                "amenity/driving_school": {
                    "name": "自動車教習所",
                    "terms": "Driving School, ドライビングスクール, 教習所, 自動車, 自動車教習所, 車, 学校, 教育, 稽古, 練習, 訓練, 練習, トレーニング"
                },
                "amenity/embassy": {
                    "name": "大使館",
                    "terms": "大使館"
                },
                "amenity/fast_food": {
                    "name": "ファストフード",
                    "terms": "ファストフード店, ファストフード, ジャンクフード, ジャンク, ファーストフード, 飲食店, 軽食, 食事, 料理, 食べる. ハンバーガー, フライドチキン, 立ち食い"
                },
                "amenity/ferry_terminal": {
                    "name": "フェリー乗り場 / ターミナル"
                },
                "amenity/fire_station": {
                    "name": "消防署",
                    "terms": "消防署, 消防団, 火消し, 消防局, 救命"
                },
                "amenity/food_court": {
                    "name": "フードコート",
                    "terms": "フードコート, 飲食店, 食べる, 料理, 食事"
                },
                "amenity/fountain": {
                    "name": "噴水",
                    "terms": "泉,噴水, 公園, 広場, 駅前"
                },
                "amenity/fuel": {
                    "name": "ガソリンスタンド",
                    "terms": "ガソリンスタンド, ガス, ガスステーション, 自動車, バイク, 燃料"
                },
                "amenity/grave_yard": {
                    "name": "墓地（宗教施設内など、小）",
                    "terms": "墓地, 霊園, 墓場, お墓, 墓苑, 墓所"
                },
                "amenity/grit_bin": {
                    "name": "砂箱（降雪対策）",
                    "terms": "砂箱, 氷結防止, 道路設備"
                },
                "amenity/hospital": {
                    "name": "大規模病院（代表点または敷地）",
                    "terms": "病院の敷地, 病院, 医療"
                },
                "amenity/hunting_stand": {
                    "name": "狩猟スタンド",
                    "terms": "狩猟スタンド, 娯楽, スポーツ, 小屋, レジャー"
                },
                "amenity/ice_cream": {
                    "name": "アイスクリーム店",
                    "terms": "アイスクリームパーラー, 飲食店, 食べる, 軽食"
                },
                "amenity/internet_cafe": {
                    "name": "インターネットカフェ",
                    "terms": "ネカフェ, ネットカフェ, 漫画喫茶, 漫喫, 休憩, カフェ"
                },
                "amenity/kindergarten": {
                    "name": "幼稚園/保育園（代表点または敷地）",
                    "terms": "幼稚園の敷地, 保育園の敷地, 保育園, 幼稚園, 教育, 学校, 育児"
                },
                "amenity/library": {
                    "name": "図書館",
                    "terms": "図書館, ライブラリ, ライブラリー, 教育, 本"
                },
                "amenity/love_hotel": {
                    "name": "ラブホテル",
                    "terms": "ラブホテル, 宿, ホテル, 休憩, アダルト"
                },
                "amenity/marketplace": {
                    "name": "市場",
                    "terms": "市場, マーケット, 朝市, マルシェ, 食品, 雑貨, 買い物, ショッピング, 食べ物"
                },
                "amenity/monastery": {
                    "name": "修道院",
                    "terms": "修道院, 宗教, 僧院, 信仰"
                },
                "amenity/motorcycle_parking": {
                    "name": "オートバイの駐車場",
                    "terms": "バイクの駐車場, 二輪駐車場, 二輪駐輪場, 駐車場, 駐輪場"
                },
                "amenity/music_school": {
                    "name": "音楽学校",
                    "terms": "音楽学校, ミュージック・スクール, 教習所, カラオケ教室, 音楽教室, 学校, 教育, 教室, 訓練, 練習, 稽古, 習い事, トレーニング"
                },
                "amenity/nightclub": {
                    "name": "ナイトクラブ",
                    "terms": "ナイトクラブ, アルコール, 酒, 軽食, ショー, ショーパブ, ダンス, キャバレー, ディスコ, クラブ, ライブハウス, 音楽, 娯楽, アダルト, レジャー"
                },
                "amenity/nursing_home": {
                    "name": "介護施設"
                },
                "amenity/parking": {
                    "name": "駐車場",
                    "terms": "駐車場, パーキング, 自動車"
                },
                "amenity/parking_entrance": {
                    "name": "出入口（駐車場）",
                    "terms": "駐車場の出入口, 自動車, 出入り口, 出入口"
                },
                "amenity/parking_space": {
                    "name": "駐車区画（1台ごとの）",
                    "terms": "駐車区画, 駐車スペース, 自動車, 駐車場"
                },
                "amenity/pavilion": {
                    "name": "東屋",
                    "terms": "東屋, あずまや"
                },
                "amenity/pharmacy": {
                    "name": "薬局・ドラッグストア",
                    "terms": "調剤, 調剤薬局, 薬局, 薬店, ドラッグストア, 処方箋, 医療, 健康, 化粧品, コスメ"
                },
                "amenity/place_of_worship": {
                    "name": "宗教施設",
                    "terms": "礼拝所, 祈りの場所, 参拝所, 寺社, 神社, 信仰, 宗教"
                },
                "amenity/place_of_worship/buddhist": {
                    "name": "仏教寺院",
                    "terms": "寺院, 仏閣, 寺, 寺社, 院, 堂, お寺, 寺, 信仰, 宗教"
                },
                "amenity/place_of_worship/christian": {
                    "name": "教会",
                    "terms": "教会, 礼拝堂, 礼拝所, チャーチ, 信仰, 宗教"
                },
                "amenity/place_of_worship/hindu": {
                    "name": "ヒンドゥー教寺院",
                    "terms": "ヒンズー教寺院, 寺院, 信仰, 宗教"
                },
                "amenity/place_of_worship/jewish": {
                    "name": "シナゴーグ",
                    "terms": "シナゴーグ, 寺院, 信仰, 宗教"
                },
                "amenity/place_of_worship/muslim": {
                    "name": "モスク",
                    "terms": "モスク, 寺院, 信仰, 宗教"
                },
                "amenity/place_of_worship/shinto": {
                    "name": "神社",
                    "terms": "神社, 大社, 神宮, 天満宮, 稲荷, 八幡, 天神, 社, 信仰, 宗教"
                },
                "amenity/place_of_worship/sikh": {
                    "name": "シク教寺院",
                    "terms": "シク教寺院, シーク教寺院, 寺院, 信仰, 宗教"
                },
                "amenity/place_of_worship/taoist": {
                    "name": "道教寺院",
                    "terms": "道教, 寺院, 信仰, 宗教"
                },
                "amenity/planetarium": {
                    "name": "プラネタリウム",
                    "terms": "プラネターリアム, カルチャー, 娯楽, レジャー"
                },
                "amenity/police": {
                    "name": "警察",
                    "terms": "警察, 警察署, 交番, 駐在所"
                },
                "amenity/post_box": {
                    "name": "郵便ポスト",
                    "terms": "郵便ポスト, 郵便箱, ポスト"
                },
                "amenity/post_office": {
                    "name": "郵便局",
                    "terms": "郵便局"
                },
                "amenity/prison": {
                    "name": "刑務所（代表点または敷地）",
                    "terms": "刑務所, 刑務所の敷地, 監獄, 少年院"
                },
                "amenity/pub": {
                    "name": "居酒屋",
                    "terms": "パブ, 居酒屋, 焼き鳥屋, 酒, 飲む, 呑む, 酒場, 立ち飲み, アルコール, 料理, 焼酎, ホルモン焼き, 食事, 料理, ワイン, ビール, 飲食店, 飲み屋, 小料理屋, 宴会, 炉端焼き, 焼とん"
                },
                "amenity/public_bath": {
                    "name": "公衆浴場",
                    "terms": "銭湯, 大衆浴場, 温泉, 休憩, 娯楽, お風呂, 風呂, レジャー"
                },
                "amenity/public_bookcase": {
                    "name": "公共の本棚",
                    "terms": "公共の本棚, 図書, 本"
                },
                "amenity/ranger_station": {
                    "name": "レンジャーの詰所",
                    "terms": "レンジャーの詰所, レンジャーステーション, 救命"
                },
                "amenity/recycling": {
                    "name": "リサイクル容器",
                    "terms": "リサイクル容器"
                },
                "amenity/recycling_centre": {
                    "name": "リサイクルセンター",
                    "terms": "リサイクルセンター"
                },
                "amenity/register_office": {
                    "name": "登記所"
                },
                "amenity/restaurant": {
                    "name": "レストラン",
                    "terms": "レストラン, 食堂, 飲食店, 食事, 食べる, 料理, アルコール, 酒, ワイン, 料亭, 割烹"
                },
                "amenity/sanitary_dump_station": {
                    "name": "キャンピングカー用汚物廃棄所",
                    "terms": "汚物廃棄所"
                },
                "amenity/school": {
                    "name": "学校（代表点または敷地）",
                    "terms": "学校の敷地, 学校, 小学校, 中学校, 高校, 教育"
                },
                "amenity/scrapyard": {
                    "name": "自動車解体場"
                },
                "amenity/shelter": {
                    "name": "（風雨をしのぐための）休憩所",
                    "terms": "避難所, シェルター, 逃げ場, 雨宿り, 東屋, あずまや, 四阿, しあ, 休憩所, 屋根, アウトドア, 小屋"
                },
                "amenity/shower": {
                    "name": "シャワー室",
                    "terms": "シャワールーム"
                },
                "amenity/smoking_area": {
                    "name": "喫煙所",
                    "terms": "喫煙所, 喫煙エリア, たばこ, タバコ, 公園, 駅前, 広場"
                },
                "amenity/social_facility": {
                    "name": "福祉施設",
                    "terms": "福祉施設, 支援施設"
                },
                "amenity/social_facility/food_bank": {
                    "name": "フードバンク",
                    "terms": "フードバンク, 食べ物, 福祉"
                },
                "amenity/social_facility/group_home": {
                    "name": "老人ホーム",
                    "terms": "老人ホーム, グループホーム, 福祉"
                },
                "amenity/social_facility/homeless_shelter": {
                    "name": "ホームレス緊急一時宿泊施設",
                    "terms": "ホームレス緊急一時宿泊施設, ホームレスシェルター, 簡易宿泊所, 福祉, 保護施設"
                },
                "amenity/social_facility/nursing_home": {
                    "name": "介護施設",
                    "terms": "介護施設, 老人ホーム, 福祉"
                },
                "amenity/studio": {
                    "name": "スタジオ",
                    "terms": "スタジオ, 番組製作, 音楽"
                },
                "amenity/swimming_pool": {
                    "name": "遊泳プール"
                },
                "amenity/taxi": {
                    "name": "タクシー乗り場",
                    "terms": "タクシー乗り場, タクシー"
                },
                "amenity/telephone": {
                    "name": "公衆電話",
                    "terms": "公衆電話, 電話"
                },
                "amenity/theatre": {
                    "name": "劇場",
                    "terms": "劇場, ホール, 映画館, 娯楽, カルチャー"
                },
                "amenity/toilets": {
                    "name": "トイレ",
                    "terms": "トイレ,便所, 公園, 公衆トイレ"
                },
                "amenity/townhall": {
                    "name": "役場",
                    "terms": "市役所, 区役所, 町役場, 村役場, 市庁, 役所"
                },
                "amenity/university": {
                    "name": "大学（代表点または敷地）",
                    "terms": "大学の敷地, キャンパス, 大学, 教育, 学校"
                },
                "amenity/vending_machine": {
                    "name": "自動販売機",
                    "terms": "自動販売機, 自販機"
                },
                "amenity/vending_machine/cigarettes": {
                    "name": "たばこ自動販売機",
                    "terms": "たばこ, 自動販売機, 自販機, 嗜好品, タバコ"
                },
                "amenity/vending_machine/coffee": {
                    "name": "コーヒー自販機",
                    "terms": "コーヒー, 珈琲, 自販機, 自動販売機"
                },
                "amenity/vending_machine/condoms": {
                    "name": "コンドーム自動販売機",
                    "terms": "コンドーム, 自動販売機, 自販機"
                },
                "amenity/vending_machine/drinks": {
                    "name": "飲料自動販売機",
                    "terms": "飲料, ジュース, 酒, 飲み物, 自動販売機, 自販機"
                },
                "amenity/vending_machine/electronics": {
                    "name": "電子機器自販機",
                    "terms": "電子機器, チャージャー, ケーブル, ヘッドフォン, 自販機, 自動販売機"
                },
                "amenity/vending_machine/elongated_coin": {
                    "name": "記念コイン自販機",
                    "terms": "記念コイン, 自販機, 自動販売機"
                },
                "amenity/vending_machine/excrement_bags": {
                    "name": "犬の糞入れ自動販売機",
                    "terms": "犬の糞入れ, 自動販売機, 自販機"
                },
                "amenity/vending_machine/feminine_hygiene": {
                    "name": "生理用品自動販売機",
                    "terms": "生理用品自動販売機, 自販機, 自動販売機"
                },
                "amenity/vending_machine/food": {
                    "name": "食品自販機",
                    "terms": "食品, 食べ物, 自販機, 自動販売機"
                },
                "amenity/vending_machine/fuel": {
                    "name": "自動車用燃料自販機",
                    "terms": "自動車用燃料, 燃料, 自販機, 自動販売機, ガソリン, プロパン, 液化ガス, 軽油"
                },
                "amenity/vending_machine/ice_cream": {
                    "name": "アイスクリーム自販機",
                    "terms": "アイスクリーム, 自販機, 自動販売機"
                },
                "amenity/vending_machine/news_papers": {
                    "name": "新聞自動販売機"
                },
                "amenity/vending_machine/newspapers": {
                    "name": "新聞販売機",
                    "terms": "新聞販売機"
                },
                "amenity/vending_machine/parcel_pickup_dropoff": {
                    "name": "集荷･引取 自動販売機",
                    "terms": "自動販売機, 自販機"
                },
                "amenity/vending_machine/parking_tickets": {
                    "name": "パーキングチケット発給機",
                    "terms": "パーキングチケット, パーキングメーター, 駐車券, 券売機, 自動券売機, 自動販売機, 自販機, 自動発券機, 発券機, 駐車場"
                },
                "amenity/vending_machine/public_transport_tickets": {
                    "name": "切符販売機",
                    "terms": "券売機, 自動券売機, 自動販売機, 自販機, 自動発券機, 発券機"
                },
                "amenity/vending_machine/stamps": {
                    "name": "切手自販機",
                    "terms": "切手, 自販機, 自動販売機, 郵便"
                },
                "amenity/vending_machine/sweets": {
                    "name": "菓子販売機",
                    "terms": "菓子,お菓子, スナック, 自動販売機, 自販機"
                },
                "amenity/veterinary": {
                    "name": "獣医",
                    "terms": "獣医, ペット医, 病院, 医療, 動物病院"
                },
                "amenity/waste/dog_excrement": {
                    "name": "犬の便入れ",
                    "terms": "犬の便入れ, 動物"
                },
                "amenity/waste_basket": {
                    "name": "ゴミ箱",
                    "terms": "ゴミ箱, ごみ箱, 公園"
                },
                "amenity/waste_disposal": {
                    "name": "ゴミ収集ボックス",
                    "terms": "ゴミステーション, ゴミ集積所, ゴミ捨て場, ゴミ置き場, ゴミ, ゴミ箱, ゴミコンテナ, ゴミ回収, ダストボックス, ごみ, 公園"
                },
                "amenity/waste_transfer_station": {
                    "name": "ゴミ集積場",
                    "terms": "ゴミ集積場,ゴミ積替所"
                },
                "amenity/water_point": {
                    "name": "キャンピングカー用の給水施設",
                    "terms": "給水, 補給, 給水所, キャンピングカー, 給水塔, 飲料水, 飲水, 飲み水, キャンプ場, オートキャンプ場, アウトドア"
                },
                "amenity/watering_place": {
                    "name": "動物の水飲み場",
                    "terms": "動物の水飲み場, 水場"
                },
                "area": {
                    "name": "エリア",
                    "terms": "エリア, 領域, 範囲"
                },
                "area/highway": {
                    "name": "道路の種類",
                    "terms": "道路の種類"
                },
                "attraction/amusement_ride": {
                    "name": "遊園地の乗り物",
                    "terms": "遊園地の乗り物, 乗り物, アトラクション, 娯楽"
                },
                "attraction/animal": {
                    "name": "動物",
                    "terms": "動物"
                },
                "attraction/big_wheel": {
                    "name": "大観覧車",
                    "terms": "大観覧車, アトラクション"
                },
                "attraction/bumper_car": {
                    "name": "バンパーカー",
                    "terms": "バンパーカー, アトラクション"
                },
                "attraction/bungee_jumping": {
                    "name": "バンジー・ジャンプ",
                    "terms": "バンジー・ジャンプ, アトラクション"
                },
                "attraction/carousel": {
                    "name": "メリーゴーラウンド",
                    "terms": "回転木馬, メリーゴーランド, アトラクション"
                },
                "attraction/dark_ride": {
                    "name": "ダークライド",
                    "terms": "ダークライド, アトラクション"
                },
                "attraction/drop_tower": {
                    "name": "落下塔",
                    "terms": "落下塔, アトラクション"
                },
                "attraction/maze": {
                    "name": "迷路",
                    "terms": "迷路, テーマパーク, アトラクション"
                },
                "attraction/pirate_ship": {
                    "name": "海賊船",
                    "terms": "海賊船, アトラクション"
                },
                "attraction/river_rafting": {
                    "name": "急流下り",
                    "terms": "急流下り, 川下り, ラフティング, アトラクション"
                },
                "attraction/roller_coaster": {
                    "name": "ローラーコースター",
                    "terms": "ジェットコースター, アトラクション"
                },
                "attraction/train": {
                    "name": "観光列車",
                    "terms": "観光列車, アトラクション"
                },
                "attraction/water_slide": {
                    "name": "ウォータースライダー",
                    "terms": "ウォータースライダー, 滑り台, ウォータースライド, アトラクション"
                },
                "barrier": {
                    "name": "障害物",
                    "terms": "障害物, バリア"
                },
                "barrier/block": {
                    "name": "車止めブロック",
                    "terms": "ブロック, 車止め, 障害物, バリア"
                },
                "barrier/bollard": {
                    "name": "車止め杭",
                    "terms": "車止め杭, 障害物, バリア, ボラード, 杭"
                },
                "barrier/border_control": {
                    "name": "国境検問所",
                    "terms": "国境検問所, 検問所, 障害物, バリア"
                },
                "barrier/cattle_grid": {
                    "name": "家畜脱出防止溝",
                    "terms": "家畜脱出防止溝, 障害物, バリア"
                },
                "barrier/city_wall": {
                    "name": "市壁",
                    "terms": "市壁, 障害物, バリア"
                },
                "barrier/cycle_barrier": {
                    "name": "自転車止め",
                    "terms": "自転車止め, 障害物, バリア"
                },
                "barrier/ditch": {
                    "name": "塹壕・空堀",
                    "terms": "塹壕, 空堀, 堀, 溝, 谷, 障害物, バリア"
                },
                "barrier/entrance": {
                    "name": "出入口（柵などのバリア）"
                },
                "barrier/fence": {
                    "name": "フェンス",
                    "terms": "フェンス, 柵, 障害物, バリア"
                },
                "barrier/gate": {
                    "name": "門",
                    "terms": "門, ゲート, 鳥居, 障害物, バリア"
                },
                "barrier/hedge": {
                    "name": "生垣",
                    "terms": "生垣, 障害物, バリア, 植物, 生け垣, 樹木"
                },
                "barrier/kerb": {
                    "name": "縁石",
                    "terms": "縁石, 段差, 障害物, バリア"
                },
                "barrier/kissing_gate": {
                    "name": "キッシングゲート",
                    "terms": "キッシングゲート, V字形自在門, U字形自在門, 障害物, バリア"
                },
                "barrier/lift_gate": {
                    "name": "遮断機",
                    "terms": "遮断機, 門, 障害物, バリア"
                },
                "barrier/retaining_wall": {
                    "name": "擁壁",
                    "terms": "擁壁, 障害物, バリア"
                },
                "barrier/stile": {
                    "name": "通路",
                    "terms": "通路, 踏み越し段, 障害物, バリア"
                },
                "barrier/toll_booth": {
                    "name": "料金所（道路、橋）",
                    "terms": "料金所, 障害物, バリア"
                },
                "barrier/wall": {
                    "name": "壁",
                    "terms": "壁, 障害物, バリア"
                },
                "boundary/administrative": {
                    "name": "行政境界",
                    "terms": "行政境界, 都道府県境, 都境, 道境, 府境, 県境, 市区町村境, 市境, 区境, 町境, 村境"
                },
                "building": {
                    "name": "建物全般",
                    "terms": "建物, ビル"
                },
                "building/apartments": {
                    "name": "集合住宅",
                    "terms": "アパート, マンション, 集合住宅, 住宅, 住居"
                },
                "building/barn": {
                    "name": "納屋",
                    "terms": "納屋, 小屋"
                },
                "building/boathouse": {
                    "name": "ボートハウス",
                    "terms": "ボートハウス, ボート小屋"
                },
                "building/bungalow": {
                    "name": "バンガロー（建物）",
                    "terms": "バンガロー, コテージ, ダーチャ"
                },
                "building/bunker": {
                    "name": "掩体壕"
                },
                "building/cabin": {
                    "name": "ログハウス（建物）",
                    "terms": "ログハウス, キャビン, 丸太小屋"
                },
                "building/cathedral": {
                    "name": "聖堂（建物）",
                    "terms": "聖堂, カテドラル, 宗教"
                },
                "building/chapel": {
                    "name": "礼拝堂（建物）",
                    "terms": "礼拝堂, チャペル, 宗教"
                },
                "building/church": {
                    "name": "教会（建物）",
                    "terms": "教会, チャーチ, 宗教"
                },
                "building/civic": {
                    "name": "市民向け施設（建物）",
                    "terms": "市民向け施設, 市民施設"
                },
                "building/college": {
                    "name": "短大・高専・専門学校（建物）",
                    "terms": "短大, 高専, 高等専門学校, 短期大学, 専門, 専門学校, 教育, 学校"
                },
                "building/commercial": {
                    "name": "オフィスビル",
                    "terms": "オフィスビル, ビジネスビル"
                },
                "building/construction": {
                    "name": "建設中の建物",
                    "terms": "建設中の建物, 工事中の建物"
                },
                "building/detached": {
                    "name": "一戸建て住宅",
                    "terms": "戸建て住宅, 住宅, 住居"
                },
                "building/dormitory": {
                    "name": "寮",
                    "terms": "寮, 独身寮, 住宅, 住居"
                },
                "building/entrance": {
                    "name": "出入口（非推奨）"
                },
                "building/farm": {
                    "name": "農家（居住用）",
                    "terms": "農家, 農業, 生産者, 百姓, 農場"
                },
                "building/farm_auxiliary": {
                    "name": "農業補助施設全般（非居住用）",
                    "terms": "農業補助施設, 農場, 農業, 農業施設"
                },
                "building/garage": {
                    "name": "車庫（建物、小）",
                    "terms": "車庫, ガレージ, 自動車"
                },
                "building/garages": {
                    "name": "集合車庫（建物、大）",
                    "terms": "集合車庫, 車庫, ガレージ"
                },
                "building/grandstand": {
                    "name": "メインスタンド",
                    "terms": "メインスタンド, 正面スタンド"
                },
                "building/greenhouse": {
                    "name": "温室（建物）",
                    "terms": "温室, ビニールハウス, 農業, 野菜"
                },
                "building/hospital": {
                    "name": "病院（建物）",
                    "terms": "病院の建物, 病棟, 病院"
                },
                "building/hotel": {
                    "name": "ホテル（建物）",
                    "terms": "ホテルの建物, 宿泊棟, ホテル"
                },
                "building/house": {
                    "name": "住宅",
                    "terms": "住宅, 民家, 住居"
                },
                "building/hut": {
                    "name": "小屋",
                    "terms": "小屋, 休憩小屋, 漁師小屋, 狩猟小屋, 掘っ立て小屋"
                },
                "building/industrial": {
                    "name": "工場（建物）",
                    "terms": "工場"
                },
                "building/kindergarten": {
                    "name": "幼稚園/保育園（建物）",
                    "terms": "幼稚園/保育園の建物, 保育園, 幼稚園, 教育, 学校"
                },
                "building/mosque": {
                    "name": "モスク（建物）",
                    "terms": "モスク, 宗教"
                },
                "building/public": {
                    "name": "公共施設（建物）",
                    "terms": "公共施設"
                },
                "building/residential": {
                    "name": "住居全般（建物）",
                    "terms": "住宅, アパート, マンション, 住居"
                },
                "building/retail": {
                    "name": "店舗用の建物",
                    "terms": "商業施設, 店舗, 商業ビル, 店"
                },
                "building/roof": {
                    "name": "屋根",
                    "terms": "屋根, 屋根付きテラス"
                },
                "building/ruins": {
                    "name": "廃墟（建物）",
                    "terms": "廃墟, 廃屋, あばら家, 空き家"
                },
                "building/school": {
                    "name": "学校（建物）",
                    "terms": "校舎, 学校の建物, 学校"
                },
                "building/semidetached_house": {
                    "name": "二世帯住宅",
                    "terms": "セミデタッチドハウス, 二世帯住宅, 住居, 住宅"
                },
                "building/service": {
                    "name": "機械室（建物）",
                    "terms": "機械室, 機械小屋, 小屋"
                },
                "building/shed": {
                    "name": "格納庫",
                    "terms": "格納庫, 離れ"
                },
                "building/stable": {
                    "name": "厩",
                    "terms": "厩, 馬小屋, 小屋"
                },
                "building/stadium": {
                    "name": "スタジアム（建物）",
                    "terms": "スタジアム, スポーツ, 運動, 競技"
                },
                "building/static_caravan": {
                    "name": "トレーラーハウス",
                    "terms": "トレーラーハウス, アウトドア, レジャー"
                },
                "building/temple": {
                    "name": "寺院（建物）",
                    "terms": "寺院, 宗教, 信仰"
                },
                "building/terrace": {
                    "name": "テラスハウス",
                    "terms": "テラスハウス, 長屋, 住居, 住宅"
                },
                "building/train_station": {
                    "name": "駅舎"
                },
                "building/transportation": {
                    "name": "公共交通機関（建物）",
                    "terms": "公共交通機関"
                },
                "building/university": {
                    "name": "大学（建物）",
                    "terms": "大学, 大学の建物, 校舎, 教育, 学校"
                },
                "building/warehouse": {
                    "name": "倉庫",
                    "terms": "倉庫, 蔵"
                },
                "camp_site/camp_pitch": {
                    "name": "キャンプサイト",
                    "terms": "キャンプサイト, 娯楽, アウトドア, レジャー"
                },
                "circular": {
                    "name": "円形サークル"
                },
                "club": {
                    "name": "クラブ",
                    "terms": "クラブ"
                },
                "craft": {
                    "name": "工房",
                    "terms": "工房, 職人"
                },
                "craft/basket_maker": {
                    "name": "かご製造所",
                    "terms": "かご, 籠, 職人, 工房"
                },
                "craft/beekeeper": {
                    "name": "養蜂所",
                    "terms": "養蜂所, 職人, 工房"
                },
                "craft/blacksmith": {
                    "name": "鍛冶屋",
                    "terms": "鍛冶屋, 職人, 工房"
                },
                "craft/boatbuilder": {
                    "name": "ボート製造所",
                    "terms": "ボート製造所, 職人, 工房"
                },
                "craft/bookbinder": {
                    "name": "製本所",
                    "terms": "製本所, 職人, 工房"
                },
                "craft/brewery": {
                    "name": "ビール醸造所",
                    "terms": "ビール醸造所, 職人, 工房"
                },
                "craft/carpenter": {
                    "name": "工務店",
                    "terms": "工務店, 職人, 工房, 大工, リフォーム"
                },
                "craft/carpet_layer": {
                    "name": "畳・カーペット工事店",
                    "terms": "畳・カーペット工事店, 職人, 工房"
                },
                "craft/caterer": {
                    "name": "仕出し料理店",
                    "terms": "仕出し料理店, ケータリング, ホカ弁, 弁当"
                },
                "craft/chimney_sweeper": {
                    "name": "煙突掃除人",
                    "terms": "煙突掃除人, 職人, 工房"
                },
                "craft/clockmaker": {
                    "name": "時計製造所",
                    "terms": "時計製造所, 職人, 工房"
                },
                "craft/confectionery": {
                    "name": "菓子屋（製造・販売）",
                    "terms": "菓子製造所, 菓子製造直売所, 饅頭屋, まんじゅう屋, 煎餅屋, せんべい屋, 飴屋, 和菓子屋, 和菓子店, 職人, 工房, 食品, お菓子, 食べ物"
                },
                "craft/distillery": {
                    "name": "蒸留所",
                    "terms": "<translate with synonyms or related terms for 'Distillery', separated by commas>, 職人, 工房"
                },
                "craft/dressmaker": {
                    "name": "衣服製造所",
                    "terms": "衣服製造所, 職人, 工房"
                },
                "craft/electrician": {
                    "name": "電気工事店",
                    "terms": "電気工事店, 職人, 工房"
                },
                "craft/electronics_repair": {
                    "name": "電化製品修理店",
                    "terms": "家電修理店, 電気機器修理店, 修理店, リペアショップ, 職人, 工房"
                },
                "craft/gardener": {
                    "name": "庭師",
                    "terms": "庭師, 職人, 工房"
                },
                "craft/glaziery": {
                    "name": "ガラス細工師",
                    "terms": "ガラス細工師, 職人, 工房"
                },
                "craft/handicraft": {
                    "name": "手工芸品店",
                    "terms": "手工芸品, 職人, 工房, 雑貨, 工芸, 民芸, こけし, 人形"
                },
                "craft/hvac": {
                    "name": "空調設計",
                    "terms": "空調設計, 職人"
                },
                "craft/insulator": {
                    "name": "断熱材",
                    "terms": "断熱材, 職人"
                },
                "craft/jeweler": {
                    "name": "宝石加工"
                },
                "craft/key_cutter": {
                    "name": "合鍵作成（小店舗）",
                    "terms": "合鍵作成, 職人, 錠前, カギ, 鍵"
                },
                "craft/locksmith": {
                    "name": "錠前師"
                },
                "craft/metal_construction": {
                    "name": "金属加工",
                    "terms": "金属加工, 鋳造, 職人, 工房"
                },
                "craft/optician": {
                    "name": "眼鏡士"
                },
                "craft/painter": {
                    "name": "塗装業",
                    "terms": "塗装業, 外装業, ペンキ屋, 職人"
                },
                "craft/photographer": {
                    "name": "写真館",
                    "terms": "カメラマン, 写真屋, 職人, 工房, 写真館"
                },
                "craft/photographic_laboratory": {
                    "name": "現像所",
                    "terms": "現像所, 職人, 工房"
                },
                "craft/plasterer": {
                    "name": "左官",
                    "terms": "左官, 職人,"
                },
                "craft/plumber": {
                    "name": "配管工",
                    "terms": "配管工, 職人"
                },
                "craft/pottery": {
                    "name": "窯元",
                    "terms": "窯元, 陶器製造業, 職人, 工房, 陶芸, 陶磁器, 焼き物"
                },
                "craft/rigger": {
                    "name": "艤装者",
                    "terms": "艤装者, 職人, 工房"
                },
                "craft/roofer": {
                    "name": "屋根ふき職人",
                    "terms": "屋根ふき職人, 職人"
                },
                "craft/saddler": {
                    "name": "馬具製造人",
                    "terms": "馬具製造人, 職人"
                },
                "craft/sailmaker": {
                    "name": "製帆職人",
                    "terms": "製帆職人, 職人"
                },
                "craft/sawmill": {
                    "name": "製材",
                    "terms": "製材, 職人"
                },
                "craft/scaffolder": {
                    "name": "足場職人",
                    "terms": "足場職人, とび職, 職人"
                },
                "craft/sculptor": {
                    "name": "彫刻製作所",
                    "terms": "彫刻製作所, 職人, 工房"
                },
                "craft/shoemaker": {
                    "name": "製靴",
                    "terms": "製靴, 靴製造, 職人"
                },
                "craft/stonemason": {
                    "name": "石工",
                    "terms": "石工, 石材加工, 職人, 工房"
                },
                "craft/tailor": {
                    "name": "仕立て屋"
                },
                "craft/tiler": {
                    "name": "タイル職人",
                    "terms": "タイル職人, 職人"
                },
                "craft/tinsmith": {
                    "name": "すず細工職人",
                    "terms": "ブリキ屋, すず細工職人, 職人, 工房"
                },
                "craft/upholsterer": {
                    "name": "椅子張り職人",
                    "terms": "椅子張り職人, 職人"
                },
                "craft/watchmaker": {
                    "name": "時計製造業",
                    "terms": "時計製造業, 職人"
                },
                "craft/window_construction": {
                    "name": "窓職人",
                    "terms": "窓職人, 職人"
                },
                "craft/winery": {
                    "name": "ワイナリー",
                    "terms": "ワイナリー, 職人"
                },
                "embankment": {
                    "name": "土手",
                    "terms": "土手, 築堤, 堤防"
                },
                "emergency/ambulance_station": {
                    "name": "救急車の基地",
                    "terms": "救急車の基地, 救命"
                },
                "emergency/defibrillator": {
                    "name": "AED",
                    "terms": "自動体外式除細動器, 救命"
                },
                "emergency/designated": {
                    "name": "緊急車両の通行指定"
                },
                "emergency/destination": {
                    "name": "行き先に用事がある緊急車両, 救命"
                },
                "emergency/fire_hydrant": {
                    "name": "消火栓/消防水利",
                    "terms": "消火栓, 消防, 消防水利, 救命, 緊急, 火災"
                },
                "emergency/life_ring": {
                    "name": "救命浮き輪",
                    "terms": "救命浮き輪, ライフブイ, 救命浮環, 救命浮標"
                },
                "emergency/no": {
                    "name": "緊急車両の利用不可"
                },
                "emergency/official": {
                    "name": "公的な緊急車両"
                },
                "emergency/phone": {
                    "name": "緊急電話",
                    "terms": "緊急電話, 救命"
                },
                "emergency/private": {
                    "name": "私有の緊急車両"
                },
                "emergency/water_tank": {
                    "name": "防火水槽",
                    "terms": "貯水槽, 貯水タンク, 緊急, 火災, 防火槽"
                },
                "emergency/yes": {
                    "name": "緊急時の利用可"
                },
                "entrance": {
                    "name": "出入口（全般）",
                    "terms": "出入口, 入口, 出口, 出入り口, エントランス, 玄関, 正面入口, 裏口"
                },
                "footway/crossing": {
                    "name": "横断歩道",
                    "terms": "横断歩道"
                },
                "footway/crossing-raised": {
                    "name": "隆起横断歩道",
                    "terms": "隆起横断歩道, 横断歩道, 交通安全, 交通静穏化, 道路設備, 減速"
                },
                "footway/crosswalk": {
                    "name": "横断歩道（ゼブラあり）",
                    "terms": "横断歩道, ゼブラ"
                },
                "footway/crosswalk-raised": {
                    "name": "隆起横断歩道（ゼブラあり）",
                    "terms": "隆起横断歩道, 横断歩道, 交通安全, ゼブラ, 交通静穏化, 道路設備, 減速"
                },
                "footway/sidewalk": {
                    "name": "歩道（車道の脇）",
                    "terms": "歩道"
                },
                "ford": {
                    "name": "洗い越し",
                    "terms": "洗い越し, 浅瀬"
                },
                "golf/bunker": {
                    "name": "サンドトラップ",
                    "terms": "サンドトラップ, バンカー, ゴルフ"
                },
                "golf/fairway": {
                    "name": "フェアウェイ",
                    "terms": "フェアウェー, フェアウェイ, ゴルフ"
                },
                "golf/green": {
                    "name": "グリーン",
                    "terms": "グリーン, ゴルフ"
                },
                "golf/hole": {
                    "name": "ゴルフホール",
                    "terms": "ホール, ゴルフ"
                },
                "golf/lateral_water_hazard_area": {
                    "name": "ラテラルウォーターハザード",
                    "terms": "池ポチャ, ウォーターハザード, ゴルフ"
                },
                "golf/lateral_water_hazard_line": {
                    "name": "ラテラルウォーターハザード",
                    "terms": "池ポチャ, ウォーターハザード, ゴルフ"
                },
                "golf/rough": {
                    "name": "ラフ",
                    "terms": "ラフ, ゴルフ"
                },
                "golf/tee": {
                    "name": "ティー",
                    "terms": "ティー, ゴルフ"
                },
                "golf/water_hazard_area": {
                    "name": "ウォーターハザード",
                    "terms": "池ポチャ, ウォーターハザード, ゴルフ"
                },
                "golf/water_hazard_line": {
                    "name": "ウォーターハザード",
                    "terms": "池ポチャ, ウォーターハザード, ゴルフ"
                },
                "healthcare": {
                    "name": "医療",
                    "terms": "医療, 健康管理, ヘルスケア, 保健医療"
                },
                "healthcare/alternative": {
                    "name": "代替医療",
                    "terms": "代替医療, 補完医療, オルタナティヴ医療, 代替療法, 自然療法"
                },
                "healthcare/alternative/chiropractic": {
                    "name": "カイロプラクター",
                    "terms": "カイロプラクター, カイロプラクティック, 医療"
                },
                "healthcare/audiologist": {
                    "name": "聴覚訓練士",
                    "terms": "聴覚訓練士, 聴覚機能訓練士, オージオロジスト, 医療, トレーニング, 訓練"
                },
                "healthcare/birthing_center": {
                    "name": "バースセンター",
                    "terms": "バースセンター, 医療"
                },
                "healthcare/blood_donation": {
                    "name": "献血ルーム",
                    "terms": "血液センター, 健康, 医療"
                },
                "healthcare/hospice": {
                    "name": "ホスピス",
                    "terms": "ホスピス, 医療, 福祉"
                },
                "healthcare/laboratory": {
                    "name": "医学研究室",
                    "terms": "医学研究室, 医療研究室, 研究室, 健康, 医療"
                },
                "healthcare/midwife": {
                    "name": "助産婦",
                    "terms": "助産婦, 産婆, 医療"
                },
                "healthcare/occupational_therapist": {
                    "name": "作業療法士",
                    "terms": "作業療法士, 医療, 福祉"
                },
                "healthcare/optometrist": {
                    "name": "検眼医",
                    "terms": "検眼医, 視力測定医, 医療"
                },
                "healthcare/physiotherapist": {
                    "name": "理学療法士",
                    "terms": "理学療法士, 医療, 福祉"
                },
                "healthcare/podiatrist": {
                    "name": "足病医",
                    "terms": "足病医, 医療"
                },
                "healthcare/psychotherapist": {
                    "name": "心理療法士",
                    "terms": "心理療法士, サイコセラピスト, 医療"
                },
                "healthcare/rehabilitation": {
                    "name": "リハビリ施設",
                    "terms": "リハビリ, リハビリテーション, 医療, 福祉"
                },
                "healthcare/speech_therapist": {
                    "name": "スピーチセラピスト",
                    "terms": "スピーチセラピスト, 福祉"
                },
                "highway": {
                    "name": "道路"
                },
                "highway/bridleway": {
                    "name": "乗馬道",
                    "terms": "乗馬道"
                },
                "highway/bus_guideway": {
                    "name": "バスガイドウェイ",
                    "terms": "バスガイドウェイ, ガイドウェイ"
                },
                "highway/bus_stop": {
                    "name": "バス停（旧：単独）"
                },
                "highway/corridor": {
                    "name": "建物内の通り抜け道路",
                    "terms": "建物内の通り抜け道路"
                },
                "highway/crossing": {
                    "name": "横断歩道（ノード用）",
                    "terms": "横断歩道"
                },
                "highway/crossing-raised": {
                    "name": "隆起横断歩道",
                    "terms": "隆起横断歩道, 横断歩道, 交通安全, 交通静穏化, 道路設備, 減速"
                },
                "highway/crosswalk": {
                    "name": "横断歩道（ノード用、ゼブラあり）",
                    "terms": "横断歩道"
                },
                "highway/crosswalk-raised": {
                    "name": "隆起横断歩道（ゼブラあり）",
                    "terms": "隆起横断歩道, 横断歩道, 交通安全, 交通静穏化, 道路設備, 減速"
                },
                "highway/cycleway": {
                    "name": "自転車道",
                    "terms": "自転車道, サイクリング道路"
                },
                "highway/elevator": {
                    "name": "エレベーター",
                    "terms": "エレベーター, エレベータ, 昇降機"
                },
                "highway/footway": {
                    "name": "歩道",
                    "terms": "歩道, 歩行者用道路, 遊歩道, 緑道, 自然歩道, プロムナード"
                },
                "highway/give_way": {
                    "name": "ゆずれ標識",
                    "terms": "ゆずれ, 譲れ, 道路設備, 標識, 道路標識"
                },
                "highway/living_street": {
                    "name": "Living Street (日本では使用しない)",
                    "terms": "living street"
                },
                "highway/mini_roundabout": {
                    "name": "小さな環状交差点",
                    "terms": "小さな環状交差点, ラウンドアバウト, ロータリー, 交差点"
                },
                "highway/motorway": {
                    "name": "自動車専用道路",
                    "terms": "自動車専用道路, 高速道路, 車道, 幹線, 公道"
                },
                "highway/motorway_junction": {
                    "name": "自動車道のIC/JCT",
                    "terms": "自動車道のIC/JCT, インターチェンジ, ジャンクション, IC, JCT"
                },
                "highway/motorway_link": {
                    "name": "自動車専用道路の接続路",
                    "terms": "自動車専用道路, 接続路, 車道, 幹線, 公道"
                },
                "highway/passing_place": {
                    "name": "待避所",
                    "terms": "待避所, 退避エリア"
                },
                "highway/path": {
                    "name": "小道（自動車通行不可）",
                    "terms": "小道, 歩道, 自転車道, バイク"
                },
                "highway/pedestrian_area": {
                    "name": "ペデストリアンデッキ",
                    "terms": "ペデストリアンデッキ, 歩道"
                },
                "highway/pedestrian_line": {
                    "name": "歩行者専用道路",
                    "terms": "歩行者専用道路, 歩行者天国, 歩道, ペデストリアン"
                },
                "highway/primary": {
                    "name": "主要地方道",
                    "terms": "主要地方道, 車道, 幹線, 公道"
                },
                "highway/primary_link": {
                    "name": "主要地方道の接続路",
                    "terms": "主要地方道, 接続路, 車道, 幹線, 公道"
                },
                "highway/raceway": {
                    "name": "レーストラック（モータースポーツ）",
                    "terms": "レーストラック, 車道, 私道"
                },
                "highway/residential": {
                    "name": "住宅地区の道路",
                    "terms": "住宅地区の道路, 車道, 生活道路, 住宅街道路"
                },
                "highway/rest_area": {
                    "name": "パーキングエリア（休憩所）",
                    "terms": "パーキングエリア, PA, チェーンベース, 休憩所"
                },
                "highway/road": {
                    "name": "道路（区分不明）",
                    "terms": "道路（区分不明）, その他道路, 車道, 区分不明"
                },
                "highway/secondary": {
                    "name": "一般都道府県道",
                    "terms": "一般都道府県道, 都道, 道道, 府道, 県道, 車道, 公道"
                },
                "highway/secondary_link": {
                    "name": "一般都道府県道の接続路",
                    "terms": "一般都道府県道, 接続路, 車道, 公道"
                },
                "highway/service": {
                    "name": "敷地内道路（全般）",
                    "terms": "敷地内道路, 私道, 路地, 裏路地, 駐車場通路, 車道, 通路"
                },
                "highway/service/alley": {
                    "name": "路地",
                    "terms": "路地, 裏路地, 車道, 生活道路, 私道"
                },
                "highway/service/drive-through": {
                    "name": "ドライブスルー",
                    "terms": "ドライブスルー, 通路, 車道, 私道"
                },
                "highway/service/driveway": {
                    "name": "民地内通路・ドライブウェイ",
                    "terms": "私道, 車道, 生活道路, 民地内通路, 通路, 路地"
                },
                "highway/service/emergency_access": {
                    "name": "緊急通用路",
                    "terms": "緊急通用路, 消防車専用口, 非常用道路, 車道"
                },
                "highway/service/parking_aisle": {
                    "name": "駐車場内通路",
                    "terms": "駐車場内通路, 駐車場通路, 通路, 車道"
                },
                "highway/services": {
                    "name": "サービスエリア",
                    "terms": "サービスエリア, 道の駅, SA"
                },
                "highway/speed_camera": {
                    "name": "スピードカメラ",
                    "terms": "スピードカメラ, オービス, 自動速度違反取締装置, 道路設備"
                },
                "highway/steps": {
                    "name": "階段",
                    "terms": "階段, 歩道"
                },
                "highway/stop": {
                    "name": "一時停止標識",
                    "terms": "一時停止標識, 一旦停止, 止まれ, とまれ, 道路標識, 道路設備"
                },
                "highway/street_lamp": {
                    "name": "街路灯",
                    "terms": "街灯, 街路灯, 道路設備"
                },
                "highway/tertiary": {
                    "name": "一般道（2車線以上）",
                    "terms": "一般道, 2車線以上, 車道, 2車線, 3車線, 4車線, 公道"
                },
                "highway/tertiary_link": {
                    "name": "一般道（2車線以上）の接続路",
                    "terms": "一般道, 2車線以上, 車道, 公道, 接続路"
                },
                "highway/track": {
                    "name": "農道・林道（自動車通行可）",
                    "terms": "未舗装農道, 農道, 未舗装林道, 林道, 獣道, けもの道, 酷道, 腐道, 険道, 死道, 損道, 道路, わだち, 轍, 車道, トラック, 生活道路"
                },
                "highway/traffic_mirror": {
                    "name": "カーブミラー",
                    "terms": "カーブミラー, ミラー, 道路反射鏡, 道路設備, 交通安全"
                },
                "highway/traffic_signals": {
                    "name": "信号機",
                    "terms": "信号機, 交通信号, 道路信号, 道路設備"
                },
                "highway/trunk": {
                    "name": "国道",
                    "terms": "国道, 一般国道, 車道, 幹線, 公道"
                },
                "highway/trunk_link": {
                    "name": "国道の接続路",
                    "terms": "国道, 接続路, 車道, 幹線, 公道"
                },
                "highway/turning_circle": {
                    "name": "転回場",
                    "terms": "転回場, 車回し"
                },
                "highway/turning_loop": {
                    "name": "転回所(交通島あり)",
                    "terms": "転回所"
                },
                "highway/unclassified": {
                    "name": "一般道（2車線未満）",
                    "terms": "2車線未満, 1.5車線, 1車線, 車道, 公道, 一般道"
                },
                "historic": {
                    "name": "史跡",
                    "terms": "史跡, 歴史的建造物, 歴史"
                },
                "historic/archaeological_site": {
                    "name": "遺跡",
                    "terms": "遺跡, 貝塚, 古墳, 史跡, 歴史"
                },
                "historic/boundary_stone": {
                    "name": "境界石",
                    "terms": "境界石, 境界杭, 歴史"
                },
                "historic/castle": {
                    "name": "城",
                    "terms": "城, 城郭, 歴史, 城址, 城跡, お城"
                },
                "historic/memorial": {
                    "name": "記念碑",
                    "terms": "記念碑, 石碑, 石仏, 像, 歴史, 銅像, 彫刻, 公園"
                },
                "historic/monument": {
                    "name": "記念堂",
                    "terms": "記念堂, 記念建造物, 歴史"
                },
                "historic/ruins": {
                    "name": "廃墟",
                    "terms": "廃墟, 歴史"
                },
                "historic/tomb": {
                    "name": "墓",
                    "terms": "墓, 古墳, 歴史, 墳墓"
                },
                "historic/wayside_cross": {
                    "name": "道路際の十字架",
                    "terms": "道路際の十字架, 歴史"
                },
                "historic/wayside_shrine": {
                    "name": "路傍の神仏",
                    "terms": "道祖神, 地蔵, お地蔵さん, 歴史, 神仏, 祠, 庚申塔, 石仏, 宗教, 信仰"
                },
                "junction": {
                    "name": "交差点",
                    "terms": "交差点"
                },
                "landuse": {
                    "name": "土地利用",
                    "terms": "土地利用"
                },
                "landuse/allotments": {
                    "name": "市民農園",
                    "terms": "市民菜園, 市民農園, コミュニティガーデン, ガーデン, 農業, 畑, 農園"
                },
                "landuse/aquaculture": {
                    "name": "養殖場（水域）",
                    "terms": "養殖場, 養魚場"
                },
                "landuse/basin": {
                    "name": "遊水地",
                    "terms": "遊水地, 遊水池, 貯水池"
                },
                "landuse/brownfield": {
                    "name": "再開発予定区画（整備済）",
                    "terms": "再開発用地, 更地, 空き地, ブラウンフィールド, 資材置き場, 開発用地, 広場, 用地"
                },
                "landuse/cemetery": {
                    "name": "霊園（土地区画、大）",
                    "terms": "墓地, 霊園, 墓場, お墓, 墓苑, 墓所"
                },
                "landuse/churchyard": {
                    "name": "教会（土地区画）",
                    "terms": "教会, 教会の敷地"
                },
                "landuse/commercial": {
                    "name": "オフィス街",
                    "terms": "オフィス街"
                },
                "landuse/construction": {
                    "name": "建設用地",
                    "terms": "工事中用地, 建設用地, 工事現場"
                },
                "landuse/farm": {
                    "name": "農地（非推奨）"
                },
                "landuse/farmland": {
                    "name": "農地",
                    "terms": "農地, 畑, 田, 茶畑, 田んぼ, 田畑, 耕作地, 農業"
                },
                "landuse/farmyard": {
                    "name": "農家（敷地）",
                    "terms": "農業施設用地, 農家, 農業"
                },
                "landuse/forest": {
                    "name": "人工林",
                    "terms": "人工林, 二次林, 営林, 保安林, 鉄道林, 防風林, 森林（人工）, 樹木, 植物"
                },
                "landuse/garages": {
                    "name": "車庫（土地区画）",
                    "terms": "ガレージ, 車庫"
                },
                "landuse/grass": {
                    "name": "芝生",
                    "terms": "草地, 芝生, 植物"
                },
                "landuse/greenfield": {
                    "name": "開発予定区画（未整備）",
                    "terms": "緑野, 草原, グリーンフィールド, 野原, 原っぱ, 原, 広場, 野, 空き地, 開発用地, 用地"
                },
                "landuse/greenhouse_horticulture": {
                    "name": "温室（土地区画）",
                    "terms": "温室, ビニールハウス, 農業, 野菜"
                },
                "landuse/harbour": {
                    "name": "港湾地域（土地区画）",
                    "terms": "港湾地域, 湾岸, 波止場"
                },
                "landuse/industrial": {
                    "name": "工業用地",
                    "terms": "工業用地, 工業団地, 工業地, 工業地帯"
                },
                "landuse/industrial/scrap_yard": {
                    "name": "自動車解体場",
                    "terms": "自動車解体場, スクラップ場"
                },
                "landuse/industrial/slaughterhouse": {
                    "name": "と畜場",
                    "terms": "と畜場, 畜殺場, 屠殺場"
                },
                "landuse/landfill": {
                    "name": "最終処分場",
                    "terms": "最終処分場, 廃棄物, ゴミ"
                },
                "landuse/meadow": {
                    "name": "牧草地",
                    "terms": "牧草地"
                },
                "landuse/military": {
                    "name": "軍用地",
                    "terms": "軍用地, 自衛隊, 軍事基地, 陸軍, 海軍, 空軍, 陸上自衛隊, 海上自衛隊, 航空自衛隊"
                },
                "landuse/military/airfield": {
                    "name": "軍用飛行場",
                    "terms": "軍用飛行場"
                },
                "landuse/military/barracks": {
                    "name": "兵舎",
                    "terms": "兵舎, 兵営"
                },
                "landuse/military/bunker": {
                    "name": "軍事用バンカー",
                    "terms": "バンカー,掩体壕"
                },
                "landuse/military/checkpoint": {
                    "name": "検問所",
                    "terms": "検問所"
                },
                "landuse/military/danger_area": {
                    "name": "危険区域",
                    "terms": "危険区域"
                },
                "landuse/military/naval_base": {
                    "name": "海軍基地",
                    "terms": "海軍, 軍事基地"
                },
                "landuse/military/nuclear_explosion_site": {
                    "name": "核実験場",
                    "terms": "核実験場"
                },
                "landuse/military/obstacle_course": {
                    "name": "障害物コース",
                    "terms": "障害物コース, アスレチックコース"
                },
                "landuse/military/office": {
                    "name": "軍事務所",
                    "terms": "軍事務所"
                },
                "landuse/military/range": {
                    "name": "軍事演習場",
                    "terms": "軍事演習場"
                },
                "landuse/military/training_area": {
                    "name": "訓練場",
                    "terms": "練習場, トレーニングエリア, 訓練場"
                },
                "landuse/orchard": {
                    "name": "果樹園",
                    "terms": "果樹園, 果物畑, リンゴ畑, ミカン畑, 農業, 樹木, 森林"
                },
                "landuse/plant_nursery": {
                    "name": "育苗所",
                    "terms": "育苗所,苗床"
                },
                "landuse/quarry": {
                    "name": "露天掘り鉱山",
                    "terms": "採石場, 石切り場, 露天掘り鉱山, 鉱山"
                },
                "landuse/railway": {
                    "name": "鉄道用地",
                    "terms": "鉄道用地, 鉄道敷地"
                },
                "landuse/recreation_ground": {
                    "name": "レクリエーション用のグラウンド",
                    "terms": "レクリエーション場"
                },
                "landuse/religious": {
                    "name": "宗教施設（敷地）",
                    "terms": "宗教施設の敷地, 宗教施設, 神社, 寺院, 神社仏閣, 寺社"
                },
                "landuse/residential": {
                    "name": "住宅地",
                    "terms": "住宅地, 住宅街, 宅地"
                },
                "landuse/retail": {
                    "name": "商業地区",
                    "terms": "商業地, ショッピング地区, ショッピング街, 商店街"
                },
                "landuse/vineyard": {
                    "name": "ぶどう畑",
                    "terms": "ぶどう畑, 果樹園, 森林, 樹木, 植物, ブドウ, 農業"
                },
                "leisure": {
                    "name": "レジャー施設全般",
                    "terms": "レジャー, 娯楽"
                },
                "leisure/adult_gaming_centre": {
                    "name": "遊技場（成人向け）",
                    "terms": "遊技場, パチンコ, パチスロ, スロット, 娯楽, アダルト, レジャー, パチンコ店, パチンコ屋, スロットルマシン"
                },
                "leisure/amusement_arcade": {
                    "name": "ゲームセンター",
                    "terms": "ゲームセンター, ゲーセン, 娯楽, レジャー, 遊技, ゲーム, 遊戯"
                },
                "leisure/beach_resort": {
                    "name": "ビーチリゾート",
                    "terms": "ビーチリゾート, 行楽地, 観光, 保養, レジャー, 娯楽, リゾート, 海辺, 砂浜"
                },
                "leisure/bird_hide": {
                    "name": "野鳥観察舎",
                    "terms": "ハイド, 野鳥観察小屋, アウトドア"
                },
                "leisure/bleachers": {
                    "name": "観覧席",
                    "terms": "観覧席, 外野席, 外野スタンド"
                },
                "leisure/bowling_alley": {
                    "name": "ボウリング場",
                    "terms": "ボウリング場, ボウリング, ボーリング, スポーツ, 娯楽, 運動, レジャー, ゲーム"
                },
                "leisure/common": {
                    "name": "共有地",
                    "terms": "共有地, コモンズ"
                },
                "leisure/dance": {
                    "name": "ダンスホール",
                    "terms": "ダンスホール, 娯楽"
                },
                "leisure/dancing_school": {
                    "name": "ダンススクール",
                    "terms": "ダンススクール, 舞踏, 日本舞踊, タンゴ, 社交ダンス, ワルツ, ダンス教室, 稽古, 練習, 習い事, 学校"
                },
                "leisure/dog_park": {
                    "name": "ドッグパーク",
                    "terms": "ドッグパーク, ドッグラン, 犬, 動物, ペット"
                },
                "leisure/firepit": {
                    "name": "焚火",
                    "terms": "焚火,キャンプファイヤー, アウトドア"
                },
                "leisure/fitness_centre": {
                    "name": "ジム／フィットネスセンター",
                    "terms": "フィットネスクラブ, フィットネスセンター, ジム, スポーツ, 訓練, 練習, 習い事, 教習, トレーニング, 教室, 体操, 運動, エクササイズ"
                },
                "leisure/fitness_centre/yoga": {
                    "name": "ヨガスタジオ",
                    "terms": "ヨガスタジオ, スポーツ, トレーニング, 訓練, 教室, 習い事, 教習, 稽古, 体操, 運動"
                },
                "leisure/fitness_station": {
                    "name": "屋外トレーニング場",
                    "terms": "屋外運動器具, スポーツ, トレーニング, 運動器具, 屋外ジム, 屋外運動場, エクササイズ場, 屋外フィットネス場, 屋外トレーニング場, 屋外健康遊具場"
                },
                "leisure/fitness_station/balance_beam": {
                    "name": "平均台",
                    "terms": "平均台, 運動器具, トレーニング, エクササイズ, 健康遊具"
                },
                "leisure/fitness_station/box": {
                    "name": "トレーニング台",
                    "terms": "トレーニング台, 運動台, 運動器具, トレーニング, エクササイズ, 健康遊具"
                },
                "leisure/fitness_station/horizontal_bar": {
                    "name": "鉄棒",
                    "terms": "鉄棒, 運動器具, トレーニング, エクササイズ, 健康遊具"
                },
                "leisure/fitness_station/horizontal_ladder": {
                    "name": "うんてい",
                    "terms": "うんてい, 雲梯, 運動器具, トレーニング, エクササイズ, 健康遊具"
                },
                "leisure/fitness_station/hyperextension": {
                    "name": "トレーニングベンチ",
                    "terms": "トレーニングベンチ, 背筋台, 運動器具, トレーニング, エクササイズ, 健康遊具"
                },
                "leisure/fitness_station/parallel_bars": {
                    "name": "平行棒",
                    "terms": "平行棒, 運動器具, トレーニング, エクササイズ, 健康遊具"
                },
                "leisure/fitness_station/push-up": {
                    "name": "腕立て伏せ",
                    "terms": "腕立て伏せ, プッシュアップ, 運動器具, トレーニング, エクササイズ, 健康遊具"
                },
                "leisure/fitness_station/rings": {
                    "name": "吊り輪",
                    "terms": "吊り輪, 運動器具, トレーニング, エクササイズ, 健康遊具"
                },
                "leisure/fitness_station/sign": {
                    "name": "運動の説明標識",
                    "terms": "運動の説明標識, 運動器具, トレーニング, エクササイズ, 健康遊具"
                },
                "leisure/fitness_station/sit-up": {
                    "name": "腹筋台",
                    "terms": "腹筋台, シットアップ, 運動器具, トレーニング, エクササイズ, 健康遊具"
                },
                "leisure/fitness_station/stairs": {
                    "name": "階段（トレーニング用）",
                    "terms": "階段, 運動器具, トレーニング, エクササイズ, 健康遊具"
                },
                "leisure/garden": {
                    "name": "庭園",
                    "terms": "庭園, 日本庭園, 植物園, 公園, 枯山水, 植物, 樹木"
                },
                "leisure/golf_course": {
                    "name": "ゴルフコース",
                    "terms": "ゴルフコース, ゴルフ場, 運動, スポーツ, 娯楽, レジャー"
                },
                "leisure/hackerspace": {
                    "name": "ハッカースペース",
                    "terms": "ハッカースペース, ハックラボ, ハックスペース, メーカースペース, ファブラボ, FabLab"
                },
                "leisure/horse_riding": {
                    "name": "乗馬施設",
                    "terms": "乗馬施設, 馬事公苑, 乗馬クラブ, スポーツ, 運動, 娯楽, レジャー"
                },
                "leisure/ice_rink": {
                    "name": "アイススケート場",
                    "terms": "アイススケート, アイススケート場, アイススケートリンク, スケートリンク, スポーツ, 運動, 娯楽, レジャー"
                },
                "leisure/marina": {
                    "name": "マリーナ",
                    "terms": "マリーナ, ヨットハーバー, スポーツ, 運動, 娯楽, レジャー"
                },
                "leisure/miniature_golf": {
                    "name": "ミニゴルフ",
                    "terms": "パターゴルフ, スポーツ, 娯楽, ミニゴルフ, 運動, レジャー"
                },
                "leisure/nature_reserve": {
                    "name": "自然保護区",
                    "terms": "自然保護区"
                },
                "leisure/outdoor_seating": {
                    "name": "屋外食事席エリア",
                    "terms": "屋外席エリア, 屋外席, テラス, 食事, 屋外食事席エリア"
                },
                "leisure/park": {
                    "name": "公園",
                    "terms": "公園, アウトドア, 広場, 運動公園"
                },
                "leisure/picnic_table": {
                    "name": "ピクニックテーブル",
                    "terms": "ピクニックテーブル, アウトドア"
                },
                "leisure/pitch": {
                    "name": "スポーツ競技場",
                    "terms": "スポーツ競技場, 運動場, 競技場, グラウンド, 校庭, 競技, 練習"
                },
                "leisure/pitch/american_football": {
                    "name": "アメリカンフットボール場",
                    "terms": "アメリカンフットボール場, アメフト競技場, スポーツ, 運動, 競技"
                },
                "leisure/pitch/baseball": {
                    "name": "野球場",
                    "terms": "野球場, 球場, スポーツ, 運動, 競技"
                },
                "leisure/pitch/basketball": {
                    "name": "バスケットボール場",
                    "terms": "バスケットボール場, スポーツ, 運動, 競技"
                },
                "leisure/pitch/beachvolleyball": {
                    "name": "ビーチバレーコート",
                    "terms": "ビーチバレーコート, スポーツ, 運動, 競技, 砂浜"
                },
                "leisure/pitch/boules": {
                    "name": "ブールスポーツ",
                    "terms": "ブールスポーツ, ボッチ, ボッチボール, スポーツ, 運動, 競技"
                },
                "leisure/pitch/bowls": {
                    "name": "ローンボウルズ",
                    "terms": "ローンボウルズ, スポーツ, 運動, 競技"
                },
                "leisure/pitch/cricket": {
                    "name": "クリケット場",
                    "terms": "クリケット場, スポーツ, 運動, 競技"
                },
                "leisure/pitch/equestrian": {
                    "name": "乗馬場",
                    "terms": "乗馬場, スポーツ, 運動, トレーニング, 練習, 訓練, 競技"
                },
                "leisure/pitch/rugby_league": {
                    "name": "ラグビーリーグ場",
                    "terms": "ラグビー場, ラグビー, リーグ, スポーツ, 運動, 競技"
                },
                "leisure/pitch/rugby_union": {
                    "name": "ラグビー場",
                    "terms": "ラグビーユニオン場, スポーツ, 運動, 競技"
                },
                "leisure/pitch/skateboard": {
                    "name": "スケートパーク",
                    "terms": "スケートパーク, スポーツ, 運動, 競技"
                },
                "leisure/pitch/soccer": {
                    "name": "サッカー場",
                    "terms": "サッカー場, スポーツ, 運動, 競技"
                },
                "leisure/pitch/table_tennis": {
                    "name": "卓球台",
                    "terms": "卓球台, スポーツ, 運動, 競技"
                },
                "leisure/pitch/tennis": {
                    "name": "テニスコート",
                    "terms": "テニスコート, テニス場, 庭球場, スポーツ, 運動, 競技"
                },
                "leisure/pitch/volleyball": {
                    "name": "バレーボールコート",
                    "terms": "バレーボールコート, スポーツ"
                },
                "leisure/playground": {
                    "name": "児童公園",
                    "terms": "児童公園, 遊び場, 児童遊園, 公園"
                },
                "leisure/resort": {
                    "name": "リゾート地",
                    "terms": "リゾート, 行楽地, 観光, 保養, レジャー, 娯楽"
                },
                "leisure/running_track": {
                    "name": "競技トラック (徒競走)",
                    "terms": "競技トラック (徒競走), スポーツ, 運動, 競技"
                },
                "leisure/sauna": {
                    "name": "サウナ",
                    "terms": "サウナ, 娯楽, 風呂, お風呂"
                },
                "leisure/slipway": {
                    "name": "進水路",
                    "terms": "進水路, スリップウェイ"
                },
                "leisure/sports_centre": {
                    "name": "スポーツセンター/複合施設",
                    "terms": "スポーツセンター, 複合施設, 運動, 競技, トレーニング, 練習, 訓練, 体操"
                },
                "leisure/sports_centre/swimming": {
                    "name": "スイミングプール施設",
                    "terms": "遊泳プール, プール, 水泳場, スポーツ, 運動, 競技"
                },
                "leisure/stadium": {
                    "name": "スタジアム",
                    "terms": "スタジアム, 競技場, 娯楽"
                },
                "leisure/swimming_pool": {
                    "name": "遊泳プール",
                    "terms": "遊泳プール, プール, 水泳場, 娯楽"
                },
                "leisure/track": {
                    "name": "競技トラック（モータースポーツ以外）",
                    "terms": "競技トラック, スポーツ, 運動, 競技"
                },
                "leisure/water_park": {
                    "name": "ウォーターパーク",
                    "terms": "テーマパーク, 遊園地, プール, ウォーターパーク, 娯楽"
                },
                "line": {
                    "name": "線",
                    "terms": "線, ライン"
                },
                "man_made": {
                    "name": "人工物",
                    "terms": "人工物, 建造物"
                },
                "man_made/adit": {
                    "name": "坑口",
                    "terms": "坑口, 坑道"
                },
                "man_made/antenna": {
                    "name": "アンテナ",
                    "terms": "アンテナ, 通信, テレビ"
                },
                "man_made/breakwater": {
                    "name": "防波堤",
                    "terms": "防波堤"
                },
                "man_made/bridge": {
                    "name": "橋",
                    "terms": "橋, 橋梁, 高架"
                },
                "man_made/chimney": {
                    "name": "煙突",
                    "terms": "煙突"
                },
                "man_made/clearcut": {
                    "name": "皆伐地",
                    "terms": "皆伐, 伐採"
                },
                "man_made/crane": {
                    "name": "クレーン",
                    "terms": "クレーン"
                },
                "man_made/cutline": {
                    "name": "森林の切れ目",
                    "terms": "森林の切れ目, カットライン"
                },
                "man_made/embankment": {
                    "name": "土手"
                },
                "man_made/flagpole": {
                    "name": "旗竿",
                    "terms": "旗竿"
                },
                "man_made/gasometer": {
                    "name": "ガスタンク",
                    "terms": "ガスタンク"
                },
                "man_made/groyne": {
                    "name": "水制",
                    "terms": "水制, ケレップ水制, 防波堤, 突堤"
                },
                "man_made/lighthouse": {
                    "name": "灯台",
                    "terms": "灯台, ライトハウス"
                },
                "man_made/mast": {
                    "name": "柱",
                    "terms": "柱"
                },
                "man_made/monitoring_station": {
                    "name": "監視ステーション",
                    "terms": "監視ステーション"
                },
                "man_made/observation": {
                    "name": "監視塔",
                    "terms": "監視塔"
                },
                "man_made/observatory": {
                    "name": "観測ドーム",
                    "terms": "観測ドーム, 観測所"
                },
                "man_made/petroleum_well": {
                    "name": "油田",
                    "terms": "油田"
                },
                "man_made/pier": {
                    "name": "桟橋",
                    "terms": "桟橋"
                },
                "man_made/pipeline": {
                    "name": "パイプライン",
                    "terms": "パイプライン"
                },
                "man_made/pumping_station": {
                    "name": "ポンプ場",
                    "terms": "ポンプ場, 揚水施設, 汲み上げ"
                },
                "man_made/silo": {
                    "name": "サイロ",
                    "terms": "サイロ, 貯蔵タンク"
                },
                "man_made/storage_tank": {
                    "name": "貯蔵タンク",
                    "terms": "貯蔵タンク, タンク"
                },
                "man_made/surveillance": {
                    "name": "監視装置",
                    "terms": "調査監視"
                },
                "man_made/surveillance_camera": {
                    "name": "監視カメラ",
                    "terms": "監視カメラ, オービス"
                },
                "man_made/survey_point": {
                    "name": "観測設備",
                    "terms": "観測設備, 観測地点, 測候所"
                },
                "man_made/tower": {
                    "name": "塔",
                    "terms": "塔, タワー"
                },
                "man_made/wastewater_plant": {
                    "name": "下水処理場",
                    "terms": "下水処理場"
                },
                "man_made/water_tower": {
                    "name": "給水塔",
                    "terms": "給水塔"
                },
                "man_made/water_well": {
                    "name": "井戸",
                    "terms": "井戸"
                },
                "man_made/water_works": {
                    "name": "浄水場",
                    "terms": "浄水場"
                },
                "man_made/watermill": {
                    "name": "水車",
                    "terms": "水車"
                },
                "man_made/windmill": {
                    "name": "風車",
                    "terms": "風車"
                },
                "man_made/works": {
                    "name": "工場",
                    "terms": "工場"
                },
                "manhole": {
                    "name": "マンホール",
                    "terms": "マンホール, 潜孔, 人孔"
                },
                "manhole/drain": {
                    "name": "雨水用マンホール",
                    "terms": "雨水用マンホール"
                },
                "manhole/telecom": {
                    "name": "電話線用マンホール",
                    "terms": "電話線用マンホール"
                },
                "natural": {
                    "name": "自然",
                    "terms": "自然"
                },
                "natural/bare_rock": {
                    "name": "岩場",
                    "terms": "岩場"
                },
                "natural/bay": {
                    "name": "湾",
                    "terms": "湾, 入り江"
                },
                "natural/beach": {
                    "name": "砂浜",
                    "terms": "砂浜, ビーチ, 浜"
                },
                "natural/cave_entrance": {
                    "name": "出入口（洞窟）",
                    "terms": "洞窟の入口, 洞穴, 出入口, 出入り口"
                },
                "natural/cliff": {
                    "name": "崖",
                    "terms": "崖, 断崖"
                },
                "natural/coastline": {
                    "name": "海岸線",
                    "terms": "海岸線"
                },
                "natural/fell": {
                    "name": "高原",
                    "terms": "高原"
                },
                "natural/glacier": {
                    "name": "氷河",
                    "terms": "氷河"
                },
                "natural/grassland": {
                    "name": "草原",
                    "terms": "草地, 草原, 植物"
                },
                "natural/heath": {
                    "name": "荒地",
                    "terms": "荒地, 植物"
                },
                "natural/mud": {
                    "name": "泥地",
                    "terms": "泥地, 泥"
                },
                "natural/peak": {
                    "name": "山頂",
                    "terms": "山頂, 頂"
                },
                "natural/reef": {
                    "name": "礁",
                    "terms": "礁, 岩礁, サンゴ礁, 砂礁, 暗礁, 海"
                },
                "natural/ridge": {
                    "name": "尾根",
                    "terms": "尾根, 稜線"
                },
                "natural/saddle": {
                    "name": "鞍部",
                    "terms": "鞍部"
                },
                "natural/sand": {
                    "name": "砂地",
                    "terms": "砂地, 砂丘, 砂漠"
                },
                "natural/scree": {
                    "name": "ガレ場",
                    "terms": "ガレ場"
                },
                "natural/scrub": {
                    "name": "低木",
                    "terms": "低木, 茂み, 植物"
                },
                "natural/spring": {
                    "name": "泉",
                    "terms": "泉, 湧水"
                },
                "natural/tree": {
                    "name": "樹木",
                    "terms": "樹木, 林, 木, 公園, 森林, 天然記念物, 植物"
                },
                "natural/tree_row": {
                    "name": "並木",
                    "terms": "並木, 木, 樹木, 街路樹, 植物"
                },
                "natural/volcano": {
                    "name": "火口",
                    "terms": "火口, 火山"
                },
                "natural/water": {
                    "name": "水域",
                    "terms": "水域"
                },
                "natural/water/lake": {
                    "name": "湖",
                    "terms": "湖"
                },
                "natural/water/pond": {
                    "name": "池",
                    "terms": "池, 公園"
                },
                "natural/water/reservoir": {
                    "name": "貯水池",
                    "terms": "貯水池, ため池, 溜池"
                },
                "natural/wetland": {
                    "name": "湿地",
                    "terms": "湿地帯, 湿地, 植物, 湿原"
                },
                "natural/wood": {
                    "name": "自然林",
                    "terms": "自然林, 原生林, 森林（自然）, 樹木, 植物"
                },
                "noexit/yes": {
                    "name": "行き止まり",
                    "terms": "行き止まり, 行止り, 突き当たり"
                },
                "office": {
                    "name": "オフィス",
                    "terms": "オフィス"
                },
                "office/accountant": {
                    "name": "会計事務所",
                    "terms": "会計事務所, 税理士, 税理士事務所, 会計士, 公認会計士"
                },
                "office/administrative": {
                    "name": "地方行政事務所"
                },
                "office/adoption_agency": {
                    "name": "養子縁組み機関",
                    "terms": "養子縁組み機関"
                },
                "office/advertising_agency": {
                    "name": "広告代理店",
                    "terms": "広告代理店"
                },
                "office/architect": {
                    "name": "設計事務所",
                    "terms": "設計事務所, 建築事務所"
                },
                "office/association": {
                    "name": "非営利組織",
                    "terms": "非営利組織, NPO, 非営利団体"
                },
                "office/charity": {
                    "name": "慈善団体",
                    "terms": "慈善団体"
                },
                "office/company": {
                    "name": "会社",
                    "terms": "会社, 企業"
                },
                "office/coworking": {
                    "name": "コワーキングスペース",
                    "terms": "コワーキングスペース, 共同オフィス, シェアオフィス, ドロップイン"
                },
                "office/educational_institution": {
                    "name": "教育機関事務所",
                    "terms": "教育機関事務所"
                },
                "office/employment_agency": {
                    "name": "職業安定所",
                    "terms": "職業安定所, ハローワーク"
                },
                "office/energy_supplier": {
                    "name": "エネルギー供給者",
                    "terms": "エネルギー供給者, 石油会社, 電力会社, ガス会社"
                },
                "office/estate_agent": {
                    "name": "不動産代理店",
                    "terms": "不動産代理店"
                },
                "office/financial": {
                    "name": "会計事務所",
                    "terms": "会計事務所"
                },
                "office/forestry": {
                    "name": "林業事務所",
                    "terms": "林業, 森林"
                },
                "office/foundation": {
                    "name": "財団",
                    "terms": "財団, ファウンデーション"
                },
                "office/government": {
                    "name": "行政機関事務所",
                    "terms": "行政機関事務所"
                },
                "office/government/register_office": {
                    "name": "イギリス等の出生、結婚、死亡などの登録所",
                    "terms": "登記所, 法人登記, 登録所, 法務局"
                },
                "office/government/tax": {
                    "name": "税務署",
                    "terms": "税務署"
                },
                "office/guide": {
                    "name": "ツアーガイド",
                    "terms": "ツアーガイド, 旅行ガイド"
                },
                "office/insurance": {
                    "name": "保険会社・代理店",
                    "terms": "保険代理店, 生命保険, 損害保険, 生保, 損保"
                },
                "office/it": {
                    "name": "IT企業",
                    "terms": "IT企業"
                },
                "office/lawyer": {
                    "name": "法律事務所",
                    "terms": "法律事務所"
                },
                "office/lawyer/notary": {
                    "name": "公証人役場"
                },
                "office/moving_company": {
                    "name": "引っ越し業者",
                    "terms": "引っ越し業者"
                },
                "office/newspaper": {
                    "name": "新聞社",
                    "terms": "新聞社"
                },
                "office/ngo": {
                    "name": "NGO事務所",
                    "terms": "ＮＧＯ事務所"
                },
                "office/notary": {
                    "name": "公証役場",
                    "terms": "公証役場"
                },
                "office/physician": {
                    "name": "医者"
                },
                "office/political_party": {
                    "name": "政党事務所",
                    "terms": "政党事務所"
                },
                "office/private_investigator": {
                    "name": "私立探偵社",
                    "terms": "私立探偵社, 探偵"
                },
                "office/quango": {
                    "name": "準非政府機関",
                    "terms": "準非政府機関"
                },
                "office/research": {
                    "name": "研究所",
                    "terms": "研究所, ラボ"
                },
                "office/surveyor": {
                    "name": "測量会社",
                    "terms": "測量会社"
                },
                "office/tax_advisor": {
                    "name": "税金アドバイザー",
                    "terms": "税金アドバイザー, 節税アドバイザー"
                },
                "office/telecommunication": {
                    "name": "通信会社事務所",
                    "terms": "通信会社事務所"
                },
                "office/therapist": {
                    "name": "セラピスト（オフィス）",
                    "terms": "セラピスト"
                },
                "office/travel_agent": {
                    "name": "旅行代理店"
                },
                "office/water_utility": {
                    "name": "水道工事店",
                    "terms": "水道工事店, 工務店, 設備管理, 浴槽, トイレ"
                },
                "piste": {
                    "name": "ゲレンデ/スキー路",
                    "terms": "ゲレンデ, スキーコース"
                },
                "place": {
                    "name": "地名"
                },
                "place/city": {
                    "name": "市名",
                    "terms": "市名, 地名"
                },
                "place/farm": {
                    "name": "農場"
                },
                "place/hamlet": {
                    "name": "Hamlet",
                    "terms": "集落, 地名"
                },
                "place/island": {
                    "name": "島",
                    "terms": "島"
                },
                "place/islet": {
                    "name": "小島",
                    "terms": "小島"
                },
                "place/isolated_dwelling": {
                    "name": "孤立した(2世帯以下の)居住区",
                    "terms": "一軒家, 住宅地, 地名"
                },
                "place/locality": {
                    "name": "地形名",
                    "terms": "地形名, 地名"
                },
                "place/neighbourhood": {
                    "name": "小字",
                    "terms": "小字, 地名"
                },
                "place/plot": {
                    "name": "小区画",
                    "terms": " 小区画, プロット"
                },
                "place/quarter": {
                    "name": "大字 / (市内の)町",
                    "terms": "大字, 字, 町, 地名"
                },
                "place/square": {
                    "name": "広場（都心部）",
                    "terms": "広場, スクエア"
                },
                "place/suburb": {
                    "name": "区",
                    "terms": "Borough, Suburb, 区, 行政区, 区界"
                },
                "place/town": {
                    "name": "町",
                    "terms": "町, 地名"
                },
                "place/village": {
                    "name": "村",
                    "terms": "村, 地名"
                },
                "playground/balance_beam": {
                    "name": "子供用平均台",
                    "terms": "平均台, 子供用平均台, 遊具"
                },
                "playground/basket_spinner": {
                    "name": "回転かご",
                    "terms": "回転かご, 遊具"
                },
                "playground/basket_swing": {
                    "name": "かごブランコ",
                    "terms": "かごブランコ, 遊具"
                },
                "playground/climbing_frame": {
                    "name": "ジャングルジム",
                    "terms": "ジャングルジム, 遊具"
                },
                "playground/cushion": {
                    "name": "クッション",
                    "terms": "クッション, 遊具"
                },
                "playground/horizontal_bar": {
                    "name": "鉄棒（子供用）",
                    "terms": "子供用鉄棒, 鉄棒, 遊具"
                },
                "playground/rocker": {
                    "name": "スプリング遊具",
                    "terms": "スプリング遊具, 遊具"
                },
                "playground/roundabout": {
                    "name": "メリーゴーランド（小）",
                    "terms": "メリーゴーランド, メリーゴーラウンド, 遊具"
                },
                "playground/sandpit": {
                    "name": "砂場",
                    "terms": "砂場, 遊具"
                },
                "playground/seesaw": {
                    "name": "シーソー",
                    "terms": "シーソー, 遊具"
                },
                "playground/slide": {
                    "name": "滑り台",
                    "terms": "滑り台, 遊具"
                },
                "playground/structure": {
                    "name": "コンビネーション遊具",
                    "terms": "コンビネーション遊具, 遊具"
                },
                "playground/swing": {
                    "name": "ブランコ",
                    "terms": "ブランコ, ぶらんこ, 遊具"
                },
                "playground/zipwire": {
                    "name": "ジップライン",
                    "terms": "ジップライン, 遊具"
                },
                "point": {
                    "name": "ポイント",
                    "terms": "ポイント"
                },
                "power": {
                    "name": "電力関係"
                },
                "power/generator": {
                    "name": "発電機",
                    "terms": "発電機, 発電所"
                },
                "power/generator/source_nuclear": {
                    "name": "原子炉",
                    "terms": "原子炉"
                },
                "power/generator/source_wind": {
                    "name": "風力発電機",
                    "terms": "風力発電機, 風力発電, 風車, 風力原動機, 風力タービン"
                },
                "power/line": {
                    "name": "送電線",
                    "terms": "送電線"
                },
                "power/minor_line": {
                    "name": "配電線",
                    "terms": "配電線"
                },
                "power/plant": {
                    "name": "発電所",
                    "terms": "発電所, 発電所の敷地"
                },
                "power/pole": {
                    "name": "電柱",
                    "terms": "電柱, 電信柱"
                },
                "power/sub_station": {
                    "name": "変電所"
                },
                "power/substation": {
                    "name": "変電所",
                    "terms": "変電所, 変圧所"
                },
                "power/switch": {
                    "name": "電源スイッチ",
                    "terms": "電源スイッチ"
                },
                "power/tower": {
                    "name": "送電塔",
                    "terms": "送電塔, 鉄塔"
                },
                "power/transformer": {
                    "name": "変圧器",
                    "terms": "変圧器"
                },
                "public_transport/linear_platform": {
                    "name": "交通機関の乗り場",
                    "terms": "プラットホーム, 待合所, 乗り場"
                },
                "public_transport/linear_platform_aerialway": {
                    "name": "ロープウェイ（乗り場）",
                    "terms": "ロープウェイ, チェアリフト, 牽引リフト, スキーリフト, リフト"
                },
                "public_transport/linear_platform_bus": {
                    "name": "バス（乗り場）",
                    "terms": "バス停, バス乗り場, バスのりば, バス"
                },
                "public_transport/linear_platform_ferry": {
                    "name": "フェリー（乗り場）",
                    "terms": "フェリー乗り場, フェリー"
                },
                "public_transport/linear_platform_light_rail": {
                    "name": "ライトレール（乗り場）",
                    "terms": "ライトレール乗り場, ライトレール"
                },
                "public_transport/linear_platform_monorail": {
                    "name": "モノレール（乗り場）",
                    "terms": "モノレール乗り場, モノレール"
                },
                "public_transport/linear_platform_subway": {
                    "name": "地下鉄（乗り場）",
                    "terms": "地下鉄乗り場, 地下鉄"
                },
                "public_transport/linear_platform_train": {
                    "name": "鉄道（乗り場）",
                    "terms": "鉄道乗り場, 鉄道, 列車, 電車"
                },
                "public_transport/linear_platform_tram": {
                    "name": "トラム（乗り場）",
                    "terms": "トラム乗り場, トラム"
                },
                "public_transport/linear_platform_trolleybus": {
                    "name": "トロリーバス（乗り場）",
                    "terms": "トロリーバス乗り場, トロリーバス"
                },
                "public_transport/platform": {
                    "name": "交通機関の乗り場（全般）",
                    "terms": "交通機関の乗り場, 乗り場, プラットホーム"
                },
                "public_transport/platform_aerialway": {
                    "name": "ロープウェイ（乗り場）",
                    "terms": "ロープウェイ, チェアリフト, 牽引リフト, スキーリフト, リフト"
                },
                "public_transport/platform_bus": {
                    "name": "バス停（乗り場）",
                    "terms": "バス停, バス, バス停留所, バス乗り場"
                },
                "public_transport/platform_ferry": {
                    "name": "フェリー（乗り場）",
                    "terms": "フェリー乗り場, フェリー"
                },
                "public_transport/platform_light_rail": {
                    "name": "ライトレール（乗り場）",
                    "terms": "ライトレール乗り場, ライトレール"
                },
                "public_transport/platform_monorail": {
                    "name": "モノレール（乗り場）",
                    "terms": "モノレール乗り場, モノレール"
                },
                "public_transport/platform_subway": {
                    "name": "地下鉄（乗り場）",
                    "terms": "地下鉄乗り場, 地下鉄, プラットホーム"
                },
                "public_transport/platform_train": {
                    "name": "鉄道（乗り場）",
                    "terms": "鉄道乗り場, 鉄道, 電車, 列車, プラットホーム"
                },
                "public_transport/platform_tram": {
                    "name": "トラム（乗り場）",
                    "terms": "トラム乗り場, トラム"
                },
                "public_transport/platform_trolleybus": {
                    "name": "トロリーバス（乗り場）",
                    "terms": "トロリーバス乗り場, トロリーバス"
                },
                "public_transport/station": {
                    "name": "駅（全般）",
                    "terms": "駅"
                },
                "public_transport/station_aerialway": {
                    "name": "ロープウェイ（駅）",
                    "terms": "ロープウェイ駅, ロープウェイ, リフト, スキーリフト, チェアリフト, 牽引リフト"
                },
                "public_transport/station_bus": {
                    "name": "バス（駅/ターミナル）",
                    "terms": "バス, バスターミナル, バスステーション"
                },
                "public_transport/station_ferry": {
                    "name": "フェリー（駅/ターミナル）",
                    "terms": "フェリーターミナル, フェリー"
                },
                "public_transport/station_light_rail": {
                    "name": "ライトレール（駅）",
                    "terms": "ライトレール駅, ライトレール"
                },
                "public_transport/station_monorail": {
                    "name": "モノレール（駅）",
                    "terms": "モノレール駅, モノレール"
                },
                "public_transport/station_subway": {
                    "name": "地下鉄（駅）",
                    "terms": "地下鉄駅, 地下鉄, サブウェイ"
                },
                "public_transport/station_train": {
                    "name": "鉄道（駅）",
                    "terms": "鉄道駅, 鉄道, 駅, 電車, 列車"
                },
                "public_transport/station_train_halt": {
                    "name": "小駅(英国用)",
                    "terms": "小さな駅, 小駅, 駅, 鉄道"
                },
                "public_transport/station_tram": {
                    "name": "トラム（駅）",
                    "terms": "トラム駅, トラム"
                },
                "public_transport/station_trolleybus": {
                    "name": "トロリーバス（駅/ターミナル）",
                    "terms": "トロリーバス, トロリーバスターミナル"
                },
                "public_transport/stop_area": {
                    "name": "公共交通の停車エリア（全般）",
                    "terms": "停車エリア"
                },
                "public_transport/stop_position": {
                    "name": "公共交通の停止位置（全般）",
                    "terms": "停止位置, 停車位置, 停船位置"
                },
                "public_transport/stop_position_aerialway": {
                    "name": "ロープウェイ（停止位置）",
                    "terms": "ロープウェイ停止位置, ロープウェイ, リフト, スキーリフト, チェアリフト, 牽引リフト"
                },
                "public_transport/stop_position_bus": {
                    "name": "バス（停止位置）",
                    "terms": "バス停止位置, バス"
                },
                "public_transport/stop_position_ferry": {
                    "name": "フェリー（停止位置）",
                    "terms": "フェリー停止位置, フェリー"
                },
                "public_transport/stop_position_light_rail": {
                    "name": "ライトレール（停止位置）",
                    "terms": "ライトレール停止位置, ライトレール"
                },
                "public_transport/stop_position_monorail": {
                    "name": "モノレール（停止位置）",
                    "terms": "モノレール停止位置, モノレール"
                },
                "public_transport/stop_position_subway": {
                    "name": "地下鉄（停止位置）",
                    "terms": "地下鉄停止位置, 地下鉄"
                },
                "public_transport/stop_position_train": {
                    "name": "鉄道（停止位置）",
                    "terms": "鉄道停止位置, 電車, 列車, 鉄道"
                },
                "public_transport/stop_position_tram": {
                    "name": "トラム（停止位置）",
                    "terms": "トラム停止位置, トラム"
                },
                "public_transport/stop_position_trolleybus": {
                    "name": "トロリーバス（停止位置）",
                    "terms": "トロリーバス停止位置, トロリーバス"
                },
                "railway": {
                    "name": "鉄道"
                },
                "railway/abandoned": {
                    "name": "線路跡",
                    "terms": "鉄道跡, 線路跡, 廃線跡"
                },
                "railway/buffer_stop": {
                    "name": "車止め（鉄道）",
                    "terms": "車止め, "
                },
                "railway/crossing": {
                    "name": "踏切 (歩道)",
                    "terms": "踏切 (歩道), 歩行者用踏切"
                },
                "railway/derail": {
                    "name": "脱線器",
                    "terms": "脱線器, 脱線機, 脱線ポイント, 脱線転轍機, 車止め, 安全側線"
                },
                "railway/disused": {
                    "name": "休止線路",
                    "terms": "休止線路, 廃線"
                },
                "railway/funicular": {
                    "name": "ケーブルカー",
                    "terms": "ケーブルカー"
                },
                "railway/halt": {
                    "name": "小駅(英国用)"
                },
                "railway/level_crossing": {
                    "name": "踏切 (車道)",
                    "terms": "踏切 (車道), 踏切"
                },
                "railway/light_rail": {
                    "name": "ライトレール",
                    "terms": "ライトレール, 軽便鉄道"
                },
                "railway/milestone": {
                    "name": "鉄道距離標",
                    "terms": "距離標, 距離, キロポスト"
                },
                "railway/miniature": {
                    "name": "ミニチュア鉄道",
                    "terms": "ミニチュア鉄道"
                },
                "railway/monorail": {
                    "name": "モノレール",
                    "terms": "モノレール"
                },
                "railway/narrow_gauge": {
                    "name": "軽便鉄道",
                    "terms": "軽便鉄道, ナローゲージ, 線路"
                },
                "railway/platform": {
                    "name": "鉄道停車場 / プラットホーム"
                },
                "railway/rail": {
                    "name": "線路",
                    "terms": "線路"
                },
                "railway/signal": {
                    "name": "鉄道信号機",
                    "terms": "鉄道信号機, 信号機, 信号"
                },
                "railway/station": {
                    "name": "鉄道駅"
                },
                "railway/subway": {
                    "name": "地下鉄",
                    "terms": "地下鉄, 線路"
                },
                "railway/subway_entrance": {
                    "name": "出入口（地下鉄）",
                    "terms": "地下鉄の出入口, 出入り口, 出入口, 地下鉄, 出口, 入口"
                },
                "railway/switch": {
                    "name": "分岐器",
                    "terms": "分岐器, ポイント, 分岐機, 分岐点, 分岐, 転轍機, スイッチ"
                },
                "railway/train_wash": {
                    "name": "洗車機（鉄道用）",
                    "terms": "洗車機, 洗車"
                },
                "railway/tram": {
                    "name": "路面電車",
                    "terms": "路面電車, トラム, LRT"
                },
                "railway/tram_stop": {
                    "name": "トラム停車位置"
                },
                "relation": {
                    "name": "リレーション",
                    "terms": "リレーション, 関連"
                },
                "roundabout": {
                    "name": "環状交差点"
                },
                "route/ferry": {
                    "name": "フェリールート",
                    "terms": "フェリールート, 航路"
                },
                "shop": {
                    "name": "店舗",
                    "terms": "店舗全般"
                },
                "shop/agrarian": {
                    "name": "農業用品店",
                    "terms": "農業用品店, 農協, 種苗店, 農業, 農薬, 飼料, 肥料, 駆除剤, 農機具, 除草剤"
                },
                "shop/alcohol": {
                    "name": "酒店",
                    "terms": "酒店, 酒屋, アルコール, 嗜好品"
                },
                "shop/anime": {
                    "name": "アニメショップ",
                    "terms": "アニメショップ, 娯楽, アニメ, コスプレ, マンガ, まんが"
                },
                "shop/antiques": {
                    "name": "古美術品店",
                    "terms": "古美術品店, アンティークショップ, 美術, アート, 古美術"
                },
                "shop/appliance": {
                    "name": "白物家電販売店（大型製品）",
                    "terms": "家電販売店,家電量販店,電器屋, 買い物, ショッピング, 白物家電, 白物, 生活家電, 冷蔵庫, 洗濯機, 電機屋"
                },
                "shop/art": {
                    "name": "美術品販売店",
                    "terms": "現代美術の商店, アート"
                },
                "shop/baby_goods": {
                    "name": "赤ちゃん用品店",
                    "terms": "赤ちゃん用品店, ベビー用品店"
                },
                "shop/bag": {
                    "name": "バッグ/カバン店",
                    "terms": "バッグ, カバン, 鞄"
                },
                "shop/bakery": {
                    "name": "パン屋",
                    "terms": "パン屋, ベーカリー, 食品, 食べ物"
                },
                "shop/bathroom_furnishing": {
                    "name": "浴室用品店",
                    "terms": "浴室用品店, バス用品"
                },
                "shop/beauty": {
                    "name": "美容サービス",
                    "terms": "美容サービス, エステサロン, ネイルサロン"
                },
                "shop/beauty/nails": {
                    "name": "ネイルサロン",
                    "terms": "ネイルサロン, 美容"
                },
                "shop/beauty/tanning": {
                    "name": "日焼けサロン",
                    "terms": "日焼けサロン, 美容"
                },
                "shop/bed": {
                    "name": "寝具店",
                    "terms": "ベッド店, マットレス店, 寝具店, 家具, 枕"
                },
                "shop/beverages": {
                    "name": "飲料店",
                    "terms": "飲料店, 食品"
                },
                "shop/bicycle": {
                    "name": "自転車店",
                    "terms": "自転車店"
                },
                "shop/bookmaker": {
                    "name": "公営競技投票券売り場",
                    "terms": "公営競技投票券売り場, 馬券売り場, 車券売り場, 舟券売り場, ギャンブル, アダルト"
                },
                "shop/books": {
                    "name": "本屋",
                    "terms": "本屋, ブックストア, 古書店, 古書, 書籍販売, 書店, 本"
                },
                "shop/boutique": {
                    "name": "ブティック",
                    "terms": "ブティック, 婦人服店, 衣類, 衣料, 小物, ファッション, 服"
                },
                "shop/butcher": {
                    "name": "精肉店",
                    "terms": "精肉店, 肉屋, 食品, 食べ物"
                },
                "shop/candles": {
                    "name": "キャンドル専門店",
                    "terms": "キャンドル, ロウソク, 蝋燭, 蠟燭, インテリア"
                },
                "shop/car": {
                    "name": "カーディーラー",
                    "terms": "自動車販売店, カーディーラー, 中古車販売店"
                },
                "shop/car_parts": {
                    "name": "カー用品店",
                    "terms": "自動車部品店, カーパーツショップ, カー用品, 自動車用品"
                },
                "shop/car_repair": {
                    "name": "自動車修理工場",
                    "terms": "自動車修理工場"
                },
                "shop/carpet": {
                    "name": "カーペット専門店",
                    "terms": "カーペット, 敷物, 表具店, 表具, インテリア"
                },
                "shop/charity": {
                    "name": "チャリティーショップ",
                    "terms": "スリフトショップ"
                },
                "shop/cheese": {
                    "name": "チーズ店",
                    "terms": "チーズ店,食品, 食べ物"
                },
                "shop/chemist": {
                    "name": "化粧品・薬品店（英国）",
                    "terms": "薬品, 化粧品店, 薬局, 薬屋"
                },
                "shop/chocolate": {
                    "name": "チョコレート店",
                    "terms": "チョコレート店, 食品, 食べ物"
                },
                "shop/clothes": {
                    "name": "衣料品店",
                    "terms": "衣料品店, 洋服店, 呉服店, 衣類, 服, スーツ, 和服, 着物, 古着"
                },
                "shop/coffee": {
                    "name": "コーヒー豆販売店",
                    "terms": "コーヒー豆専門店, 嗜好品, 食品, 珈琲, 飲み物"
                },
                "shop/computer": {
                    "name": "コンピューター店",
                    "terms": "コンピューター店, パソコン店, コンピュータ, PC"
                },
                "shop/confectionery": {
                    "name": "菓子屋（販売）",
                    "terms": "菓子店, 駄菓子屋, 食品, お菓子, スナック, チョコレート, 飴, キャンディ, 食べ物"
                },
                "shop/convenience": {
                    "name": "コンビニエンスストア",
                    "terms": "コンビニエンスストア, コンビニ, 買い物"
                },
                "shop/copyshop": {
                    "name": "コピー店",
                    "terms": "コピー店"
                },
                "shop/cosmetics": {
                    "name": "化粧品店",
                    "terms": "化粧品, 美容, コスメ"
                },
                "shop/craft": {
                    "name": "美術・工芸用品店",
                    "terms": "アートショップ, 工芸用品, 画材, 絵の具, 美術用品, クラフト"
                },
                "shop/curtain": {
                    "name": "カーテン店",
                    "terms": "カーテン店, 家具"
                },
                "shop/dairy": {
                    "name": "乳製品店",
                    "terms": "日配品店, 食品, 食べ物"
                },
                "shop/deli": {
                    "name": "惣菜屋",
                    "terms": "惣菜屋, 弁当屋, デリカ, 食品, 食べ物"
                },
                "shop/department_store": {
                    "name": "百貨店",
                    "terms": "百貨店, デパート, 買い物, ショッピング"
                },
                "shop/doityourself": {
                    "name": "ホームセンター",
                    "terms": "日曜大工用品店, 工具店, DIY, ホームセンター, 雑貨, 買い物, ショッピング, 園芸, 工芸用品, 家庭菜園, 植木"
                },
                "shop/dry_cleaning": {
                    "name": "クリーニング店",
                    "terms": "クリーニング, ドライクリーニング店, 洗濯屋"
                },
                "shop/e-cigarette": {
                    "name": "電子タバコ店",
                    "terms": "電子タバコ店, 嗜好品, タバコ, たばこ"
                },
                "shop/electronics": {
                    "name": "家電販売店（小型製品）",
                    "terms": "家電販売店, 家電量販店, 買い物, ショッピング, 小型家電, 電器屋, 電気屋"
                },
                "shop/erotic": {
                    "name": "アダルトショップ",
                    "terms": "アダルトショップ"
                },
                "shop/fabric": {
                    "name": "生地屋",
                    "terms": "布地, 織物, 反物, ファブリック店, 生地, 裏地, 衣料, 服, 裁縫, 衣類"
                },
                "shop/farm": {
                    "name": "農産物直売所",
                    "terms": "農産物直売所, 直販, 食品, 食べ物"
                },
                "shop/fashion": {
                    "name": "ファッション店",
                    "terms": "洋品店, ファッション, 衣類, 衣服, 服, 店, 衣料, 小物"
                },
                "shop/fishmonger": {
                    "name": "魚屋（非推奨）"
                },
                "shop/florist": {
                    "name": "生花店",
                    "terms": "生花店, 花屋"
                },
                "shop/frame": {
                    "name": "額縁店",
                    "terms": "額縁店"
                },
                "shop/funeral_directors": {
                    "name": "葬儀社",
                    "terms": "葬儀屋, 葬儀業"
                },
                "shop/furnace": {
                    "name": "釜戸屋"
                },
                "shop/furniture": {
                    "name": "家具店",
                    "terms": "家具店, インテリア用品店"
                },
                "shop/garden_centre": {
                    "name": "園芸用品店",
                    "terms": "園芸用品店, ガーデンセンター, DIY, 家庭菜園, 植木, 樹木, 植物"
                },
                "shop/gas": {
                    "name": "ガスボンベ店",
                    "terms": "ガスボンベ店"
                },
                "shop/gift": {
                    "name": "ギフト店",
                    "terms": "ギフト店, ギフト用品店, 土産店, お土産, 贈答品"
                },
                "shop/greengrocer": {
                    "name": "八百屋",
                    "terms": "八百屋, 青果店, 食品, 食べ物"
                },
                "shop/hairdresser": {
                    "name": "理美容店",
                    "terms": "理容店, 床屋, 美容室, 美容院, 散髪屋, ヘアー, ヘアーサロン, カット, パーマ"
                },
                "shop/hardware": {
                    "name": "金物屋",
                    "terms": "金物屋, 金物店"
                },
                "shop/health_food": {
                    "name": "健康食品店",
                    "terms": "健康食品店, 健康, 食品, 食べ物"
                },
                "shop/hearing_aids": {
                    "name": "補聴器店",
                    "terms": "補聴器店"
                },
                "shop/herbalist": {
                    "name": "薬草店",
                    "terms": "ハーブ店, 薬草店"
                },
                "shop/hifi": {
                    "name": "音響機器店",
                    "terms": "音響機器店, オーディオ店, 音楽"
                },
                "shop/houseware": {
                    "name": "生活雑貨店",
                    "terms": "雑貨屋, 家庭用品, 日用雑貨, バス用品, 寝具, ベッド, お風呂用品"
                },
                "shop/interior_decoration": {
                    "name": "室内装飾店",
                    "terms": "インテリアショップ, 家具"
                },
                "shop/jewelry": {
                    "name": "宝石店",
                    "terms": "宝石店, 装飾品"
                },
                "shop/kiosk": {
                    "name": "キオスク",
                    "terms": "キオスク, 売店"
                },
                "shop/kitchen": {
                    "name": "キッチンデザイン店",
                    "terms": "台所, キッチン, デザイン, design, Kitchen, 台所用品, 水回り"
                },
                "shop/laundry": {
                    "name": "洗濯屋・コインランドリー",
                    "terms": "洗濯屋, コインランドリー, ランドリー"
                },
                "shop/leather": {
                    "name": "皮革用品店",
                    "terms": "皮革洋品店, レザーショップ, 皮革, レザー"
                },
                "shop/locksmith": {
                    "name": "鍵屋（専門店）",
                    "terms": "錠前屋, 鍵屋, カギ, 合鍵"
                },
                "shop/lottery": {
                    "name": "宝くじ売り場",
                    "terms": "宝くじ売り場, くじ, ギャンブル"
                },
                "shop/mall": {
                    "name": "ショッピングセンター",
                    "terms": "ショッピングセンター, ショッピングモール, 複合商業施設, 買い物, ショッピング"
                },
                "shop/massage": {
                    "name": "マッサージ店",
                    "terms": "マッサージ店, マッサージ, あんま, 指圧, 健康"
                },
                "shop/medical_supply": {
                    "name": "医療器具店",
                    "terms": "医療器具店"
                },
                "shop/mobile_phone": {
                    "name": "携帯電話店",
                    "terms": "携帯電話店, ケータイショップ"
                },
                "shop/money_lender": {
                    "name": "消費者金融",
                    "terms": "消費者金融, サラ金, 貸金, お金, 金融, マチ金, 借金"
                },
                "shop/motorcycle": {
                    "name": "バイク店",
                    "terms": "バイク店, オートバイ店"
                },
                "shop/motorcycle_repair": {
                    "name": "バイク修理店",
                    "terms": "バイク修理店, オートバイ修理, バイク, オートバイ"
                },
                "shop/music": {
                    "name": "CD/レコード店",
                    "terms": "CD店, レコード店, 音楽"
                },
                "shop/musical_instrument": {
                    "name": "楽器店",
                    "terms": "楽器店, 音楽"
                },
                "shop/newsagent": {
                    "name": "新聞・雑誌店",
                    "terms": "新聞, 雑誌, マガジン, ニュース, スタンド"
                },
                "shop/nutrition_supplements": {
                    "name": "栄養サプリ販売店",
                    "terms": "栄養サプリメント販売店, サプリ専門店, サプリメント専門店, 健康"
                },
                "shop/optician": {
                    "name": "メガネ店",
                    "terms": "メガネ, 眼鏡, メガネ屋, 眼鏡屋, めがね"
                },
                "shop/organic": {
                    "name": "オーガニック商品店",
                    "terms": "オーガニック商品店, 有機野菜, オーガニック, 有機, 食品, 食べ物"
                },
                "shop/outdoor": {
                    "name": "アウトドアショップ",
                    "terms": "アウトドアショップ"
                },
                "shop/paint": {
                    "name": "塗料店",
                    "terms": "塗料店"
                },
                "shop/pastry": {
                    "name": "焼菓子（ペイストリー）店",
                    "terms": "焼菓子店, ケーキ屋, 食品, パイ, ビスケット, 洋菓子, ペイストリー, ペストリー, お菓子, 食べ物, 食品"
                },
                "shop/pawnbroker": {
                    "name": "質店",
                    "terms": "質屋, 質店, お金, 金融"
                },
                "shop/perfumery": {
                    "name": "香水店",
                    "terms": "香水店, 美容"
                },
                "shop/pet": {
                    "name": "ペットショップ",
                    "terms": "ペット売り場, ペット, 家禽, ペットショップ, 動物"
                },
                "shop/pet_grooming": {
                    "name": "ペット美容室",
                    "terms": "ペット美容室, 動物美容, ペット, 美容, 犬の美容室, 愛犬美容, 犬, 猫"
                },
                "shop/photo": {
                    "name": "写真店",
                    "terms": "写真屋, 写真店, 現像, ビデオ, デジカメ"
                },
                "shop/pyrotechnics": {
                    "name": "花火店",
                    "terms": "花火店"
                },
                "shop/radiotechnics": {
                    "name": "電子部品店",
                    "terms": "電子部品店, ラジオ, 電子部品, 電子工作, 電子パーツ"
                },
                "shop/religion": {
                    "name": "宗教用品店",
                    "terms": "宗教用品店, 仏壇, 仏具, 祭祀用品, 信仰"
                },
                "shop/scuba_diving": {
                    "name": "スキューバダイビングショップ",
                    "terms": "スキューバダイビングショップ, スキューバダイビング, スポーツ, 運動"
                },
                "shop/seafood": {
                    "name": "魚屋",
                    "terms": "海鮮食品店, 魚屋, 魚市場, 食品, 魚介, 食べ物"
                },
                "shop/second_hand": {
                    "name": "リサイクルショップ",
                    "terms": "古物商, リユースショップ, 中古"
                },
                "shop/shoes": {
                    "name": "靴店",
                    "terms": "靴店"
                },
                "shop/sports": {
                    "name": "スポーツ用品店",
                    "terms": "スポーツ用品店, 運動, 競技, トレーニング, 訓練"
                },
                "shop/stationery": {
                    "name": "文具店",
                    "terms": "文具店, 文房具屋"
                },
                "shop/storage_rental": {
                    "name": "レンタル倉庫",
                    "terms": "貸し倉庫, レンタルボックス, 貸しコンテナ, 貸倉庫, 倉庫, レンタル倉庫"
                },
                "shop/supermarket": {
                    "name": "スーパーマーケット",
                    "terms": "スーパーマーケット, スーパー, 買い物, ショッピング"
                },
                "shop/tailor": {
                    "name": "仕立屋",
                    "terms": "仕立屋, テイラー, 洋裁店, 衣類, 衣料, 仕立て屋, 縫製, 服, スーツ"
                },
                "shop/tattoo": {
                    "name": "タトゥースタジオ",
                    "terms": "刺青屋, 美容"
                },
                "shop/tea": {
                    "name": "茶舗",
                    "terms": "茶舗, 茶店, 食品, お茶, 緑茶, 飲み物"
                },
                "shop/ticket": {
                    "name": "チケット店",
                    "terms": "チケット店, 金券ショップ, チケット"
                },
                "shop/tiles": {
                    "name": "タイル店",
                    "terms": "タイル店, タイルショップ"
                },
                "shop/tobacco": {
                    "name": "たばこ店",
                    "terms": "たばこ店, たばこ屋, タバコ, たばこ, 嗜好品"
                },
                "shop/toys": {
                    "name": "玩具店",
                    "terms": "玩具店, おもちゃ屋"
                },
                "shop/trade": {
                    "name": "建築資材店",
                    "terms": "建築資材店, 工務店, 建材店, 配管工"
                },
                "shop/travel_agency": {
                    "name": "旅行代理店",
                    "terms": "旅行代理店, トラベル,ツアー"
                },
                "shop/tyres": {
                    "name": "タイヤ店",
                    "terms": "タイヤ店, タイヤ販売店, 自動車, カー用品"
                },
                "shop/vacant": {
                    "name": "空き店舗, シャッター店舗"
                },
                "shop/vacuum_cleaner": {
                    "name": "掃除機店",
                    "terms": "掃除機店"
                },
                "shop/variety_store": {
                    "name": "雑貨店（低価格）",
                    "terms": "雑貨店, 100円ショップ, バラエティストア, 百均, 日用雑貨, 買い物, ショッピング, ディスカウント, 100均"
                },
                "shop/video": {
                    "name": "ビデオソフト店",
                    "terms": "ビデオソフト店, DVD店, 娯楽"
                },
                "shop/video_games": {
                    "name": "テレビゲーム店",
                    "terms": "テレビゲーム店, ビデオゲーム, 娯楽"
                },
                "shop/watches": {
                    "name": "腕時計店",
                    "terms": "腕時計店, 時計"
                },
                "shop/water_sports": {
                    "name": "ウォータースポーツ用品店",
                    "terms": "マリンスポーツ専門店, ウォータースポーツ専門店, 水着屋, スポーツ, 運動, 競技, トレーニング"
                },
                "shop/weapons": {
                    "name": "武器屋",
                    "terms": "銃砲店"
                },
                "shop/wholesale": {
                    "name": "卸売店",
                    "terms": "卸, 卸売, 卸売店"
                },
                "shop/window_blind": {
                    "name": "ブラインドカーテン専門店",
                    "terms": "ブラインド販売店, 家具"
                },
                "shop/wine": {
                    "name": "ワイン店",
                    "terms": "ワイン店, 酒屋, 食品, アルコール, 嗜好品, 飲み物"
                },
                "tourism": {
                    "name": "観光",
                    "terms": "旅行, 観光"
                },
                "tourism/alpine_hut": {
                    "name": "山小屋",
                    "terms": "山小屋"
                },
                "tourism/apartment": {
                    "name": "リゾートマンション",
                    "terms": "リゾートマンション, リゾート, 別荘, 保養"
                },
                "tourism/aquarium": {
                    "name": "水族館",
                    "terms": "水族館"
                },
                "tourism/artwork": {
                    "name": "パブリックアート",
                    "terms": "芸術作品, 銅像, 屋外アート, 彫刻, 壁画, アート, 絵画, オブジェ, 公園, 駅前, 広場"
                },
                "tourism/attraction": {
                    "name": "観光地",
                    "terms": "観光名所, 見どころ, アトラクション, 見もの, 名所, 旧跡, 名勝, 観光地"
                },
                "tourism/camp_site": {
                    "name": "キャンプ場",
                    "terms": "キャンプ場, アウトドア"
                },
                "tourism/caravan_site": {
                    "name": "オートキャンプ場",
                    "terms": "オートキャンプ場, アウトドア, 自動車"
                },
                "tourism/chalet": {
                    "name": "貸別荘（戸建て）",
                    "terms": "別荘, リゾートマンション, リゾート, 保養"
                },
                "tourism/gallery": {
                    "name": "アートギャラリー",
                    "terms": "画廊, アート"
                },
                "tourism/guest_house": {
                    "name": "民宿",
                    "terms": "民宿, ゲストハウス, 宿, ホテル, 民泊"
                },
                "tourism/hostel": {
                    "name": "簡易宿泊所",
                    "terms": "簡易宿泊所, ホステル, 宿, ホテル, ユースホステル, ホステル, カプセルホテル"
                },
                "tourism/hotel": {
                    "name": "ホテル",
                    "terms": "ホテル, 旅館, 宿"
                },
                "tourism/information": {
                    "name": "観光案内（全般）",
                    "terms": "観光案内, 案内, 案内板, 案内所, インフォメーション, 観光"
                },
                "tourism/information/board": {
                    "name": "観光情報掲示板",
                    "terms": "情報掲示板, 案内, 観光, 観光案内, インフォメーション, 案内板, 観光情報, 掲示板"
                },
                "tourism/information/guidepost": {
                    "name": "道標",
                    "terms": "道標, ガイドポスト, 案内"
                },
                "tourism/information/map": {
                    "name": "地図板",
                    "terms": "地図板, 案内地図"
                },
                "tourism/information/office": {
                    "name": "観光案内所",
                    "terms": "観光案内所, 案内, ビジターセンター, 観光, インフォメーション"
                },
                "tourism/motel": {
                    "name": "モーテル",
                    "terms": "モーテル, 宿, ホテル"
                },
                "tourism/museum": {
                    "name": "博物館・美術館",
                    "terms": "博物館, 美術館, 資料館, アート, 歴史"
                },
                "tourism/picnic_site": {
                    "name": "ピクニック場",
                    "terms": "ピクニック場, バーベキュー場, アウトドア"
                },
                "tourism/theme_park": {
                    "name": "テーマパーク",
                    "terms": "テーマパーク, 遊園地, 娯楽"
                },
                "tourism/trail_riding_station": {
                    "name": "乗馬トレール乗り場",
                    "terms": "乗馬トレール乗り場"
                },
                "tourism/viewpoint": {
                    "name": "展望台",
                    "terms": "展望台, 観光, 展望所, 名勝, 景色, 風景, パノラマ, 景勝"
                },
                "tourism/wilderness_hut": {
                    "name": "避難小屋",
                    "terms": "避難小屋, 山小屋"
                },
                "tourism/zoo": {
                    "name": "動物園",
                    "terms": "動物園, 娯楽"
                },
                "traffic_calming": {
                    "name": "交通静穏化設備（全般）",
                    "terms": "交通静穏化, 交通安全, 道路設備, 減速"
                },
                "traffic_calming/bump": {
                    "name": "スピードバンプ",
                    "terms": "スピードバンプ, 交通安全, 交通静穏化, 道路設備, 減速"
                },
                "traffic_calming/chicane": {
                    "name": "シケイン",
                    "terms": "シケイン, 交通安全, 交通静穏化, 道路設備, 減速"
                },
                "traffic_calming/choker": {
                    "name": "チョーカー",
                    "terms": "チョーカー, 交通安全, 交通静穏化, 道路設備, 減速"
                },
                "traffic_calming/cushion": {
                    "name": "スピードクッション",
                    "terms": "スピードクッション, 交通安全, 交通静穏化, 道路設備, 減速"
                },
                "traffic_calming/dip": {
                    "name": "ディップ",
                    "terms": "ディップ, 交通安全, 交通静穏化, 道路設備, 減速"
                },
                "traffic_calming/hump": {
                    "name": "スピードハンプ",
                    "terms": "スピードハンプ, 交通安全, 交通静穏化, 道路設備, 減速"
                },
                "traffic_calming/island": {
                    "name": "交通島",
                    "terms": "交通島, 交通安全, 交通静穏化, 道路設備, 減速"
                },
                "traffic_calming/rumble_strip": {
                    "name": "ランブルストリップ",
                    "terms": "ランブルストリップ, 交通安全, 交通静穏化, 道路設備, 減速"
                },
                "traffic_calming/table": {
                    "name": "隆起台（減速用）",
                    "terms": "隆起台, スピードテーブル, 減速テーブル, 交通安全, 交通静穏化, 道路設備, 減速"
                },
                "type/boundary": {
                    "name": "境界",
                    "terms": "境界, 境界線"
                },
                "type/boundary/administrative": {
                    "name": "行政境界",
                    "terms": "行政境界, 都道府県境, 都境, 道境, 府境, 県境, 市区町村境, 市境, 区境, 町境, 村境"
                },
                "type/multipolygon": {
                    "name": "マルチポリゴン"
                },
                "type/restriction": {
                    "name": "進行方向制限",
                    "terms": "進行方向制限"
                },
                "type/restriction/no_left_turn": {
                    "name": "左折禁止",
                    "terms": "左折禁止"
                },
                "type/restriction/no_right_turn": {
                    "name": "右折禁止",
                    "terms": "右折禁止"
                },
                "type/restriction/no_straight_on": {
                    "name": "直進禁止",
                    "terms": "直進禁止"
                },
                "type/restriction/no_u_turn": {
                    "name": "Uターン禁止",
                    "terms": "Uターン禁止"
                },
                "type/restriction/only_left_turn": {
                    "name": "左折専用",
                    "terms": "左折専用, 左折のみ"
                },
                "type/restriction/only_right_turn": {
                    "name": "右折専用",
                    "terms": "右折専用, 右折のみ"
                },
                "type/restriction/only_straight_on": {
                    "name": "直進専用",
                    "terms": "直進専用, 直進のみ"
                },
                "type/restriction/only_u_turn": {
                    "name": "Uターン専用",
                    "terms": "Uターン専用, Uターンのみ"
                },
                "type/route": {
                    "name": "ルート",
                    "terms": "ルート"
                },
                "type/route/bicycle": {
                    "name": "サイクリングルート",
                    "terms": "サイクリングルート, サイクリングコース"
                },
                "type/route/bus": {
                    "name": "バスルート",
                    "terms": "バスルート, バス路線, バス系統"
                },
                "type/route/detour": {
                    "name": "迂回ルート",
                    "terms": "迂回ルート"
                },
                "type/route/ferry": {
                    "name": "フェリーのルート",
                    "terms": "フェリールート, 航路"
                },
                "type/route/foot": {
                    "name": "徒歩ルート",
                    "terms": "徒歩ルート"
                },
                "type/route/hiking": {
                    "name": "ハイキングルート",
                    "terms": "ハイキングルート, ハイキングコース"
                },
                "type/route/horse": {
                    "name": "乗馬ルート",
                    "terms": "乗馬"
                },
                "type/route/light_rail": {
                    "name": "ライトレール・ルート",
                    "terms": "ライトレール・ルート, 軽便鉄道ルート"
                },
                "type/route/pipeline": {
                    "name": "パイプラインルート",
                    "terms": "パイプラインルート"
                },
                "type/route/piste": {
                    "name": "スキールート",
                    "terms": "スキールート"
                },
                "type/route/power": {
                    "name": "電力線ルート",
                    "terms": "電力線ルート"
                },
                "type/route/road": {
                    "name": "道路ルート",
                    "terms": "道路ルート"
                },
                "type/route/subway": {
                    "name": "地下鉄路線",
                    "terms": "地下鉄路線, 地下鉄経路, 地下鉄ルート"
                },
                "type/route/train": {
                    "name": "列車ルート",
                    "terms": "列車ルート, 運行系統"
                },
                "type/route/tram": {
                    "name": "路面電車系統",
                    "terms": "路面電車系統"
                },
                "type/route_master": {
                    "name": "ルートマスター",
                    "terms": "ルートマスター"
                },
                "type/site": {
                    "name": "区域",
                    "terms": "区域"
                },
                "type/waterway": {
                    "name": "水路",
                    "terms": "水路"
                },
                "vertex": {
                    "name": "その他",
                    "terms": "その他"
                },
                "waterway": {
                    "name": "水路"
                },
                "waterway/boatyard": {
                    "name": "小型船造船所",
                    "terms": "造船所, 小型船造船所"
                },
                "waterway/canal": {
                    "name": "運河",
                    "terms": "運河"
                },
                "waterway/dam": {
                    "name": "ダム",
                    "terms": "ダム"
                },
                "waterway/ditch": {
                    "name": "排水路",
                    "terms": "排水路, 用水路, 側溝, 溝, 灌漑用水, 水路"
                },
                "waterway/dock": {
                    "name": "ドック",
                    "terms": "ドック, ドライドック, 乾ドック, 船渠, ドッグ"
                },
                "waterway/drain": {
                    "name": "放水路",
                    "terms": "放水路, 工業排水, 水路"
                },
                "waterway/fuel": {
                    "name": "マリンスタンド",
                    "terms": "マリンガススタンド, マリンガソリンスタンド"
                },
                "waterway/river": {
                    "name": "河川",
                    "terms": "川, 河川"
                },
                "waterway/riverbank": {
                    "name": "河岸",
                    "terms": "河岸, 川"
                },
                "waterway/sanitary_dump_station": {
                    "name": "海上汚物廃棄所",
                    "terms": "海上汚物廃棄所"
                },
                "waterway/stream": {
                    "name": "小川",
                    "terms": "小川, せせらぎ, 川"
                },
                "waterway/stream_intermittent": {
                    "name": "間欠河川",
                    "terms": "間欠河川, 季節涸川"
                },
                "waterway/water_point": {
                    "name": "船舶用飲料水給水所",
                    "terms": "船舶用飲料水給水所"
                },
                "waterway/waterfall": {
                    "name": "滝",
                    "terms": "滝"
                },
                "waterway/weir": {
                    "name": "堰",
                    "terms": "堰"
                }
            }
        },
        "imagery": {
            "Bing": {
                "description": "衛星・航空画像です。",
                "name": "Bing航空画像"
            },
            "DigitalGlobe-Premium": {
                "attribution": {
                    "text": "規約＆フィードバック"
                },
                "description": "DigitalGlobeのプレミアム衛星画像です。",
                "name": "DigitalGlobeプレミアム画像"
            },
            "DigitalGlobe-Premium-vintage": {
                "attribution": {
                    "text": "規約＆フィードバック"
                },
                "description": "画像の境界と取得日付。ラベルはズームレベル13以上で表示。",
                "name": "DigitalGlobeプレミアム画像撮影日"
            },
            "DigitalGlobe-Standard": {
                "attribution": {
                    "text": "規約＆フィードバック"
                },
                "description": "DigitalGlobeの標準衛星画像です。",
                "name": "DigitalGlobe標準画像"
            },
            "DigitalGlobe-Standard-vintage": {
                "attribution": {
                    "text": "規約＆フィードバック"
                },
                "description": "画像の境界と取得日付。ラベルはズームレベル13以上で表示。",
                "name": "DigitalGlobe標準画像撮影日"
            },
            "EsriWorldImagery": {
                "attribution": {
                    "text": "規約 & フィードバック"
                },
                "description": "Esri world imagery.",
                "name": "Esri World Imagery"
            },
            "EsriWorldImageryClarity": {
                "attribution": {
                    "text": "規約 & フィードバック"
                },
                "description": "おそらくEsriデフォルトのレイヤより明瞭で正確、しかしやや古いEsriアーカイブ画像。（日本での違いは不明）",
                "name": "Esri World Imagery(精細版)ベータ"
            },
            "MAPNIK": {
                "attribution": {
                    "text": "© OpenStreetMap contributors, CC-BY-SA"
                },
                "description": "OpenStreetMap標準レイヤーです。",
                "name": "OpenStreetMap (標準)"
            },
            "Mapbox": {
                "attribution": {
                    "text": "規約＆フィードバック"
                },
                "description": "衛星・航空画像です。",
                "name": "Mapbox衛星画像"
            },
            "OSM_Inspector-Addresses": {
                "attribution": {
                    "text": "© Geofabrik GmbH, OpenStreetMap contributors, CC-BY-SA"
                },
                "name": "OSM Inspector: 住所"
            },
            "OSM_Inspector-Geometry": {
                "attribution": {
                    "text": "© Geofabrik GmbH, OpenStreetMap contributors, CC-BY-SA"
                },
                "name": "OSM Inspector: ジオメトリ"
            },
            "OSM_Inspector-Highways": {
                "attribution": {
                    "text": "© Geofabrik GmbH, OpenStreetMap contributors, CC-BY-SA"
                },
                "name": "OSM Inspector: 道路"
            },
            "OSM_Inspector-Multipolygon": {
                "attribution": {
                    "text": "© Geofabrik GmbH, OpenStreetMap contributors, CC-BY-SA"
                },
                "name": "OSM Inspector: エリア"
            },
            "OSM_Inspector-Places": {
                "attribution": {
                    "text": "© Geofabrik GmbH, OpenStreetMap contributors, CC-BY-SA"
                },
                "name": "OSM Inspector: 場所"
            },
            "OSM_Inspector-Routing": {
                "attribution": {
                    "text": "© Geofabrik GmbH, OpenStreetMap contributors, CC-BY-SA"
                },
                "name": "OSM Inspector: ルーティング"
            },
            "OSM_Inspector-Tagging": {
                "attribution": {
                    "text": "© Geofabrik GmbH, OpenStreetMap contributors, CC-BY-SA"
                },
                "name": "OSM Inspector: タグ付け"
            },
            "US-TIGER-Roads-2012": {
                "name": "TIGER Roads 2012"
            },
            "US-TIGER-Roads-2014": {
                "description": "ズームレベル16+ではUS Censusのパブリックドメインの地図データ。それ以下では2006年以降のOpenStreetmapに未投入の変更分のみ。",
                "name": "TIGER Roads 2014"
            },
            "US-TIGER-Roads-2017": {
                "description": "黄 = US Censusからのパブリックドメインの地図データ。赤 = penStreetMapに無いデータ。",
                "name": "TIGER Roads 2017"
            },
            "US_Forest_Service_roads_overlay": {
                "description": "Highway: 緑枠 = unclassified.ブラウン枠 = track. Surface: gravel = ライトブラウン, Asphalt = 黒, paved = グレイ, ground =白, concrete = 青, grass = 緑. Seasonal = 白棒",
                "name": "U.S. Forest Roads Overlay"
            },
            "Waymarked_Trails-Cycling": {
                "attribution": {
                    "text": "© waymarkedtrails.org, OpenStreetMap contributors, CC by-SA 3.0"
                },
                "name": "Waymarked Trails: サイクリング"
            },
            "Waymarked_Trails-Hiking": {
                "attribution": {
                    "text": "© waymarkedtrails.org, OpenStreetMap contributors, CC by-SA 3.0"
                },
                "name": "Waymarked Trails: ハイキング"
            },
            "Waymarked_Trails-MTB": {
                "attribution": {
                    "text": "© waymarkedtrails.org, OpenStreetMap contributors, CC by-SA 3.0"
                },
                "name": "Waymarked Trails: MTB"
            },
            "Waymarked_Trails-Skating": {
                "attribution": {
                    "text": "© waymarkedtrails.org, OpenStreetMap contributors, CC by-SA 3.0"
                },
                "name": "Waymarked Trails: スケート"
            },
            "Waymarked_Trails-Winter_Sports": {
                "attribution": {
                    "text": "© waymarkedtrails.org, OpenStreetMap contributors, CC by-SA 3.0"
                },
                "name": "Waymarked Trails: 冬季スポーツ"
            },
            "basemap.at": {
                "attribution": {
                    "text": "basemap.at"
                },
                "description": "オーストリアのベースマップ、政府データに基づく。",
                "name": "basemap.at"
            },
            "basemap.at-orthofoto": {
                "attribution": {
                    "text": "basemap.at"
                },
                "description": "basemap.at が提供するオルソ写真レイヤ。geoimage.at 画像の「後継」。",
                "name": "basemap.at Orthofoto"
            },
            "hike_n_bike": {
                "attribution": {
                    "text": "© OpenStreetMap contributors"
                },
                "name": "Hike & Bike"
            },
            "mapbox_locator_overlay": {
                "attribution": {
                    "text": "規約 & フィードバック"
                },
                "description": "背景画像上に低ズームでも主要な地物を表示します。",
                "name": "地物簡略表示（低ズーム時）"
            },
            "openpt_map": {
                "attribution": {
                    "text": "© OpenStreetMap contributors, CC-BY-SA"
                },
                "name": "OpenPT Map (オーバーレイ)"
            },
            "osm-gps": {
                "attribution": {
                    "text": "© OpenStreetMap contributors"
                },
                "description": "OpenStreetMapにアップロードされた公開GPSトレースです。",
                "name": "OpenStreetMap GPSトレース"
            },
            "osm-mapnik-black_and_white": {
                "attribution": {
                    "text": "© OpenStreetMap contributors, CC-BY-SA"
                },
                "name": "OpenStreetMap (Standard Black & White)"
            },
            "osm-mapnik-german_style": {
                "attribution": {
                    "text": "© OpenStreetMap contributors, CC-BY-SA"
                },
                "name": "OpenStreetMap (ドイツスタイル)"
            },
            "qa_no_address": {
                "attribution": {
                    "text": "Simon Poole, Data ©OpenStreetMap contributors"
                },
                "name": "QA No Address"
            },
            "skobbler": {
                "attribution": {
                    "text": "© Tiles: skobbler Map data: OpenStreetMap contributors"
                },
                "name": "skobbler"
            },
            "stamen-terrain-background": {
                "attribution": {
                    "text": "Map tiles by Stamen Design, under CC BY 3.0. Data by OpenStreetMap, under ODbL"
                },
                "name": "Stamen 地形図"
            },
            "tf-cycle": {
                "attribution": {
                    "text": "Maps © Thunderforest, Data © OpenStreetMap contributors"
                },
                "name": "Thunderforest OpenCycleMap"
            },
            "tf-landscape": {
                "attribution": {
                    "text": "Maps © Thunderforest, Data © OpenStreetMap contributors"
                },
                "name": "Thunderforest Landscape"
            }
        },
        "community": {
            "cape-coast-youthmappers": {
                "name": "University of Cape Coast YouthMappers",
                "description": "Follow us on Twitter: {url}",
                "extendedDescription": "This is the official handle for the Youth Mappers chapter of the University of Cape Coast, Ghana. we love maps, open data and helping the vulnerable."
            },
            "osm-gh-facebook": {
                "name": "OpenStreetMap Ghana on Facebook",
                "description": "Facebook group for people interested in OpenStreetMap.",
                "extendedDescription": "Mappers in Ghana community, promoting OpenStreetMap and Humanitarian OpenStreetMap Team (HOT) projects in Ghana. Join us."
            },
            "osm-gh-twitter": {
                "name": "OpenStreetMap Ghana on Twitter",
                "description": "Follow us on Twitter: {url}"
            },
            "talk-gh": {
                "name": "Talk-gh Mailing List",
                "description": "Talk-gh is the official mailing list for Ghana OSM community."
            },
            "osm-mg-facebook": {
                "name": "OpenStreetMap Madagascar Facebook Group",
                "description": "Malagasy Facebook group for people interested in OpenStreetMap."
            },
            "talk-mg": {
                "name": "Talk-mg Mailing List",
                "description": "Place for OpenStreetMap contributors, communities and users in Madagascar to share and discuss."
            },
            "OSM-BGD-facebook": {
                "name": "OpenStreetMap Bangladesh",
                "description": "Improve OpenStreetMap in Bangladesh",
                "extendedDescription": "Mapping in Bangladesh? Have questions, want to connect with the community here? Join us at {url}. All are welcome!"
            },
            "OSM-India-facebook": {
                "name": "OpenStreetMap India - Participatory neighborhood mapping",
                "description": "Improve OpenStreetMap in India",
                "extendedDescription": "Mapping in India? Have questions, want to connect with the community here? Join us at {url}. All are welcome!",
                "events": {
                    "sotmasia2018": {
                        "name": "State of the Map Asia 2018",
                        "description": "Join the 2018 OpenStreetMap region-wide event at State of the Map Asia in India",
                        "where": "Indian Institute of Management, Bangalore, India"
                    }
                }
            },
            "OSM-india-mailinglist": {
                "name": "OpenStreetMap India Mailinglist",
                "description": "Talk-in is the official Mailinglist for Indian Community"
            },
            "OSM-india-twitter": {
                "name": "OpenStreetMap India Twitter",
                "description": "We are just a tweet away: {url}"
            },
            "OSM-India-Puducherry-Facebook": {
                "name": "Free Software Hardware Movement - Facebook",
                "description": "FSHM Facebook page to know about community events, activities",
                "extendedDescription": "FSHM organizes events relating to free software/hardware, technology, activism and OpenStreetMap. Its FB page is the best way to keep in contact with its events."
            },
            "OSM-India-Puducherry-Matrix": {
                "name": "Free Software Hardware Movement - Matrix",
                "description": "FSHM Riot group to discuss, share and update mapping activities, events in and around Puducherry",
                "extendedDescription": "FSHM community members share their OSM mapping updates / experiences through the Riot.im group, this group is also used to discuss things related to free software / hardware, technology and activism."
            },
            "OSM-IDN-facebook": {
                "name": "OpenStreetMap Indonesia",
                "description": "Improve OpenStreetMap in Indonesia",
                "extendedDescription": "Mapping in Indonesia? Have questions, want to connect with the community here? Join us at {Url}. All are welcome!"
            },
            "OSM-japan-facebook": {
                "name": "OpenStreetMap 日本コミュニティ",
                "description": "日本のマッパーとOpenStreetMap ユーザー"
            },
            "OSM-japan-mailinglist": {
                "name": "OpenStreetMap 日本メーリングリスト",
                "description": "Talk-ja は日本コミュニティ向けの公式メーリングリストです"
            },
            "OSM-japan-twitter": {
                "name": "OpenStreetMap 日本のTwitter",
                "description": "Twitterでのハッシュタグ: {url}"
            },
            "OSM-japan-website": {
                "name": "OpenStreetMap 日本",
                "description": "日本のマッパーとOpenStreetMap ユーザー"
            },
            "OSM-korea-telegram": {
                "name": "OSM Korea Telegram Channel",
                "description": "Unofficial Channnel for OpenStreetMap contributors, communities and users in Korea to share and discuss."
            },
            "OSM-MY-facebook": {
                "name": "OpenStreetMap Malaysia on Facebook",
                "description": "For chat about anything related to OpenStreetMap!"
            },
            "OSM-MY-forum": {
                "name": "OpenStreetMap Malaysia Forum",
                "description": "Official OpenStreetMap Malaysia Forum"
            },
            "OSM-MY-matrix": {
                "name": "OpenStreetMap Malaysia Riot channel",
                "description": "All mappers are welcome! Sign up at {signupUrl}"
            },
            "OSM-MNG-facebook": {
                "name": "OpenStreetMap Mongolia",
                "description": "Improve OpenStreetMap in Mongolia",
                "extendedDescription": "Mapping in Mongolia? Have questions, want to connect with the community here? Join us at {Url}. All are welcome!"
            },
            "OSM-MMR-facebook": {
                "name": "OpenStreetMap Myanmar",
                "description": "Improve OpenStreetMap in Myanmar",
                "extendedDescription": "Mapping in Myanmar? Have questions, want to connect with the community here? Join us at {Url}. All are welcome!"
            },
            "OSM-Nepal-facebook": {
                "name": "OpenStreetMap Nepal",
                "description": "Improve OpenStreetMap in Nepal",
                "extendedDescription": "Mapping in Nepal? Have questions, want to connect with the community here? Join us at {Url}. All are welcome!"
            },
            "OSM-PH-facebook": {
                "name": "OpenStreetMap PH Facebook",
                "description": "Welcome to OpenStreetMap Philippines, where we encourage all fellow Filipinos to contribute to the OpenStreetMap project."
            },
            "OSM-PH-mailinglist": {
                "name": "Talk-ph Mailing List",
                "description": "A mailing list to discuss OpenStreetMap in the Philippines"
            },
            "OSM-PH-slack": {
                "name": "OpenStreetMap PH Slack",
                "description": "All are welcome! Sign up at {signupUrl}"
            },
            "OSM-PH-telegram": {
                "name": "OpenStreetMap PH Telegram",
                "description": "Un-official, Telegram local community of OpenStreetMap contributors and friends in the Philippines"
            },
            "OSM-RU-forum": {
                "name": "OpenStreetMap RU forum",
                "description": "OpenStreetMap Russia web forum"
            },
            "OSM-RU-telegram": {
                "name": "OpenStreetMap RU telegram",
                "description": "OpenStreetMap Russia telegram chat"
            },
            "OSM-LKA-facebook": {
                "name": "OpenStreetMap Sri Lanka",
                "description": "Improve OpenStreetMap in Sri Lanka",
                "extendedDescription": "Mapping in Sri Lanka? Have questions, want to connect with the community here? Join us at {Url}. All are welcome!"
            },
            "OSM-TW-facebook": {
                "name": "OpenStreetMap Taiwan Community",
                "description": "Facebook Group for Mappers and OpenStreetMap users to discuss matters about Taiwan."
            },
            "OSM-TW-mailinglist": {
                "name": "OpenStreetMap Taiwan Mailinglist",
                "description": "Talk-tw is an Official Mailinglist for the Communities to dicuss matters about Taiwan"
            },
            "OSM-TH-CNX-meetup": {
                "name": "OSM Meetup Chiang Mai",
                "description": "Irregular meeting of the OpenStreetMap community in Chiang Mai",
                "extendedDescription": "Members of the OpenStreetMap community meet every few months in Chiang Mai. Get in contact and check out {url} to see when the next meetup is scheduled"
            },
<<<<<<< HEAD
=======
            "OSM-TH-facebook": {
                "name": "OpenStreetMap TH Facebook group",
                "description": "Facebook group for OpenStreetMappers in Thailand"
            },
>>>>>>> 30c7f7db
            "OSM-TH-forum": {
                "name": "OpenStreetMap TH forum",
                "description": "OpenStreetMap Thailand web forum"
            },
<<<<<<< HEAD
=======
            "al-forum": {
                "name": "OSM Albania Forum",
                "description": "OpenStreetMap Albania Forum"
            },
            "al-maptime-tirana": {
                "name": "Maptime Tirana",
                "description": "Social events organized around mapping - beginners most welcome!",
                "extendedDescription": "Maptime is an open learning environment for all levels and degrees of knowledge, offering intentional educational support for the beginner. Maptime is simultaneously flexible and structured, creating space for mapping tutorials, workshops, ongoing projects with a shared goal, and independent/collaborative work time."
            },
            "al-telegram": {
                "name": "OSM Albania Telegram channel",
                "description": "OpenStreetMap Albania Telegram channel"
            },
>>>>>>> 30c7f7db
            "at-forum": {
                "name": "OpenStreetMap Austria Forum",
                "description": "The official forum for OpenStreetMap questions in and around Austria"
            },
            "at-mailinglist": {
                "name": "Talk-at Mailing List",
                "description": "Talk-at is the official mailing list for the Austrian OSM community"
            },
            "at-twitter": {
                "name": "OpenStreetMap Austria Twitter",
                "description": "OpenStreetMap Austria On Twitter: {url}"
            },
            "osmgraz-meetup": {
                "name": "OSM community meetup Graz",
                "description": "Monthly meetup of the OpenStreetMap community in Graz"
            },
            "osmgraz-twitter": {
                "name": "OSM community Graz on twitter",
                "description": "OpenStreetMap community in Graz on twitter"
            },
            "osm-at": {
                "name": "OpenStreetMap Austria",
                "description": "The platform for information on OpenStreetMap in Austria"
            },
            "byosm": {
                "name": "OpenStreetMap Belarus",
                "description": "OpenStreetMap Belarus telegram chat"
            },
            "be-facebook": {
                "name": "OpenStreetMap BE Community",
                "description": "Mappers and OpenStreetMap on Facebook in Belgium"
            },
            "be-forum": {
                "name": "OpenStreetMap BE forum",
                "description": "OpenStreetMap Belgium web forum"
            },
            "be-irc": {
                "name": "OpenStreetMap Belgium IRC",
                "description": "Join #osmbe on irc.oftc.net (port 6667)",
                "extendedDescription": "Join #osmbe on irc.oftc.net (port 6667), it is bridged with the Matrix chat channel"
            },
            "be-mailinglist": {
                "name": "Talk-be Mailing List",
                "description": "Talk-be is the official mailing list for the Belgian OSM community"
            },
            "be-maptime": {
                "name": "Maptime Belgium",
                "description": "Social events organized around mapping - beginners most welcome!",
                "extendedDescription": "Maptime is an open learning environment for all levels and degrees of knowledge, offering intentional educational support for the beginner. Maptime is simultaneously flexible and structured, creating space for mapping tutorials, workshops, ongoing projects with a shared goal, and independent/collaborative work time."
            },
            "be-matrix": {
                "name": "OpenStreetMap BE Matrix channel",
                "description": "All mappers are welcome!",
                "extendedDescription": "Most talk is happening at the \"OpenStreetMap Belgium\" channel. You can ask anything there! The other rooms are for specific subjects."
            },
            "be-meetup": {
                "name": "OpenStreetMap Belgium Meetup",
                "description": "Real life meetups of everyone who is interested in OpenStreetMap",
                "extendedDescription": "Physical meetups are great to meet other mappers, ask them questions and to learn a lot. Especially new contributors are very welcome!"
            },
            "be-twitter": {
                "name": "OpenStreetMap Belgium Twitter",
                "description": "OSM Belgium on Twitter: @osm_be"
            },
<<<<<<< HEAD
            "talk-cz-mailinglist": {
                "name": "Talk-cz Mailing List",
=======
            "czech-community": {
                "name": "Czech OSM community",
                "description": "Map portal, website and contacts on OSM members in Czechia"
            },
            "osmcz-facebook": {
                "name": "OpenStreetMap CZ on Facebook",
                "description": "Follow czech community on Facebook - including translated WeeklyOSM!"
            },
            "osmcz-twitter": {
                "name": "Czech twitter @osmcz",
                "description": "Follow czech community on Twitter - including translated WeeklyOSM!"
            },
            "talk-cz-mailinglist": {
                "name": "Czech mailing list (talk-cz)",
>>>>>>> 30c7f7db
                "description": "Talk-cz is the official mailing list for Czech community"
            },
            "dk-forum": {
                "name": "OpenStreetMap Denmark Web Forum",
                "description": "OpenStreetMap Denmark web forum"
            },
            "dk-irc": {
                "name": "OpenStreetMap Denmark IRC",
                "description": "Join #osm-dk on irc.oftc.net (port 6667)"
            },
            "dk-mailinglist": {
                "name": "Talk-dk Mailing List",
                "description": "A mailing list to discuss OpenStreetMap in Denmark"
            },
<<<<<<< HEAD
=======
            "fi-forum": {
                "name": "OpenStreetMap FI forum",
                "description": "OpenStreetMap Finland web forum"
            },
            "fi-irc": {
                "name": "OpenStreetMap Finland IRC",
                "description": "Join #osm-fi on irc.oftc.net (port 6667)"
            },
            "fi-mailinglist": {
                "name": "Talk-fi Mailing List",
                "description": "Talk-fi is the official mailing list for the Finnish OSM community"
            },
>>>>>>> 30c7f7db
            "fr-facebook": {
                "name": "OpenStreetMap France Facebook page",
                "description": "OpenStreetMap France Facebook page"
            },
            "fr-forum": {
                "name": "OpenStreetMap France web forum",
                "description": "OpenStreetMap France web forum"
            },
            "fr-irc": {
                "name": "OpenStreetMap France on IRC",
                "description": "Join #osm-fr on irc.oftc.net (port 6667)"
            },
            "fr-mailinglist": {
                "name": "Talk-fr Mailing List",
                "description": "Talk-fr mailing list"
            },
            "fr-twitter": {
                "name": "OpenStreetMap France on Twitter",
                "description": "OpenStreetMap France on Twitter: {url}"
            },
            "de-berlin-mailinglist": {
                "name": "Berlin Mailing List",
                "description": "This is the mailing list for the Berlin OSM community"
            },
            "de-berlin-meetup": {
                "name": "OpenStreetMap Berlin-Brandenburg Meetup",
                "description": "Mappers and OpenStreetMap users in the Berlin area"
            },
            "de-berlin-telegram": {
                "name": "@osmberlin on Telegram",
                "description": "OpenStreetMap Berlin Telegram chat"
            },
            "de-berlin-twitter": {
                "name": "OpenStreetMap Berlin Twitter",
                "description": "Follow us on Twitter: {url}"
            },
            "de-forum": {
                "name": "OpenStreetMap DE forum",
                "description": "OpenStreetMap Germany web forum"
            },
            "de-irc": {
                "name": "OpenStreetMap Germany IRC",
                "description": "Join #osm-de on irc.oftc.net (port 6667)"
            },
            "de-mailinglist": {
                "name": "Talk-de Mailing List",
                "description": "Talk-de is the official mailing list for the German OSM community"
            },
            "de-ostwestfalen-lippe-mailinglist": {
                "name": "OWL Mailing List",
                "description": "This is the mailing list for the Ostwestfalen-Lippe OSM community"
            },
<<<<<<< HEAD
=======
            "de-telegram": {
                "name": "OpenStreetMap Germany Telegram",
                "description": "Join the OpenStreetMap Germany Telegram supergroup at {url}"
            },
>>>>>>> 30c7f7db
            "osm-de": {
                "name": "OpenStreetMap Germany",
                "description": "The platform for information on OpenStreetMap in Germany"
            },
            "hu-facebook": {
                "name": "OpenStreetMap HU on Facebook",
                "description": "Mappers and OpenStreetMap Facebook in Hungary"
            },
            "hu-forum": {
                "name": "OpenStreetMap HU forum",
                "description": "OpenStreetMap Hungary web forum"
            },
            "hu-meetup": {
                "name": "OpenStreetMap Hungary Meetup",
                "description": "The platform for organizing meetups in Hungary"
            },
            "it-facebook": {
                "name": "OpenStreetMap Italy Facebook",
                "description": "Join the OpenStreetMap Italy community on Facebook"
            },
            "it-irc": {
                "name": "OpenStreetMap Italy IRC",
                "description": "Join #osm-it on irc.oftc.net (port 6667)"
            },
            "it-mailinglist": {
                "name": "Talk-it Mailing List",
                "description": "Talk-it is the official mailing list for the Italian OSM community"
            },
<<<<<<< HEAD
=======
            "it-telegram": {
                "name": "@OpenStreetMapItalia on Telegram",
                "description": "OpenStreetMap Italy Telegram chat"
            },
>>>>>>> 30c7f7db
            "it-twitter": {
                "name": "OpenStreetMap Italy Twitter",
                "description": "Follow us on Twitter at {url}"
            },
            "OSM-Rome-meetup": {
                "name": "Incontro Mappatori Romani",
                "description": "Improve OpenStreetMap in the Rome area",
                "extendedDescription": "We aim to be a resource for people to discuss and share knowledge on utilizing free geographic data sets especially OpenStreetMap, and Open geo-spatial software that manages, edits, and displays geographic data, and advocate for its use in Lazio."
            },
            "South-Tyrol-Mailing-List": {
                "name": "OpenStreetMap mailing list for South Tyrol",
                "description": "OpenStreetMap Italy regional talk list for South Tyrol"
            },
            "talk-it-lazio": {
                "name": "OpenStreetMap IT Lazio",
                "description": "All are welcome! Sign up at {signupUrl}",
                "extendedDescription": "Mailinglist for Rome and Lazio area."
            },
            "Trentino-Mailing-List": {
                "name": "OpenStreetMap mailing list for Trentino",
                "description": "OpenStreetMap Italy regional talk list for Trentino"
            },
            "no-forum": {
                "name": "OpenStreetMap Norway Web Forum",
                "description": "OpenStreetMap Norway web forum"
            },
            "no-irc": {
                "name": "OpenStreetMap Norway on IRC",
                "description": "Chat room for mappers and OpenStreetMap users, developers and enthusiasts in Norway"
            },
            "no-mailinglist": {
                "name": "OpenStreetMap Norway mailing list",
                "description": "Mailing list for mappers and OpenStreetMap users, developers and enthusiasts in Norway"
            },
            "OSM-PL-facebook-group": {
                "name": "OpenStreetMap Poland Facebook group",
                "description": "Group for mappers and users of OpenStreetMap in Poland"
            },
            "OSM-PL-forum": {
                "name": "OpenStreetMap Poland Forum",
                "description": "Forum of Polish OpenStreetMap community"
            },
            "OSM-ES-mailinglist": {
                "name": "Talk-es mailing list",
                "description": "A mailing list to discuss OpenStreetMap in Spain"
            },
            "OSM-ES-telegram": {
                "name": "@OSMes on Telegram",
                "description": "OpenStreetMap Spain Telegram chat"
            },
            "osm-se": {
                "name": "OpenStreetMap.se",
                "description": "Provide OSM services and information for the local community in Sweden"
            },
            "se-facebook": {
                "name": "OpenStreetMap Sweden Facebook",
                "description": "OpenStreetMap Sweden on Facebook"
            },
            "se-forum": {
                "name": "OpenStreetMap Sweden Web Forum",
                "description": "OpenStreetMap Sweden web forum"
            },
            "se-irc": {
                "name": "OpenStreetMap Sweden IRC",
                "description": "Join #osm.se on irc.oftc.net (port 6667)"
            },
            "se-mailinglist": {
                "name": "Talk-se Mailing List",
                "description": "A mailing list to discuss OpenStreetMap in Sweden"
            },
            "se-twitter": {
                "name": "OpenStreetMap Sweden on Twitter",
                "description": "Follow us on Twitter: {url}"
            },
            "Nottingham-OSM-pub-meetup": {
                "name": "East Midlands (Nottingham) Monthly pub meet-up",
                "description": "Social gathering for East Midlands mappers and users",
                "extendedDescription": "A group have been meeting since March 2011, initially in Nottingham, and, more recently in Derby, and from time to time elsewhere in the East Midlands. These are social gatherings, but are an excellent place to come and ask specific questions about OSM either in the area or in general. In the summer months we usually do some light mapping for an hour in the vicinity of our meeting place. The group as a whole has a special interest in mapping public rights of way and from time to time has mapping meetings for this purpose."
            },
            "gb-mailinglist": {
                "name": "Talk-gb Mailing List",
                "description": "Talk-gb is the main communication forum list for the British (including Northern Ireland) OSM community"
            },
            "mappa-mercia-group": {
                "name": "Mappa Mercia local group",
                "description": "A home for OpenStreetMap enthusiasts in the Midlands",
                "extendedDescription": "Mappa Mercia is a project to grow OpenStreetMap in the West Midlands, UK. We run community events, provide training and support local organisations wishing to open up their data."
            },
            "gb-irc": {
                "name": "OpenStreetMap United Kingdom IRC",
                "description": "Join #osm-gb on irc.oftc.net (port 6667)",
                "extendedDescription": "Join #osm-gb on irc.oftc.net (port 6667), please be patient and wait for a few minutes if you ask a question"
            },
            "OSM-CA-Slack": {
                "name": "OSM-CA Slack",
                "description": "All are welcome! Sign up at {signupUrl}."
            },
            "OSM-Vancouver-meetup": {
                "name": "OpenStreetMap Vancouver",
                "description": "Mappers and OpenStreetMap users in the Vancouver, BC area"
            },
            "OSM-CU-telegram": {
                "name": "OSM Cuba on Telegram",
                "description": "OpenStreetMap Cuba Telegram chat"
            },
            "OSM-NI-telegram": {
                "name": "OSM Nicaragua on Telegram",
                "description": "OpenStreetMap Nicaragua Telegram chat"
            },
            "Bay-Area-OpenStreetMappers": {
                "name": "Bay Area OpenStreetMappers",
                "description": "Improve OpenStreetMap in the Bay Area",
                "extendedDescription": "This group is about growing the OpenStreetMap community here in the Bay Area. Our events are open to everyone, from open source enthusiasts, cyclists, GIS professionals, geocachers, and beyond. Anyone and everyone who is interested in maps, map making and free map data is welcome to join our group as well as attend our events."
            },
            "Central-Pennsylvania-OSM": {
                "name": "Central Pennsylvania OSM",
                "description": "Online mapping community based out of State College, PA"
            },
            "Code-for-San-Jose-Slack": {
                "name": "Code for San Jose Slack",
                "description": "All are welcome! Sign up at {signupUrl}, then join the #osm channel."
            },
            "Dallas-Fort-Worth-OSM": {
                "name": "Dallas-Fort Worth OSM",
                "description": "The OpenStreetMap user group for Dallas-Fort Worth",
                "extendedDescription": "Dallas, Fort Worth, and all the cities in between are abounding with creative and tech-savvy people. The vision for this usergroup is to find new ways to use the amazing resource of OSM."
            },
            "GeoPhilly": {
                "name": "GeoPhilly",
                "description": "Meetup for map enthusiasts in the Philadelphia area",
                "extendedDescription": "GeoPhilly unites developers, geographers, data geeks, open source enthusiasts, civic hackers and map addicts in our shared love of maps and the stories they tell. If you use maps as part of your work or just want to learn more, this is the meetup for you!  Our events aim to be open, friendly, educational and social and range from happy hours to lightning talks or even workshops. Come create a diverse, inspiring geospatial community in the Philadelphia with us!"
            },
            "MapMinnesota": {
                "name": "MapMinnesota",
                "description": "Mappers and OpenStreetMap enthusiasts in the Twin Cities area",
                "extendedDescription": "Connecting OpenStreetMap enthusiasts in Minnesota and the Twin Cities!"
            },
            "Mapping-DC-meetup": {
                "name": "Mapping DC",
                "description": "Improve OpenStreetMap in the DC area",
                "extendedDescription": "We are a group of volunteer mappers who aim to improve the OpenStreetMap in the DC area. We also aim to teach others about the OSM ecosystem, data analytics, cartography, and GIS. We gather every other month at meetups to focus on one area of our city."
            },
            "Maptime-ME-meetup": {
                "name": "MaptimeME",
                "description": "Mappers and OpenStreetMap users, around Portland, ME",
                "extendedDescription": "Maptime is, rather literally, time for mapmaking.  Our mission is to open the doors of cartographic possibility to anyone interested by creating a time and space for collaborative learning, exploration, and map creation using mapping tools and technologies."
            },
            "OpenCleveland-meetup": {
                "name": "Open Cleveland",
                "description": "Improve OpenStreetMap in the Cleveland area",
                "extendedDescription": "Open Geo Cleveland aims to be a resource for people to discuss and share knowledge on utilizing free geographic data sets especially OpenStreetMap, and Open geo-spatial software that manages, edits, and displays geographic data, and advocate for its use in Northeast Ohio. We're also a maptime chapter =)"
            },
            "OSM-Boston": {
                "name": "OpenStreetMap Boston",
                "description": "Mappers and OpenStreetMap users in the Boston area",
                "extendedDescription": "OpenStreetMap is the free and open, wiki-style map of the world, with hundreds of thousands of contributions every day from people like you. Editing the map is simple, and fun! Join us both indoors and outdoors in our effort to create the best map of the Boston area and the rest of the world!"
            },
            "OSM-Central-Salish-Sea": {
                "name": "OpenStreetMap Central Salish Sea",
                "description": "Mappers and OpenStreetMap users around Mount Vernon, WA",
                "extendedDescription": "OpenStreetMap is an map of the world made by people like you. It's a map that you build, that's given away for free like wikipedia. Check out osm.org for more. We meet all the time to talk maps, make maps and have fun!"
            },
            "OSM-Chattanooga": {
                "name": "OSM Chattanooga",
                "description": "The OpenStreetMap user group for Chattanooga"
            },
            "OSM-Colorado": {
                "name": "OpenStreetMap Colorado",
                "description": "Mappers and OpenStreetMap users in the state of Colorado, USA",
                "extendedDescription": "OpenStreetMap (OSM) Colorado is a local collaboration of people interested in contributing their efforts to create free maps. We encourage all of our mappers to organize or suggest mapping events throughout the state. Meetup activities can be simple social mixers, OSM basic to advanced training, or community mapping parties."
            },
            "OSM-NYC": {
                "name": "OpenStreetMap NYC",
                "description": "Mappers and OpenStreetMap users, developers and enthusiasts in the New York Metropolitan area"
            },
            "OSM-Portland": {
                "name": "OpenStreetMap Portland",
                "description": "Mappers and OpenStreetMap users in the Portland area",
                "extendedDescription": "OpenStreetMap (OSM) is a map of the world made by people like you. It's a map that you build, that's given away for free like wikipedia. Check out osm.org for more, and come join us at a meetup to talk maps, contribute to OSM, and have fun!"
            },
            "OSM-Seattle": {
                "name": "OpenStreetMap Seattle",
                "description": "Mappers and OpenStreetMap users in the Seattle area"
            },
            "OSM-SoCal": {
                "name": "OpenStreetMap Southern California",
                "description": "Let's have some fun, contribute something to Los Angeles, and learn about mapping!",
                "extendedDescription": "OpenStreetMap (OSM) Southern California is for anyone interested in mapping to get together to work with OpenStreetMap.  OpenStreetMap, the Wikipedia of maps, is a free open-source map of the world being created by more than 1,000,000 volunteers around the globe.  Everyone is welcome.  If you don't know OpenStreetMap, we'll teach you. If you have an idea for a mapping project or even a field trip that the group can do, great!"
            },
            "OSM-South-Bay": {
                "name": "OSM South Bay",
                "description": "Map Nights hosted by Code for San Jose",
                "extendedDescription": "Code for San Jose, the local Code for America brigade, hosts monthly Map Nights on Thursday nights in downtown San José. Meet fellow South Bay mappers, help out with local mapping projects, and hear about other civic tech projects. Programming and GIS skills are not required."
            },
            "OSM-Tampa-Bay": {
                "name": "OpenStreetMap Tampa Bay",
                "description": "Mappers and OpenStreetMap users in the Tampa Bay area",
                "extendedDescription": "OSM Tampa Bay group for local residents to get together and build out the definitive map of Tampa Bay with OpenStreetMap, the free and editable map of the world.  If you're into maps, data, open source, GPS, hiking, cycling, et cetera, you'll love working with OpenStreetMap -- so join in! We'll get together and map and talk about new topics once-a-month or so."
            },
            "OSM-US-Slack": {
                "name": "OpenStreetMap US Slack",
                "description": "All are welcome! Sign up at {signupUrl}"
            },
            "OSM-US": {
                "name": "OpenStreetMap US",
                "description": "We help grow and improve OpenStreetMap in the United States.",
                "extendedDescription": "We support OpenStreetMap by holding annual conferences, providing community resources, building partnerships, and by spreading the word. Join OpenStreetMap US here: {signupUrl}"
            },
            "OSM-Utah": {
                "name": "OpenStreetMap Utah",
                "description": "Mappers and OpenStreetMap users in the Salt Lake City area",
                "extendedDescription": "Activities may include things like Learn To Map workshops, mapping parties and outdoor data collection. The events will take place in the SLC area, at least initially.  We are looking for seasoned mappers as well as people new to OSM. Join and let's do some mapping!"
            },
            "OSM-Wyoming": {
                "name": "OpenStreetMap Wyoming",
                "description": "Mappers and OpenStreetMap users in the state of Wyoming",
                "extendedDescription": "OpenStreetMap (OSM) Wyoming is a local collaboration of people interested in contributing their efforts to create free maps. We encourage all of our mappers to organize or suggest mapping events throughout the state. Meetup activities can be simple social mixers, OSM basic to advanced training, or community mapping parties."
            },
            "PHXGeo-meetup": {
                "name": "PHXGeo Meetup",
                "description": "Mappers and OpenStreetMap users in the Phoenix, AZ area",
                "extendedDescription": "This is a meetup group for those in the Phoenix area who like maps, GIS, OpenStreetMap, cartography and anything in between."
            },
            "PHXGeo-twitter": {
                "name": "PHXGeo Twitter",
                "description": "Follow us on Twitter at {url}"
            },
            "Western-Slope-facebook": {
                "name": "Western Slope OSM Facebook",
                "description": "Mappers and OpenStreetMap users around Grand Junction, CO"
            },
            "Western-Slope-meetup": {
                "name": "Western Slope OSM Meetup",
                "description": "Mappers and OpenStreetMap users around Grand Junction, CO",
                "extendedDescription": "The goal of this group is to introduce OpenStreetMap to the community, develop a community of mappers, create the most amazing geodata possible using whatever method we can and finally strategize in order to get this data out into our community. Imagine accurate trail signage! Imagine further development of bike paths! Imagine anything you want, that's the joy of OpenStreetMap!"
            },
            "Maptime-Australia-Slack": {
                "name": "Maptime Australia Slack",
                "description": "Sign up at {signupUrl}"
            },
            "talk-au": {
                "name": "Talk-au Mailing List",
                "description": "Place for Aussie mappers to chat"
            },
            "OSM-AR-facebook": {
                "name": "OpenStreetMap Argentina Facebook",
                "description": "Join the OpenStreetMap Argentina community on Facebook",
                "extendedDescription": "News from the local community"
            },
            "OSM-AR-forum": {
                "name": "OpenStreetMap Argentina web forum",
                "description": "Join the OpenStreetMap Argentina web forum",
                "extendedDescription": "Ideal for long or important discussions. Slow response time."
            },
            "OSM-AR-irc": {
                "name": "OpenStreetMap Argentina IRC",
                "description": "Join #osm-ar on irc.oftc.net (port 6667)",
                "extendedDescription": "You may find the most geeky user in the community."
            },
            "OSM-AR-mailinglist": {
                "name": "Talk-ar Mailing List",
                "description": "Historic mailing list. Almost unused today."
            },
            "OSM-AR-telegram": {
                "name": "OpenStreetMap Argentina Telegram",
                "description": "Join the OpenStreetMap Argentina community on Telegram",
                "extendedDescription": "The most active channel in the community, ideal for chatting and getting answers to your questions instantly. Everyone is welcome!"
            },
            "OSM-AR-twitter": {
                "name": "OpenStreetMap Argentina Twitter",
                "description": "Follow us on Twitter at {url}",
                "extendedDescription": "News from the local community and OpenStreetMap in general."
            },
            "OSM-BO-mailinglist": {
                "name": "Talk-bo Mailing List",
                "description": "Talk-bo is the official mailing list for the Bolivian OpenStreetMap community",
                "extendedDescription": "Mapping in Bolivia? Have questions, want to connect with the community here? Join us at {url}. All are welcome!"
            },
            "Bahia-telegram": {
                "name": "OpenStreetMap Bahia Telegram Group",
                "description": "Join the OpenStreetMap Bahia community on Telegram",
                "extendedDescription": "Join the community to learn more about OpenStreetMap, ask questions or participate in our meetings. Everyone is welcome!"
            },
            "DF-telegram": {
                "name": "OpenStreetMap Brasília Telegram Group",
                "description": "Join the OpenStreetMap Brasília community on Telegram",
                "extendedDescription": "Join the community to learn more about OpenStreetMap, ask questions or participate in our meetings. Everyone is welcome!"
            },
            "OSM-br-mailinglist": {
                "name": "Talk-br Mailing List",
                "description": "A mailing list to discuss OpenStreetMap in Brazil"
            },
            "OSM-br-telegram": {
                "name": "OpenStreetMap Brasil Telegram",
                "description": "Join the OpenStreetMap Brasil community on Telegram",
                "extendedDescription": "Join the community to learn more about OpenStreetMap, ask questions or participate in our meetings. Everyone is welcome!"
            },
            "OSM-br-twitter": {
                "name": "OpenStreetMap Brasil Twitter",
                "description": "Follow us on Twitter at {url}"
            },
            "OSM-CL-facebook": {
                "name": "OpenStreetMap Chile Facebook",
                "description": "Join the OpenStreetMap Chile community on Facebook",
                "extendedDescription": "Join the community to learn more about OpenStreetMap, ask questions or participate in our meetings. Everyone is welcome!"
            },
            "OSM-CL-mailinglist": {
                "name": "Talk-cl Mailing List",
                "description": "A mailing list to discuss OpenStreetMap in Chile"
            },
            "OSM-CL-telegram": {
                "name": "OpenStreetMap Chile Telegram",
                "description": "Join the OpenStreetMap Chile community on Telegram",
                "extendedDescription": "Join the community to learn more about OpenStreetMap, ask questions or participate in our meetings. Everyone is welcome!"
            },
            "OSM-CL-twitter": {
                "name": "OpenStreetMap Chile Twitter",
                "description": "Follow us on Twitter at {url}"
            },
            "Maptime-Bogota": {
                "name": "Maptime Bogotá",
                "description": "We're a group of mappers interested in mapping in OpenStreetMap around Bogotá.",
                "extendedDescription": "Learn to collect data in the field and digitize onto OpenStreetMap.  It is not necessary to have previous knowledge! You just need the desire to participate, learn, and have fun."
            },
            "OSM-CO-facebook": {
                "name": "OpenStreetMap Colombia Facebook",
                "description": "Join the OpenStreetMap Colombia community on Facebook",
                "extendedDescription": "Join the community to learn more about OpenStreetMap. Everyone is welcome!"
            },
            "OSM-CO-mailinglist": {
                "name": "Talk-co Mailing List",
                "description": "A mailing list to discuss OpenStreetMap in Colombia"
            },
            "OSM-CO-telegram": {
                "name": "OSM Colombia on Telegram",
                "description": "OpenStreetMap Colombia Telegram chat"
            },
            "OSM-CO-twitter": {
                "name": "OpenStreetMap Colombia Twitter",
                "description": "Follow us on Twitter at {url}"
            },
            "OSM-CO": {
                "name": "OpenStreetMap Colombia",
                "description": "News of the OpenStreetMap Colombia community and the OSMCo Foundation"
            },
            "OSM-EC-telegram": {
                "name": "OSM Ecuador on Telegram",
                "description": "OpenStreetMap Ecuador Telegram chat"
            },
            "OSM-PY-telegram": {
                "name": "OSM Paraguay on Telegram",
                "description": "OpenStreetMap Paraguay Telegram chat"
            },
            "OSM-PE-facebook": {
                "name": "OpenStreetMap Peru Facebook",
                "description": "Join the OpenStreetMap Peru community on Facebook"
            },
            "OSM-PE-mailinglist": {
                "name": "Talk-pe Mailing List",
                "description": "The official mailing list for the OpenStreetMap Peru community"
            },
            "OSM-PE-matrix": {
                "name": "OpenStreetMap Peru Matrix Chat",
                "description": "Chat with other members of the OpenStreetMap Peru community in Matrix."
            },
            "OSM-PE-telegram": {
                "name": "OpenStreetMap Peru Telegram",
                "description": "Join the OpenStreetMap Peru community on Telegram"
            },
            "OSM-PE-twitter": {
                "name": "OpenStreetMap Peru Twitter",
                "description": "Follow us on Twitter at {url}"
            },
            "OSM-PE": {
                "name": "OpenStreetMap Peru",
                "description": "News and resources for the OpenStreetMap Peru community"
            },
            "OSM-Facebook": {
                "name": "Facebook上のOpenStreetMap",
                "description": "Like us on Facebook for news and updates about OpenStreetMap."
            },
            "OSM-help": {
                "name": "OpenStreetMap ヘルプ",
                "description": "OSMのコミュニティが運営しているQAサイトで質問して答えをもらいましょう。",
                "extendedDescription": "{url} はOpenStreetMapについて知りたいことがある人みんなのためのものです。初心者マッパーでも技術的な質問でも、ぜひどうぞ。"
            },
            "OSM-Reddit": {
                "name": "Reddit上のOpenStreetMap",
                "description": "/r/openstreetmap/ is a great place to learn more about OpenStreetMap.  Ask us anything!"
            },
<<<<<<< HEAD
=======
            "OSM-Telegram": {
                "name": "OpenStreetMap Telegram",
                "description": "Join the OpenStreetMap Telegram global supergroup at {url}"
            },
>>>>>>> 30c7f7db
            "OSM-Twitter": {
                "name": "OpenStreetMap Twitter",
                "description": "Follow us on Twitter at {url}"
            },
            "OSMF": {
                "name": "OpenStreetMap ファウンデーション",
                "description": "OSMF は英国に拠点を置くOpenStreetMapプロジェクトをサポートする非営利組織です",
                "extendedDescription": "OSMF supports the OpenStreetMap by fundraising, maintaining the servers which power OSM, organizing the annual State of the Map conference, and coordinating the volunteers who keep OSM running. You can show your support and have a voice in the direction of OpenStreetMap by joining as an OSMF member here: {signupUrl}",
                "events": {
                    "sotm2018": {
                        "name": "State of the Map 2018",
                        "description": "Join us for 3 days in Milan, Italy for the annual worldwide OpenStreetMap conference, bringing together everyone in the community to socialize, share, and learn.",
                        "where": "Milan, Italy"
                    }
                }
            }
        }
    }
}<|MERGE_RESOLUTION|>--- conflicted
+++ resolved
@@ -6922,19 +6922,14 @@
                 "description": "Irregular meeting of the OpenStreetMap community in Chiang Mai",
                 "extendedDescription": "Members of the OpenStreetMap community meet every few months in Chiang Mai. Get in contact and check out {url} to see when the next meetup is scheduled"
             },
-<<<<<<< HEAD
-=======
             "OSM-TH-facebook": {
                 "name": "OpenStreetMap TH Facebook group",
                 "description": "Facebook group for OpenStreetMappers in Thailand"
             },
->>>>>>> 30c7f7db
             "OSM-TH-forum": {
                 "name": "OpenStreetMap TH forum",
                 "description": "OpenStreetMap Thailand web forum"
             },
-<<<<<<< HEAD
-=======
             "al-forum": {
                 "name": "OSM Albania Forum",
                 "description": "OpenStreetMap Albania Forum"
@@ -6948,7 +6943,6 @@
                 "name": "OSM Albania Telegram channel",
                 "description": "OpenStreetMap Albania Telegram channel"
             },
->>>>>>> 30c7f7db
             "at-forum": {
                 "name": "OpenStreetMap Austria Forum",
                 "description": "The official forum for OpenStreetMap questions in and around Austria"
@@ -7013,10 +7007,6 @@
                 "name": "OpenStreetMap Belgium Twitter",
                 "description": "OSM Belgium on Twitter: @osm_be"
             },
-<<<<<<< HEAD
-            "talk-cz-mailinglist": {
-                "name": "Talk-cz Mailing List",
-=======
             "czech-community": {
                 "name": "Czech OSM community",
                 "description": "Map portal, website and contacts on OSM members in Czechia"
@@ -7031,7 +7021,6 @@
             },
             "talk-cz-mailinglist": {
                 "name": "Czech mailing list (talk-cz)",
->>>>>>> 30c7f7db
                 "description": "Talk-cz is the official mailing list for Czech community"
             },
             "dk-forum": {
@@ -7046,8 +7035,6 @@
                 "name": "Talk-dk Mailing List",
                 "description": "A mailing list to discuss OpenStreetMap in Denmark"
             },
-<<<<<<< HEAD
-=======
             "fi-forum": {
                 "name": "OpenStreetMap FI forum",
                 "description": "OpenStreetMap Finland web forum"
@@ -7060,7 +7047,6 @@
                 "name": "Talk-fi Mailing List",
                 "description": "Talk-fi is the official mailing list for the Finnish OSM community"
             },
->>>>>>> 30c7f7db
             "fr-facebook": {
                 "name": "OpenStreetMap France Facebook page",
                 "description": "OpenStreetMap France Facebook page"
@@ -7113,13 +7099,10 @@
                 "name": "OWL Mailing List",
                 "description": "This is the mailing list for the Ostwestfalen-Lippe OSM community"
             },
-<<<<<<< HEAD
-=======
             "de-telegram": {
                 "name": "OpenStreetMap Germany Telegram",
                 "description": "Join the OpenStreetMap Germany Telegram supergroup at {url}"
             },
->>>>>>> 30c7f7db
             "osm-de": {
                 "name": "OpenStreetMap Germany",
                 "description": "The platform for information on OpenStreetMap in Germany"
@@ -7148,13 +7131,10 @@
                 "name": "Talk-it Mailing List",
                 "description": "Talk-it is the official mailing list for the Italian OSM community"
             },
-<<<<<<< HEAD
-=======
             "it-telegram": {
                 "name": "@OpenStreetMapItalia on Telegram",
                 "description": "OpenStreetMap Italy Telegram chat"
             },
->>>>>>> 30c7f7db
             "it-twitter": {
                 "name": "OpenStreetMap Italy Twitter",
                 "description": "Follow us on Twitter at {url}"
@@ -7545,13 +7525,10 @@
                 "name": "Reddit上のOpenStreetMap",
                 "description": "/r/openstreetmap/ is a great place to learn more about OpenStreetMap.  Ask us anything!"
             },
-<<<<<<< HEAD
-=======
             "OSM-Telegram": {
                 "name": "OpenStreetMap Telegram",
                 "description": "Join the OpenStreetMap Telegram global supergroup at {url}"
             },
->>>>>>> 30c7f7db
             "OSM-Twitter": {
                 "name": "OpenStreetMap Twitter",
                 "description": "Follow us on Twitter at {url}"
