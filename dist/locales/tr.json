--- conflicted
+++ resolved
@@ -115,7 +115,6 @@
                 },
                 "not_squarish": {
                     "single": "Bu kare olamaz çünkü karesel değildir."
-<<<<<<< HEAD
                 },
                 "too_large": {
                     "single": "Bu kare yapılamaz çünkü şu anda yeterince görünmemektedir."
@@ -124,16 +123,6 @@
                     "single": "Kare yapılamaz çünkü gizli bir özelliğe bağlıdır.",
                     "multiple": "Bazıları gizli özelliklere bağlı olduğu için bunlar kare yapılamaz."
                 },
-=======
-                },
-                "too_large": {
-                    "single": "Bu kare yapılamaz çünkü şu anda yeterince görünmemektedir."
-                },
-                "connected_to_hidden": {
-                    "single": "Kare yapılamaz çünkü gizli bir özelliğe bağlıdır.",
-                    "multiple": "Bazıları gizli özelliklere bağlı olduğu için bunlar kare yapılamaz."
-                },
->>>>>>> b1a7bdca
                 "not_downloaded": {
                     "single": "Bazı bölümleri henüz indirilmediğinden bu kare yapılamaz."
                 }
@@ -1011,15 +1000,12 @@
                 "building-highway": {
                     "reference": "Binalarla yolların kesiştiği yerler; köprüler, tüneller veya farklı katmanlarla ayrılmalıdır."
                 },
-<<<<<<< HEAD
-=======
                 "building-railway": {
                     "reference": "Binalarla demir yollarının kesiştiği yerler; köprüler, tüneller veya farklı katmanlarla ayrılmalıdır."
                 },
                 "building-waterway": {
                     "reference": "Binalarla su yollarının kesiştiği yerler; köprüler, tüneller veya farklı katmanlarla ayrılmalıdır."
                 },
->>>>>>> b1a7bdca
                 "highway-highway": {
                     "reference": "Yol kesişimlerinde köprüler, tüneller veya kavşaklar kullanılmalıdır."
                 }
@@ -2208,12 +2194,9 @@
                 "mapillary": {
                     "label": "Mapillary Görüntü Kimliği"
                 },
-<<<<<<< HEAD
-=======
                 "material": {
                     "label": "Materyal"
                 },
->>>>>>> b1a7bdca
                 "maxheight": {
                     "label": "En Fazla Yükseklik",
                     "placeholder": "120cm, 140cm, 160 cm, 420cm, 440cm, 460cm"
@@ -3211,20 +3194,11 @@
                 "amenity/parking": {
                     "name": "Otopark"
                 },
-<<<<<<< HEAD
+                "amenity/parking/multi-storey": {
+                    "name": "Çok Katlı Otopark"
+                },
                 "amenity/parking/underground": {
                     "name": "Yeraltı Park Yeri"
-                },
-                "amenity/parking_entrance": {
-                    "name": "Garaj Giriş/Çıkışı",
-                    "terms": "Garaj Giriş/Çıkışı, Park Yeri Giriş/Çıkışı"
-=======
-                "amenity/parking/multi-storey": {
-                    "name": "Çok Katlı Otopark"
-                },
-                "amenity/parking/underground": {
-                    "name": "Yeraltı Park Yeri"
->>>>>>> b1a7bdca
                 },
                 "amenity/parking_space": {
                     "name": "Park Yeri",
@@ -3799,12 +3773,9 @@
                 "building_part": {
                     "name": "Yapı bölümü"
                 },
-<<<<<<< HEAD
-=======
                 "building_point": {
                     "name": "Bina"
                 },
->>>>>>> b1a7bdca
                 "club": {
                     "name": "Klüb",
                     "terms": "Bar, Kulüp"
@@ -4994,13 +4965,10 @@
                 "office/diplomatic/consulate": {
                     "name": "Konsolosluk"
                 },
-<<<<<<< HEAD
-=======
                 "office/diplomatic/embassy": {
                     "name": "Büyükelçilik",
                     "terms": "Elçilik"
                 },
->>>>>>> b1a7bdca
                 "office/educational_institution": {
                     "name": "Eğitim Kurumu",
                     "terms": "Okul"
@@ -5855,13 +5823,10 @@
                     "name": "Sanat Eseri",
                     "terms": "Sanat Eseri"
                 },
-<<<<<<< HEAD
-=======
                 "tourism/artwork/graffiti": {
                     "name": "Duvar Yazısı",
                     "terms": "Graffiti, Duvar Resmi"
                 },
->>>>>>> b1a7bdca
                 "tourism/artwork/statue": {
                     "name": "Heykel"
                 },
@@ -6031,13 +5996,10 @@
                 "type/restriction/only_straight_on": {
                     "name": "Sadece Düz Gidiş"
                 },
-<<<<<<< HEAD
-=======
                 "type/restriction/only_u_turn": {
                     "name": "Sadece U Dönüşü",
                     "terms": "Sadece U-Dönüşü"
                 },
->>>>>>> b1a7bdca
                 "type/route": {
                     "name": "Güzergah",
                     "terms": "Güzergah, Rota"
@@ -6358,12 +6320,6 @@
             "Galicia-Twitter": {
                 "description": "Bizi Twitter'da {url} adresinden takip edin"
             },
-<<<<<<< HEAD
-            "LATAM-Twitter": {
-                "description": "Bizi Twitter'da {url} adresinden takip edin"
-            },
-=======
->>>>>>> b1a7bdca
             "MaptimeHRVA-twitter": {
                 "description": "Bizi Twitter'da {url} adresinden takip edin"
             },
