{
    "da": {
        "icons": {
            "information": "info",
            "remove": "fjern",
            "undo": "fortryd"
        },
        "modes": {
            "add_area": {
                "title": "Område",
                "description": "Tilføj parker, bygninger, søer, eller andre områder til kortet.",
                "tail": "Klik på kortet for at påbegynde et område, såsom en park, sø eller bygning."
            },
            "add_line": {
                "title": "Linje",
                "description": "Tilføj veje, gader, gangstier, kanaler eller andre linjer til kortet.",
                "tail": "Klik på kortet for at begynde at tegne en vej, sti eller rute."
            },
            "add_point": {
                "title": "Punkt",
                "description": "Tilføj restauranter, monumenter, postkasser eller andre punkter til kortet.",
                "tail": "Klik på kortet for at tilføje et punkt."
            },
            "browse": {
                "title": "Gennemse",
                "description": "Træk og zoom på kortet."
            },
            "draw_area": {
                "tail": "Klik for at tilføje punkter til dit område. Klik på det første punkt for at færdiggøre området."
            },
            "draw_line": {
                "tail": "Klik for at tilføje flere punkter til linjen. Klik på andre linjer for at forbinde til dem og dobbeltklik for at afslutte linjen."
            },
            "drag_node": {
                "connected_to_hidden": "Kan ikke redigeres da den er forbundet til et skjult kortobjekt."
            }
        },
        "operations": {
            "add": {
                "annotation": {
                    "point": "Tilføjede et punkt.",
                    "vertex": "Tilføjede et punkt til en vej.",
                    "relation": "Tilføjede en relation."
                }
            },
            "start": {
                "annotation": {
                    "line": "Påbegyndte en linje.",
                    "area": "Påbegyndte et område."
                }
            },
            "continue": {
                "key": "A",
                "title": "Fortsæt",
                "description": "Fortsæt denne linje.",
                "not_eligible": "Ingen linje kan fortsættes her.",
                "multiple": "Adskillige linjer kan fortsættes her. Vælg en linje ved at holde Skift-tasten nede og klikke på linjen for at markere den.",
                "annotation": {
                    "line": "Fortsatte en linje.",
                    "area": "Fortsatte et område."
                }
            },
            "cancel_draw": {
                "annotation": "Annullerede indtegning."
            },
            "change_role": {
                "annotation": "Ændrede rollen for et relationsmedlem."
            },
            "change_tags": {
                "annotation": "Ændrede tags."
            },
            "circularize": {
                "title": "Cirkulariser",
                "description": {
                    "line": "Gør denne linje cirkulær.",
                    "area": "Gør dette område cirkulært."
                },
                "key": "O",
                "annotation": {
                    "line": "Gjorde en linje cirkulær.",
                    "area": "Gjorde et område cirkulært."
                },
                "not_closed": "Dette kan ikke gøres cirkulært fordi det ikke er en løkke.",
                "too_large": "Dette kan ikke gøres cirkulært, da kortudsnittet ikke viser nok af objektet.",
                "connected_to_hidden": "Dette kan ikke gøres cirkulært, da det er forbundet til et skjult objekt."
            },
            "orthogonalize": {
                "title": "Gør retvinklet",
                "description": {
                    "line": "Gør hjørnerne på denne linje retvinklede",
                    "area": "Gør hjørnerne på dette område retvinklede."
                },
                "key": "S",
                "annotation": {
                    "line": "Gjorde hjørnerne på denne linje retvinklede.",
                    "area": "Gjorde hjørnerne på dette område retvinklede."
                },
                "not_squarish": "Dette kan ikke gøres retvinklet da det ikke er firkantet.",
                "too_large": "Dette kan ikke gøres retvinklet, da kortudsnittet ikke viser nok af objektet.",
                "connected_to_hidden": "Dette kan ikke gøres retvinklet, da det er forbundet til et skjult objekt."
            },
            "straighten": {
                "title": "Udret",
                "description": "Gør denne linje lige.",
                "key": "S",
                "annotation": "Gjorde denne linje lige.",
                "too_bendy": "Denne linje kan ikke rettes ud da den bøjer for meget.",
                "connected_to_hidden": "Denne linje kan ikke rettes ud, da den er forbundet til et skjult objekt."
            },
            "delete": {
                "title": "Slet",
                "description": {
                    "single": "Slet dette objekt permanent.",
                    "multiple": "Slet disse objekter permanent."
                },
                "annotation": {
                    "point": "Slettede et punkt.",
                    "vertex": "Slettede et punkt fra en vej.",
                    "line": "Slettede en linje.",
                    "area": "Slettede et område.",
                    "relation": "Slettede en relation.",
                    "multiple": "Slettede {n} objekter."
                },
                "too_large": {
                    "single": "Dette objekt kan ikke slettes da ikke nok er synligt.",
                    "multiple": "Disse objekter kan ikke slettes da ikke nok er synligt."
                },
                "incomplete_relation": {
                    "single": "Dette objekt kan ikke slettes, da det ikke er blevet downloadet helt.",
                    "multiple": "Disse objekter kan ikke slettes, da de ikke er blevet downloadet helt."
                },
                "part_of_relation": {
                    "single": "Dette objekt kan ikke slettes fordi det er en del af en større relation. Du er nødt til at fjerne det fra relationen først.",
                    "multiple": "Disse objekter kan ikke slettes fordi de er en del af en større relation. Du er nødt til at fjerne dem fra relationen først."
                },
                "connected_to_hidden": {
                    "single": "Dette objekt kan ikke slettes da det er forbundet til et skjult objekt.",
                    "multiple": "Disse objekter kan ikke blive slettet da nogle af dem er forbundet til skjulte features."
                }
            },
            "add_member": {
                "annotation": "Tilføjede et medlem til en relation."
            },
            "delete_member": {
                "annotation": "Fjernede et medlem fra en relation."
            },
            "connect": {
                "annotation": {
                    "point": "Forbandt en vej til et punkt.",
                    "vertex": "Forbandt en vej til en anden.",
                    "line": "Forbandt en vej til en linje.",
                    "area": "Forbandt en vej til et område."
                },
                "restriction": "Disse kortobjekter kan ikke forbindes, da det ville skade en \"{relation}\"-relation."
            },
            "disconnect": {
                "title": "Frakobl",
                "description": "Kobl disse linjer/områder fra hinanden.",
                "key": "D",
                "annotation": "Frakoblede linjer/områder.",
                "not_connected": "Der er ikke nok linjer/områder at frakoble her.",
                "connected_to_hidden": "Dette kan ikke frakobles, da det er forbundet til et skjult objekt.",
                "relation": "Dette kan ikke frakobles da det forbinder medlemmer af en relation."
            },
            "merge": {
                "title": "Fusioner",
                "description": "Fusioner disse kortobjekter.",
                "key": "C",
                "annotation": "Fusionerede {n} objekter.",
                "not_eligible": "Disse objekter kan ikke fusioneres.",
                "not_adjacent": "Disse objekter kan ikke fusioneres da deres endepunkter ikke er forbundet.",
                "incomplete_relation": "Disse objekter kan ikke fusioneres, da mindst et af dem ikke er blevet downloadet helt.",
                "conflicting_tags": "Disse objekter kan ikke fusioneres fordi nogle af deres tags har konfliktende værdier."
            },
            "move": {
                "title": "Flyt",
                "description": {
                    "single": "Flyt dette objekt til anden lokalitet.",
                    "multiple": "Flyt disse objekter til anden lokalitet."
                },
                "key": "M",
                "annotation": {
                    "point": "Flyttede et punkt.",
                    "vertex": "Flyttede et punkt i en vej.",
                    "line": "Flyttede en linje.",
                    "area": "Flyttede et område.",
                    "multiple": "Flyttede flere objekter."
                },
                "incomplete_relation": {
                    "single": "Dette objekt kan ikke flyttes, fordi det ikke er helt downloadet.",
                    "multiple": "Disse objekter kan ikke flyttes da de ikke er helt downloadet endnu."
                },
                "too_large": {
                    "single": "Dette objekt kan ikke blive flyttet da ikke nok af det er synligt.",
                    "multiple": "Disse objekter kan ikke flyttes da der ikke er nok af dem i synligt område."
                },
                "connected_to_hidden": {
                    "single": "Dette objekt kan ikke flyttes da det er forbundet til en skjult feature.",
                    "multiple": "Disse objekter kan ikke flyttes da nogle af dem er forbundet til skjulte features."
                }
            },
            "reflect": {
                "title": {
                    "long": "Spejlvend om lang akse",
                    "short": "Spejlvend om kort akse"
                },
                "description": {
                    "long": {
                        "single": "Spejlvend dette objekt omkring dets lange akse.",
                        "multiple": "Spejlvend disse objekter omkring deres lange akse."
                    },
                    "short": {
                        "single": "Spejlvend dette objekt omkring dets korte akse.",
                        "multiple": "Spejlvend disse objekter omkring deres korte akse."
                    }
                },
                "key": {
                    "long": "T",
                    "short": "Y"
                },
                "annotation": {
                    "long": {
                        "single": "Spejlvendte et objekt omkring dets lange akse.",
                        "multiple": "Spejlvendte flere objekter omkring af deres lange akse."
                    },
                    "short": {
                        "single": "Spejlvendte et objekt omkring dets korte akse.",
                        "multiple": "Spejlvendte flere objekter omkring deres korte akse."
                    }
                },
                "incomplete_relation": {
                    "single": "Dette objekt kan ikke spejlvendes, da det ikke er blevet downloadet helt.",
                    "multiple": "Disse objekter kan ikke spejlvendes, da de ikke er blevet downloadet helt."
                },
                "too_large": {
                    "single": "Dette objekt kan ikke spejlvendes, da der ikke er nok af det synligt i den nuværende visning.",
                    "multiple": "Disse objekter kan ikke spejlvendes, da der ikke er nok af dem synligt i den nuværende visning."
                },
                "connected_to_hidden": {
                    "single": "Dette objekt kan ikke spejlvendes, da det er forbundet med et skjult objekt.",
                    "multiple": "Disse objekter kan ikke spejlvendes, da nogle af dem er forbundet med skjulte objekter."
                }
            },
            "rotate": {
                "title": "Rotér",
                "description": {
                    "single": "Rotér dette objekt omkring dets centerpunkt.",
                    "multiple": "Rotér disse objekter omkring deres centerpunkt."
                },
                "key": "R",
                "annotation": {
                    "line": "Roterede en linje.",
                    "area": "Roterede et område.",
                    "multiple": "Roterede flere objekter."
                },
                "incomplete_relation": {
                    "single": "Dette objekt kan ikke roteres da det ikke er helt downloadet endnu.",
                    "multiple": "Disse objekter kan ikke roteres da de ikke er helt downloadet endnu."
                },
                "too_large": {
                    "single": "Dette objekt kan ikke roteres da ikke nok af det er synligt i den nuværende visning.",
                    "multiple": "Disse objekter kan ikke roteres da der ikke er nok af dem synligt i den nuværende visning."
                },
                "connected_to_hidden": {
                    "single": "Dette objekt kan ikke roteres da det er forbundet med et skjult objekt.",
                    "multiple": "Disse objekter kan ikke roteres da nogle af dem er forbundet med skjulte objekter."
                }
            },
            "reverse": {
                "title": "Vend om",
                "description": "Lad denne linje gå i den modsatte retning.",
                "key": "V",
                "annotation": "Vendte en linje om."
            },
            "split": {
                "title": "Opdel",
                "description": {
                    "line": "Del linjen i to ved dette punkt.",
                    "area": "Del dette områdes afgrænsning i to.",
                    "multiple": "Del linjerne/områdets grænser i to ved dette punkt."
                },
                "key": "X",
                "annotation": {
                    "line": "Opdelte en linje.",
                    "area": "Opdelte en områdeafgrænsning.",
                    "multiple": "Opdelte {n} linjer/områdeafgrænsninger."
                },
                "not_eligible": "Linjer kan ikke deles op ved deres begyndelse eller ende.",
                "multiple_ways": "Der er for mange linjer her til at dele op.",
                "connected_to_hidden": "Dette kan ikke opdeles, da det er forbundet med et skjult objekt."
            },
            "restriction": {
                "annotation": {
                    "create": "Tilføjede en svingbegrænsning",
                    "delete": "Slettede en svingbegrænsning"
                }
            }
        },
        "restriction": {
            "controls": {
                "distance": "Afstand",
                "distance_up_to": "Op til {distance}",
                "via": "Via",
                "via_node_only": "Kun node",
                "via_up_to_one": "Op til 1 vej",
                "via_up_to_two": "Op til 2 veje"
            },
            "help": {
                "indirect": "(indirekte)",
                "turn": {
                    "no_left_turn": "INGEN venstresving {indirect}",
                    "no_right_turn": "INGEN højresving {indirect}",
                    "no_u_turn": "INGEN u-vending {indirect}",
                    "no_straight_on": "INGEN ligeudkørsel {indirect}",
                    "only_left_turn": "KUN venstresving {indirect}",
                    "only_right_turn": "KUN højresving {indirect}",
                    "only_u_turn": "KUN u-vending {indirect}",
                    "only_straight_on": "KUN ligeudkørsel {indirect}",
                    "allowed_left_turn": "Venstresving tilladt {indirect}",
                    "allowed_right_turn": "Højresving tilladt {indirect}",
                    "allowed_u_turn": "U-vending tilladt  {indirect}",
                    "allowed_straight_on": "Ligeudkørsel tilladt {indirect}"
                },
                "from": "FRA",
                "via": "VIA",
                "to": "TIL",
                "from_name": "{from} {fromName}",
                "from_name_to_name": "{from} {fromName} {to} {toName}",
                "via_names": "{via} {viaNames}",
                "select_from": "Klik for at markere et {from}-vejsegment",
                "select_from_name": "Klik for at vælge {fromName} som {from}",
                "toggle": "Klik for at skifte til \"{turn}\""
            }
        },
        "undo": {
            "tooltip": "Fortryd: {action}",
            "nothing": "Intet at fortryde."
        },
        "redo": {
            "tooltip": "Gendan: {action}",
            "nothing": "Intet at gendanne."
        },
        "tooltip_keyhint": "Genvejstast:",
        "browser_notice": "Dette redigeringsværktøj er understøttet af Firefox, Chrome, Safari, Opera og Internet Explorer 11 og højere. Opgrader din browser eller brug Potlatch 2 for at redigere.",
        "translate": {
            "translate": "Oversæt",
            "localized_translation_label": "Flersproget navn",
            "localized_translation_language": "Vælg sprog",
            "localized_translation_name": "Navn"
        },
        "zoom_in_edit": "Zoom ind for at redigere",
        "login": "login",
        "logout": "log ud",
        "loading_auth": "Forbinder til OpenStreetMap...",
        "report_a_bug": "Rapporterer en fejl",
        "help_translate": "Hjælp med at oversætte",
        "feature_info": {
            "hidden_warning": "{count} skjulte objekter",
            "hidden_details": "Disse objekter er for øjeblikket skjulte: {details}"
        },
        "status": {
            "error": "Er ikke i stand til at forbinde til API'et.",
            "offline": "API'et er offline. Prøv venligst at redigere senere.",
            "readonly": "API'et er i læs-kun-status. Du er nødt til at vente med at gemme dine ændringer.",
            "rateLimit": "Dette er API er begrænset ved annonym forbindelse. Du kan ordne dette ved at være logget ind."
        },
        "commit": {
            "title": "Upload til OpenStreetMap",
            "upload_explanation": "De ændringer du uploader vil blive synlige på alle kort der bruger OpenStreetMap-data.",
            "upload_explanation_with_user": "Ændringer du uploader under brugernavnet {user} vil blive synlige på alle kort der bruger OpenStreetMap-data.",
            "request_review": "Jeg ønsker at en anden bruger kontrollerer mine ændringer.",
            "save": "Upload",
            "cancel": "Annuller",
            "changes": "{count} ændringer",
            "download_changes": "Download osmChange fil",
            "warnings": "Advarsler",
            "modified": "Ændret",
            "deleted": "Slettet",
            "created": "Oprettet",
            "about_changeset_comments": "Om kommentarer til ændringssæt",
            "about_changeset_comments_link": "http://wiki.openstreetmap.org/wiki/Good_changeset_comments",
            "google_warning": "Du nævnte Google i denne kommentar: husk at kopiering fra Google Maps er strengt forbudt.",
            "google_warning_link": "https://www.openstreetmap.org/copyright"
        },
        "contributors": {
            "list": "Redigeringer af {users}",
            "truncated_list": "Redigeringer af {users} og {count} andre"
        },
        "info_panels": {
            "key": "I",
            "background": {
                "key": "B",
                "title": "Baggrund",
                "zoom": "Zoom",
                "vintage": "Årgang",
                "source": "Kilde",
                "description": "Beskrivelse",
                "resolution": "Opløsning",
                "accuracy": "Nøjagtighed",
                "unknown": "Ukendt",
                "show_tiles": "Vis Kort-fliser",
                "hide_tiles": "Skjul Kort-fliser",
                "show_vintage": "Vis alder",
                "hide_vintage": "Gem alder"
            },
            "history": {
                "key": "H",
                "title": "Historik",
                "selected": "{n} markerede",
                "no_history": "Ingen historik (ny funktionalitet)",
                "version": "Version",
                "last_edit": "Sidst ændret",
                "edited_by": "Ændret af",
                "changeset": "Ændringssæt",
                "unknown": "Ukendt",
                "link_text": "Historik på openstreetmap.org"
            },
            "location": {
                "key": "L",
                "title": "Lokation",
                "unknown_location": "Ukendt lokation"
            },
            "measurement": {
                "key": "M",
                "title": "Målinger",
                "selected": "{n} markeret",
                "geometry": "Geometri",
                "closed_line": "lukket linje",
                "closed_area": "lukket område",
                "center": "Centrum",
                "perimeter": "Omkreds",
                "length": "Længde",
                "area": "Areal",
                "centroid": "Geometrisk centrum",
                "location": "Lokation",
                "metric": "Metrisk",
                "imperial": "Imperial",
                "node_count": "Antal noder"
            }
        },
        "geometry": {
            "point": "punkt",
            "vertex": "hjørne",
            "line": "linje",
            "area": "område",
            "relation": "relation"
        },
        "geocoder": {
            "search": "Søg i hele verden...",
            "no_results_visible": "Ingen resultater i det synlige kortudsnit",
            "no_results_worldwide": "Ingen søgeresultater fundet"
        },
        "geolocate": {
            "title": "Vis hvor jeg er",
            "locating": "Lokaliserer, vent venligst..."
        },
        "inspector": {
            "no_documentation_combination": "Der er ingen tilgængelig dokumentation for denne kombination af tags",
            "no_documentation_key": "Der er ingen tilgængelig dokumentation for denne nøgle",
            "documentation_redirect": "Denne dokumentation er blevet redirigeret til en ny side",
            "show_more": "Vis mere",
            "view_on_osm": "Se på openstreetmap.org",
            "all_fields": "Alle felter",
            "all_tags": "Alle tags",
            "all_members": "Alle medlemmer",
            "all_relations": "Alle relationer",
            "new_relation": "Ny relation...",
            "role": "Rolle",
            "choose": "Vælg objekttype",
            "results": "{n} resultater for {search}",
            "reference": "Se på OpenStreetMap-Wiki",
            "back_tooltip": "Ændr objekt",
            "remove": "Fjern",
            "search": "Søg",
            "multiselect": "Valgte objekter",
            "unknown": "Ukendt",
            "incomplete": "<ikke downloadet>",
            "feature_list": "Find objekter",
            "edit": "Rediger objekt",
            "check": {
                "yes": "Ja",
                "no": "Nej",
                "reverser": "Skift retning"
            },
            "radio": {
                "structure": {
                    "type": "Type",
                    "default": "Standard",
                    "layer": "Lag"
                }
            },
            "add": "Tilføj",
            "none": "Ingen",
            "node": "Punkt",
            "way": "Vej",
            "relation": "Relation",
            "location": "Sted",
            "add_fields": "Tilføj felt:"
        },
        "background": {
            "title": "Baggrund",
            "description": "Baggrundsindstillinger",
            "key": "B",
            "backgrounds": "Baggrunde",
            "none": "Ingen",
            "best_imagery": "Bedst kendte luftfotokilde for denne her lokalitet",
            "switch": "Skift tilbage til denne baggrund",
            "custom": "Brugerdefineret",
            "custom_button": "Rediger brugerdefineret baggrund",
            "custom_prompt": "Indtast en URL-skabelon for kort-fliser. Gyldige formater er:\n   - {zoom} eller {z}, {x}, {y} for Z/X/Y flise-skemaer\n   - {-y} eller {ty} for omvendte Y-koordinater i TMS-stil\n   - {u} for quad-flise-skemaer\n   - {switch:a,b,c} for multipleksning af DNS-opslag\n\nEksempel:\n{example}",
            "overlays": "Overlægninger",
            "imagery_source_faq": "Luftfoto-information / anmeld problem",
            "reset": "nulstil",
            "display_options": "Visningsindstillinger",
            "brightness": "Lysstyrke",
            "contrast": "Kontrast",
            "saturation": "Mætning",
            "sharpness": "Skarphed",
            "minimap": {
                "description": "Vis minikort",
                "tooltip": "Vis et udzommet kort for at hjælpe med at lokalisere det viste område.",
                "key": "/"
            },
            "fix_misalignment": "Juster luftfoto-offset",
            "offset": "Træk et vilkårligt sted i det grå område nedenfor for at justere luftfotoets offset, eller indtast offset-værdien i meter."
        },
        "map_data": {
            "title": "Kortdata",
            "description": "Kortdata",
            "key": "F",
            "data_layers": "Datalag",
            "layers": {
                "osm": {
                    "tooltip": "Kortdata fra OpenStreetMap",
                    "title": "OpenStreetMap data"
                }
            },
            "fill_area": "Udfyldning af områder",
            "map_features": "Kortobjekter",
            "autohidden": "Disse objekter er automatisk blevet skjult, da for mange ellers ville blive vist på skærmen.\nDu kan zoome ind for at redigere dem.",
            "osmhidden": "Disse kortobjekter er blevet automatisk gemt fordi OpenStreetMap-laget er gemt."
        },
        "feature": {
            "points": {
                "description": "Punkter",
                "tooltip": "Interessepunkter"
            },
            "traffic_roads": {
                "description": "Trafikveje",
                "tooltip": "Veje, Gader, Stier osv."
            },
            "service_roads": {
                "description": "Serviceveje",
                "tooltip": "Serviceveje, parkeringspladsveje, indkørsler"
            },
            "paths": {
                "description": "Stier",
                "tooltip": "Fortove, gangstier, cykelstier, osv."
            },
            "buildings": {
                "description": "Bygninger",
                "tooltip": "Bygninger, læskure, garager, osv."
            },
            "landuse": {
                "description": "Arealanvendelse",
                "tooltip": "Skove, marker, parker, boligområder, handelsområder, osv."
            },
            "boundaries": {
                "description": "Grænser",
                "tooltip": "Administrative grænser"
            },
            "water": {
                "description": "Vandområder",
                "tooltip": "Floder, søer, damme, bassiner, osv."
            },
            "rail": {
                "description": "Jernbane",
                "tooltip": "Jernbaner"
            },
            "power": {
                "description": "Elektricitet",
                "tooltip": "Højspændingsmaster, kraftværker, transformatorstationer, osv."
            },
            "past_future": {
                "description": "Fortid/fremtid",
                "tooltip": "Planlagt, under konstruktion, forladt, nedrevet, osv."
            },
            "others": {
                "description": "Andet",
                "tooltip": "Alt andet"
            }
        },
        "area_fill": {
            "wireframe": {
                "description": "Ingen fyld (trådnet)",
                "tooltip": "Aktivering af trådnetsvisning tydeliggør luftfotoet i baggrunden.",
                "key": "W"
            },
            "partial": {
                "description": "Delvist udfyldt",
                "tooltip": "Områder opfyldes kun omkring inderkanten. (Anbefales til nybegyndere.)"
            },
            "full": {
                "description": "Helt udfyldt",
                "tooltip": "Områder vises helt udfyldt."
            }
        },
        "restore": {
            "heading": "Du har ændringer der ikke er gemt endnu",
            "description": "Ønsker du at gendanne ikke gemte ændringer fra en tidligere redigeringssession?",
            "restore": "Gendan mine ændringer",
            "reset": "Kasser mine ændringer"
        },
        "save": {
            "title": "Gem",
            "help": "Gennemse dine ændringer og upload dem til OpenStreetMap, dette gør dem synlige for alle andre brugere.",
            "no_changes": "Ingen ændringer at gemme.",
            "error": "Der skete en fejl da du prøvede at gemme",
            "status_code": "Serveren returnerede følgende statuskode {code}",
            "unknown_error_details": "Kontrollér om du har forbindelse til internettet.",
            "uploading": "Uploader ændringer til OpenStreetMap...",
            "conflict_progress": "Kontrollerer konflikter: {num} ud af {total}",
            "unsaved_changes": "Du har ændringer, der endnu ikke er gemt",
            "conflict": {
                "header": "Løs konfliktredigeringer",
                "count": "Konfliktantal {num} af i alt {total}",
                "previous": "< Forrige",
                "next": "Næste >",
                "keep_local": "Behold mine",
                "keep_remote": "Brug deres",
                "restore": "Gendan",
                "delete": "Behold slettet",
                "download_changes": "Eller download osmChange fil",
                "done": "Alle konflikter løst!",
                "help": "En anden bruger har ændret nogle af de samme kortobjekter som du har ændret.\n\nKlik på hvert objekt nedenfor for flere detaljer om konflikten, og vælg hvorvidt dine ændringer\n\neller den anden brugers ændringer skal bibeholdes.\n"
            }
        },
        "merge_remote_changes": {
            "conflict": {
                "deleted": "Dette objekt er blevet slettet af {user}.",
                "location": "Dette objekt blev flyttet af både dig og {user}.",
                "nodelist": "Punkter blev ændret af både dig og {user}.",
                "memberlist": "Relationsmedlemmer blev ændret af både dig og {user}.",
                "tags": "Du ændrede <b>{tag}</b>-tagget til \"{local}\" og {user} ændrede det til \"{remote}\"."
            }
        },
        "success": {
            "just_edited": "Du har lige redigeret OpenStreetMap!",
            "thank_you": "Tak fordi du forbedrede kortet.",
            "thank_you_location": "Tak fordi du forbedrede kortet omkring {where}.",
            "help_html": "Dine ændringer bør dukke op på OpenStreetMap inden for få minutter. Det kan tage længere tid for andre kort at modtage opdateringer.",
            "help_link_text": "Detaljer",
            "help_link_url": "https://wiki.openstreetmap.org/wiki/FAQ#I_have_just_made_some_changes_to_the_map._How_do_I_get_to_see_my_changes.3F",
            "view_on_osm": "Vis ændringer på OSM",
            "changeset_id": "Dit ændringssætnummer: {changeset_id}",
            "like_osm": "Kan du lide OpenStreetMap? Få kontakt med andre:",
            "more": "Mere",
            "languages": "Sprog: {languages}",
            "missing": "Mangler der noget på listen?",
            "tell_us": "Fortæl os det!"
        },
        "confirm": {
            "okay": "OK",
            "cancel": "Annuller"
        },
        "splash": {
            "welcome": "Velkommen til OpenStreetMap-redigeringsværktøjet iD",
            "text": "iD er et venligt men kraftfuldt værktøj til at bidrage til verdens bedste frie verdenskort. Dette er version {version}. Se {website} for mere information og indrapporter fejl på {github}.",
            "walkthrough": "Start gennemgangen",
            "start": "Rediger nu"
        },
        "source_switch": {
            "live": "live",
            "lose_changes": "Du har ændringer som ikke er gemt endnu. Hvis du skifter kortserver, vil dine ændringer blive kasseret. Er du sikker på at du vil skifte server?",
            "dev": "dev"
        },
        "version": {
            "whats_new": "Hvad er nyt i iD {version}"
        },
        "tag_reference": {
            "description": "Beskrivelse",
            "on_wiki": "{tag} på wiki.osm.org",
            "used_with": "brugt med {type}"
        },
        "validations": {
            "disconnected_highway": "Ej forbundet vejsegment",
            "disconnected_highway_tooltip": "Veje skal forbindes til andre veje eller indgange til bygninger.",
            "old_multipolygon": "Multipolygon har tags på den ydre vej",
            "old_multipolygon_tooltip": "Denne måde at tagge multipolygoner på er ikke længere understøttet. Vær venlig at tilføje tags på multipolygonen hvori den ydre vej indgår, i stedet for på selve vejen.",
            "untagged_point": "Punkt uden tags",
            "untagged_point_tooltip": "Vælg en objekttype der beskriver hvad dette punkt er.",
            "untagged_line": "Linje uden tags",
            "untagged_line_tooltip": "Vælg en objekttype der beskriver hvad slags linje dette er.",
            "untagged_area": "Område uden tags",
            "untagged_area_tooltip": "Vælg en objekttype der beskriver hvad slags område dette er.",
            "untagged_relation": "Ej tagget relation",
            "untagged_relation_tooltip": "Vælg en objekttype der beskriver hvad slags relation dette er.",
            "many_deletions": "Du sletter {n} kortobjekter: {p} noder, {l} linjer, {a} områder, {r} relationer. Er du sikker på at du vil gøre dette? Dette vil slette dem fra kortet som alle andre ser på openstreetmap.org.",
            "tag_suggests_area": "Tagget {tag} antyder at linjen skulle være et område, men den er ikke et område",
            "deprecated_tags": "Frarådede tags: {tags}"
        },
        "zoom": {
            "in": "Zoom ind",
            "out": "Zoom ud"
        },
        "cannot_zoom": "Kan ikke zoome længere ud i nuværende tilstand.",
        "full_screen": "Skift fuld skærmtilstand",
        "gpx": {
            "local_layer": "Lokal fil",
            "drag_drop": "Træk og slip en .gpx, .geojson eller .kml ind på siden eller klik på knappen til højre for at browse",
            "zoom": "Zoom til lag",
            "browse": "Gennemse efter en fil"
        },
        "mapillary_images": {
            "tooltip": "Gadeniveau-billeder fra Mapillary",
            "title": "Fotooverlægning (Mapillary)"
        },
        "mapillary_signs": {
            "tooltip": "Trafikskilte fra Mapillary (fotooverlægning skal være slået til)",
            "title": "Trafikskilteoverlægning (Mapillary)"
        },
        "mapillary": {
            "view_on_mapillary": "Vis dette billede på Mapillary"
        },
        "openstreetcam_images": {
            "tooltip": "Gadeniveau-billeder fra OpenStreetCam",
            "title": "Fotooverlægning (OpenStreetCam)"
        },
        "openstreetcam": {
            "view_on_openstreetcam": "Vis dette billede på OpenStreetCam"
        },
        "help": {
            "title": "Hjælp",
            "key": "H",
            "help": {
                "title": "Hjælp",
                "welcome": "Velkommen til iD - et redigeringsværktøj til [OpenStreetMap](https://www.openstreetmap.org/). Med dette værktøj kan du opdatere OpenStreetMap direkte fra din web-browser.",
                "open_data_h": "Open Data",
                "open_data": "Ændringer du laver i dette kort vil være synlige for alle der anvender OpenStreetMap. Dine redigeringer kan basere sig på personligt kendskab, opmåling og udforskning på stedet eller fotos fra luften eller gadeniveau. Kopiering fra enhver kommerciel kilde, såsom Google Maps, er [strengt forbudt](https://www.openstreetmap.org/copyright).",
                "before_start_h": "Før du starter",
                "before_start": "Du bør gøre dig bekendt med OpenStreetMap og dette redigeringsværktøj før du begynder med egentlig redigering af kortet. iD indeholder en såkaldt Gennemgang som lærer dig de basale ting omkring redigering af OpenStreetMap. Klik på \"Start Gennemgang\" på denne side for at starte vejledningen - det tager kun omkring et kvarter.",
                "open_source_h": "Open Source - Åben kildekode",
                "open_source": "Dette iD-redigeringsværktøj udvikles i et fællesskabsdrevet open source-projekt og du anvender lige nu version {version}. Kildekoden er tilgængelig [på GitHub](https://github.com/openstreetmap/iD).",
                "open_source_help": "Du kan hjælpe iD ved at [oversætte](https://github.com/openstreetmap/iD/blob/master/CONTRIBUTING.md#translating) eller [rapportere fejl](https://github.com/openstreetmap/iD/issues)."
            },
            "overview": {
                "title": "Overblik",
                "navigation_h": "Navigation",
                "navigation_drag": "Du kan ændre området af kortet der er synligt, ved at trykke og holde {leftclick} venstre-musetast nedtrykket og flytte musen. Du kan også bruge `↓`, `↑`, `←`, `→` piletasterne på dit tastatur.",
                "navigation_zoom": "Du kan zoome ind og ud ved brug af musens rullehjul eller tilsvarende på et trackpad, eller ved at klikke på knapperne {plus} / {minus} i kanten af kortet. Du kan også bruge `+`, `-` tasterne på dit tastatur.",
                "features_h": "Kortobjekter",
                "features": "Vi bruger ordet *kortobjekt* til at beskrive ting der optræder på kortet såsom veje, bygninger, eller interessepunkter. Enhver fysisk ting i den virkelige verden kan indtegnes som et kortobjekt på OpenStreetMap. Kortobjekter repræsenteres på kortet som *punkter*, *linjer* eller *områder*.",
                "nodes_ways": "I OpenStreetMap kaldes punkter sommetider *noder*, og linjer og områder sommetider *veje*."
            },
            "editing": {
                "title": "Rediger & gem",
                "select_h": "Vælg",
                "select_left_click": "{leftclick} Venstre-klik på et kortobjekt for at markere det. Dette vil fremhæve det med en pulserende glød, og i kanten af kortet vises detaljer om objektet, såsom navn og adresse.",
                "select_right_click": "{rightclick} Højreklik på et kortobjekt for at vise redigeringsmenuen, som viser de mulige værktøjer der kan anvendes, såsom rotation, flytning og sletning.",
                "multiselect_h": "Multi-markering",
                "multiselect_shift_click": "`{shift}`+{leftclick} venstreklik for at markere flere kortobjekter ad gangen. Dette gør det nemmere at flytte eller slette flere objekter i en operation.",
                "save_h": "Gem",
                "upload": "Før du uploader dine ændringer, skal du skrive en [kommentar til ændringssættet](https://wiki.openstreetmap.org/wiki/Good_changeset_comments). Dernæst skal du klikke på **Upload** for at sende dine ændringer til OpenStreetMap, hvor de vil blive føjet til kortet og blive offentligt synlige for alle."
            },
            "feature_editor": {
                "title": "Redigeringsværktøj til kortobjekter",
                "intro": "*Redigeringsværktøjet til kortobjekter* kommer frem i kanten af kortet, og gør det muligt at se og redigere alle informationer om det markerede kortobjekt.",
                "definitions": "I toppen vises kortobjektets type. I midten et antal *felter* som viser kortobjektets attributter, såsom dets navn eller adresse.",
                "type_h": "Kortobjekt-type",
                "type": "Du kan klikke på objekttypen for at ændre et kortobjekts type. Alt hvad der eksisterer i den virkelige verden kan tilføjes til OpenStreetMap, så der er tusindvis af typer at vælge imellem.",
                "type_picker": "Typevælgeren viser de mest almindeligt forekommende, såsom parker, hospitaler, restauranter, veje og bygninger. Du kan søge ved at skrive hvad du leder efter i søgeboksen. Du  kan også klikke på {inspect} **Info**-ikonet ved siden af objekttypen for at lære mere om denne.",
                "fields_h": "Felter",
                "fields_all_fields": "Sektionen \"Alle felter\" indeholder alle de felter objektet kan indeholde, og som du kan redigere. I OpenStreetMap er alle felter valgfri, og det er helt OK at efterlade et felt tomt hvis du er usikker.",
                "fields_example": "Hver objekttype vil vise forskellige felter. Eksempelvis kan der for en vej vises felter for dens belægning og hastighedsgrænse, mens der for en restaurant kan vises felter for hvilken mad der serveres og dens åbningstider. ",
                "fields_add_field": "Du kan også klikke på \"Tilføj felt\"-boksen for at tilføje yderligere felter, såsom beskrivelse, Wikipedia-link, kørestolsegnethed og meget mere.",
                "tags_h": "Tags (attributter)",
                "tags_all_tags": "Under sektionen med felter kan du udvide \"Alle tags\"-sektionen for at redigere alle OpenStreetMap-*tags* for det markerede kortobjekt. Hvert tag består af en *nøgle* og en *værdi*, dette er dataelementer som definer samtlige de egenskaber som er gemt i OpenStreetMap.",
                "tags_resources": "Redigering af et kortobjekts tags kræver et vist kendskab til OpenStreetMap. Du bør studere ressourcer som [OpenStreetMap-wikien](https://wiki.openstreetmap.org/wiki/Main_Page) eller [Taginfo](https://taginfo.openstreetmap.org/) for at lære mere om den gængse praksis for OpenStreetMap-tagging."
            },
            "points": {
                "title": "Punkter"
            },
            "imagery": {
                "title": "Luftfoto i baggrunden",
                "intro": "Luftfotoet der vises i baggrunden bagved kortet er en vigtig ressource under redigering af kortet. Dette kan bestå af ortografiske fotos opsamlet fra satellitter, fly eller droner, eller det kan være indskannede historiske kort eller andre frit tilgængelige kildedata.",
                "sources_h": "Luftfoto-kilder",
                "choosing": "For at se hvilke kilder til luftfoto der er tilgængelige i området, skal du klikke på knappen {layers} **Baggrundsindstillinger** i kortets side.",
                "sources": "Som standard vises et satellit-lag fra [Bing Maps](https://www.bing.com/maps/) som baggrundsbillede. Afhængigt af hvor i verden du redigerer, kan der være andre luftfoto-kilder tilgængelige. Nogle kan være af nyere dato eller have højere opløsning end Bing, så det er altid smart at se efter hvilket lag der er bedst at bruge til at redigere kortet ud fra.",
                "offsets_h": "Justering af luftfoto-offset",
                "offset": "Den registrerede position for et luftfoto er nogle gange ikke helt korrekt i forhold til kortet. Hvis du ser at bygninger og veje generelt er forskudt mellem kort og luftfoto, kan det være luftfotoet der er unøjagtigt, så i stedet for at flytte alle kortobjekter kan du justere baggrunden så den er samstemmende med kortets data ved at åbne \"Juster luftfoto-offset\" i bunden af Baggrundsindstillinger-fanen.",
                "offset_change": "Klik på de små trekanter for at justere offset i små intervaller, eller hold venstre musetast nede og træk indenfor den grå firkant for at trække luftfotoet på plads."
            },
            "field": {
                "restrictions": {
                    "title": "Hjælp til svingbegrænsninger",
                    "about": {
                        "title": "Om",
                        "about": "Dette felt gør det muligt at inspicere og redigere svingbegrænsninger. Det viser en model af det valgte vejkryds inklusiv forbundne veje i nærheden.",
                        "from_via_to": "En svingbegrænsning indeholder altid: en **FRA-vej**, en **TIL-vej** og enten en **VIA-node** eller en eller flere **VIA-veje**.",
                        "maxdist": "Med \"{distField}\"-kontrolelementet indstilles hvor langt omkring der søges efter forbundne veje,",
                        "maxvia": "Med \"{viaField}\"-kontrolelementet justeres hvor mange VIA-veje der kan inkluderes. (tip: så få som muligt bør foretrækkes)"
                    },
                    "inspecting": {
                        "title": "Inspektion",
                        "about": "Før musen over ethvert **FRA**-segment for at se om det har eksisterende svingbegrænsninger. Ethvert muligt **TIL**-segment vil tegnes med en farvet skygge der viser om en begrænsning eksisterer.",
                        "from_shadow": "{fromShadow} **FRA-segment**",
                        "allow_shadow": "{allowShadow} **TIL tilladt**",
                        "restrict_shadow": "{restrictShadow} **TIL begrænset**",
                        "only_shadow": "{onlyShadow} **TIL kun (påbudt)**",
                        "restricted": "\"Begrænset\" indikerer at der er en specifik svingbegrænsning, for eksempel \"ingen venstresving\".",
                        "only": "\"Kun (påbudt)\" indikerer at et køretøj der følger denne rute kun kan vælge denne vej, for eksempel \"kun ligeudkørsel\"."
                    },
                    "modifying": {
                        "title": "Redigering",
                        "about": "For at redigere svingbegrænsninger skal du først klikke på det startende **FRA**-segment for at vælge dette. Det valgte segment vil pulsere og alle mulige **TIL**-segmenter vil blive vist med et sving-symbol.",
                        "indicators": "Klik nu på et dreje-symbol for at skifte det mellem \"tilladt\", \"begrænset\" og \"kun (påbudt)\".",
                        "allow_turn": "{allowTurn} **TIL tilladt**",
                        "restrict_turn": "{restrictTurn} **TIL begrænset**",
                        "only_turn": "{onlyTurn} **TIL kun (påbudt)**"
                    },
                    "tips": {
                        "title": "Tips",
                        "simple": "**Foretræk simple begrænsninger i stedet for komplekse.**",
                        "simple_example": "Undgå for eksempel en begrænsning med en VIA-vej hvis en simplere med en VIA-node ville være tilstrækkeligt.",
                        "indirect": "**Nogle begrænsninger vises med teksten \"(indirekte)\" og tegnes med en lysere farve.**",
                        "indirect_example": "Disse begrænsninger eksisterer på grund af andre begrænsninger i nærheden. For eksempel vil en begrænsning med \"kun ligeudkørsel\" i et kryds skabe indirekte \"ingen sving\"-begrænsninger for alle øvrige veje gennem krydset.",
                        "indirect_noedit": "Du kan ikke redigere indirekte svingbegrænsninger. I stedet skal du redigere den nærtliggende direkte svingbegrænsning."
                    }
                }
            }
        },
        "intro": {
            "done": "færdig",
            "ok": "OK",
            "graph": {
                "block_number": "<value for addr:block_number>",
                "city": "Tre Floder",
                "county": "<value for addr:county>",
                "district": "<value for addr:district>",
                "hamlet": "<value for addr:hamlet>",
                "neighbourhood": "<value for addr:neighbourhood>",
                "postcode": "2750",
                "province": "<value for addr:province>",
                "quarter": "<value for addr:quarter>",
                "state": "<value for addr:state>",
                "subdistrict": "<value for addr:subdistrict>",
                "suburb": "<value for addr:suburb>",
                "countrycode": "dk",
                "name": {
                    "1st-avenue": "1st Avenue",
                    "2nd-avenue": "2nd Avenue",
                    "4th-avenue": "4th Avenue",
                    "5th-avenue": "5th Avenue",
                    "6th-avenue": "6th Avenue",
                    "6th-street": "6th Street",
                    "7th-avenue": "7th Avenue",
                    "8th-avenue": "8th Avenue",
                    "9th-avenue": "9th Avenue",
                    "10th-avenue": "10th Avenue",
                    "11th-avenue": "11th Avenue",
                    "12th-avenue": "12th Avenue",
                    "access-point-employment": "Medarbejdermødepunkt",
                    "adams-street": "Adams Vej",
                    "andrews-elementary-school": "Andrews Folkeskole",
                    "andrews-street": "Andrews Vej",
                    "armitage-street": "Armitage Vej",
                    "barrows-school": "Barrowsskolen",
                    "battle-street": "Battle Vej",
                    "bennett-street": "Bennett Vej",
                    "bowman-park": "Bowman Park",
                    "collins-drive": "Collins Vej",
                    "conrail-railroad": "Conrail Togvej",
                    "conservation-park": "Naturpark",
                    "constantine-street": "Constantine Vej",
                    "cushman-street": "Cushman Gade",
                    "dollar-tree": "Pengetræ",
                    "douglas-avenue": "Douglas Vej",
                    "east-street": "Østgade",
                    "elm-street": "Elmevej",
                    "flower-street": "Blomstervej",
                    "foster-street": "Foster Vej",
                    "french-street": "Frankrigsgade",
                    "garden-street": "Havevej",
                    "gem-pawnbroker": "Gem pantelåner",
                    "golden-finch-framing": "Golden Finch Rammefabrik",
                    "grant-avenue": "Grant Vej",
                    "hoffman-pond": "Hoffman Dammen",
                    "hoffman-street": "Hoffman Vej",
                    "hook-avenue": "Hook Vej",
                    "jefferson-street": "Jefferson Vej",
                    "kelsey-street": "Kelsey Vej",
                    "lafayette-park": "LaFayette Park",
                    "las-coffee-cafe": "L.A.s kaffecafe",
                    "lincoln-avenue": "Lincoln Avenue",
                    "lowrys-books": "Lowrys boghandel",
                    "lynns-garage": "Lynns Garage",
                    "main-street-barbell": "Hovedgadens Vægtstang",
                    "main-street-cafe": "Hovedgadens Café",
                    "main-street-fitness": "Hovedgadens Fitness",
                    "main-street": "Hovedgaden",
                    "maple-street": "Maple Vej",
                    "marina-park": "Lystbådehavn",
                    "market-street": "Markedsgade",
                    "memory-isle-park": "Memory Isle Park",
                    "memory-isle": "Memory Isle",
                    "michigan-avenue": "Michigan Vej",
                    "middle-street": "Midtvejen",
                    "millard-street": "Millard Vej",
                    "moore-street": "Moore Vej",
                    "morris-avenue": "Morris Vej",
                    "mural-mall": "Mural Indkøbscenter",
                    "paisanos-bar-and-grill": "Paisano Bar og Grill",
                    "paisley-emporium": "Paisley Emporium",
                    "paparazzi-tattoo": "Paparazzi Tattoo",
                    "pealer-street": "Pealer Vej",
                    "pine-street": "Pine Vej",
                    "pizza-hut": "Pizza Hut",
                    "portage-avenue": "Portage Vej",
                    "portage-river": "Portage Floden",
                    "preferred-insurance-services": "Fortrukket forsikringsservice",
                    "railroad-drive": "Togvejen",
                    "river-city-appliance": "River City Montør",
                    "river-drive": "Flodgade",
                    "river-road": "Flodvejen",
                    "river-street": "Flodgaden",
                    "riverside-cemetery": "Riverside Kirkegård",
                    "riverwalk-trail": "Riverwalksporet",
                    "riviera-theatre": "Riviera Teatret",
                    "rocky-river": "Rockyfloden",
                    "saint-joseph-river": "Saint Joseph Floden",
                    "scidmore-park-petting-zoo": "Scidmore Park Kæledyrszoo",
                    "scidmore-park": "Scidmore Park",
                    "scouter-park": "Scouter Park",
                    "sherwin-williams": "Sherwin-Williams",
                    "south-street": "Sydgaden",
                    "southern-michigan-bank": "Southern Michigan Flodbred",
                    "spring-street": "Forårsvej",
                    "sturgeon-river-road": "Sturgeonflodvejen",
                    "three-rivers-city-hall": "Tre Floder Rådhus",
                    "three-rivers-elementary-school": "Tre Floder Folkeskole",
                    "three-rivers-fire-department": "Tre Floder Brandstation",
                    "three-rivers-high-school": "Tre Floder Gymnasium",
                    "three-rivers-middle-school": "Tre Floder Mellemskole",
                    "three-rivers-municipal-airport": "Tre Floder Lufthavnen",
                    "three-rivers-post-office": "Tre Floder Posthus",
                    "three-rivers-public-library": "Tre Floder Hovedbibliotek",
                    "three-rivers": "Tre Floder",
                    "unique-jewelry": "Unik Smykker",
                    "walnut-street": "Valnøddevej",
                    "washington-street": "Washington Vej",
                    "water-street": "Vandvej",
                    "west-street": "Vestgade",
                    "wheeler-street": "Wheeler Vej",
                    "william-towing": "William Towing",
                    "willow-drive": "Willow Vej",
                    "wood-street": "Skovvejen",
                    "world-fare": "Verdens Ende"
                }
            },
            "welcome": {
                "title": "Velkommen",
                "welcome": "Velkommen! Denne gennemgang vil lære dig de grundlæggende ting du har brug for at vide, for at kunne redigere OpenStreetMap.",
                "practice": "Alle data i denne gennemgang er kun til at øve dig på, ingen af de redigeringer du foretager under gennemgangen gemmes.",
                "words": "Gennemgangen vil introducere dig for nogle nye ord og koncepter. Når vi introducerer et nyt ord, skriver vi det i *kursiv*.",
                "mouse": "Du kan bruge ethvert pegeredskab til at redigere kortet, men denne gennemgang antager at du har en mus med både en højre og venstre-knap. **Hvis du vil tilslutte en mus, så gør det nu, klik derefter OK.**",
                "leftclick": "Når du bliver bedt om at klikke eller dobbelt-klikke, menes der venstre museknap. På en trackpad kan det være en nedtrykning af selve fladen, eller et enkelt tryk ovenpå pladen. **Venstreklik {num} gange.**",
                "rightclick": "Andre gange bliver du bedt om at højreklikke. Dette kan være kontrol-tasten (ctrl) samtidigt med en nedtrykning, eller et dobbelt-tryk ovenpå pladen af en trackpad. Nogle tastaturer har endda en 'menu'-knap som virker ligesom et højreklik. **Højreklik {num} gange.**",
                "chapters": "Så langt, så godt! Du kan bruge knapperne i bunden til at springe mellem de forskellige dele af gennemgangren når du har lyst, eller til at genstarte en del hvis du sidder fast. Lad os komme i gang! **Klik '{next}' for at fortsætte.**"
            },
            "navigation": {
                "title": "Navigation",
                "drag": "Hovedkortet viser data fra OpenStreetMap oven på en, typisk fotograferet, baggrund.{br}Du kan flytte det viste område ved at holde venstre musetast nede mens du flytter musen. Du kan også bruge piletasterne på dit tastatur. **Flyt kortet!**",
                "zoom": "Du kan zoome ind og ud ved brug af musens rullehjul eller tilsvarende på et trackpad, eller ved at klikke på knapperne {plus} / {minus} i højre side. **Zoom kortet!**",
                "features": "Vi bruger ordet *objekt* til at beskrive ting der vises på kortet. Enhver fysisk ting i den virkelige verden kan indtegnes som et objekt på OpenStreetMap.",
                "points_lines_areas": "Objekter på kortet bliver repræsenteret som enten *punkter, linjer eller områder.*",
                "nodes_ways": "I OpenStreetMap kaldes punkter nogle gange *noder*, og linjer nogle gange *veje*.",
                "click_townhall": "Alle objekter på kortet kan markeres ved at klikke på dem. **Klik på punktet for at markere det.**",
                "selected_townhall": "Godt! Dette punkt er nu markeret. Markerede objekter tegnes med en pulserende glød.",
                "editor_townhall": "Når et objekt er markeret, dukker *objekteditoren* op ved siden af kortet.",
                "preset_townhall": "Den øverste del af objekteditoren viser objektets type. Dette punkt er et {preset}.",
                "fields_townhall": "Den midterste del af objekteditoren indeholder *felter* der viser objektets egenskaber, såsom det tilknyttede navn og adresse.",
                "close_townhall": "**Luk objekteditoren ved at taste escape eller klikke på {button}-knappen i det øverste hjørne.**",
                "search_street": "Du kan også søge efter objekter i den nuværende visning, eller på hele kortet. **Søg efter '{name}'.**",
                "choose_street": "**Vælg {name} fra listen for at markere den.**",
                "selected_street": "Godt! {name} er nu markeret.",
                "editor_street": "Felterne der vises for en gade er forskellige fra dem der blev vist for rådhuset.{br}For denne markerede gade viser objekteditoren felter som '{field1}' og ' {field2}'. **Luk objekteditoren ved at taste escape eller klikke på  {button}-knappen.**",
                "play": "Prøv at bevæge dig rundt på kortet og markere nogle flere objekter, for at se hvilke andre ting man kan tilføje til OpenStreetMap. **Når du er klar til at fortsætte til næste del, klik '{next}'.**"
            },
            "points": {
                "title": "Punkter",
                "add_point": "*Punkter* kan bruges til at repræsentere objekter såsom forretninger, restauranter og monumenter.{br}De markerer en bestemt lokation, og beskriver hvad der findes der. **Klik på {button} Punkt-knappen for at tilføje et nyt punkt.**",
                "place_point": "For at placere det nye punkt på kortet, skal du placere muse-pilen der hvor punktet skal være, og så venstreklikke eller taste mellemrum. **Flyt muse-pilen hen over denne bygning, derefter vesntre-klik eller tast mellemrum.**",
                "search_cafe": "Der er mange forskellige objekter der kan repræsenteres med punkter. Punktet du lige har tilføjet er en café. **Søg efter '{preset}'.**",
                "choose_cafe": "**Vælg {preset} fra listen.**",
                "feature_editor": "Punktet er nu markeret som en cafe. Brug objekteditoren, så vi kan tilføje mere information om cafeen.",
                "add_name": "I OpenStreetMap er alle felter valgfri, og det er helt ok at efterlade et felt tomt hvis du er usikker.{br}Vi lader som om du er lokalkendt og kender caféens navn. **Tilføj et navn til caféen.**",
                "add_close": "Objekteditoren vil huske alle ændringer af sig selv. **Når du er færdig med at tilføje navnet, tast escape, retur eller klik på {button}-knappen for at lukke objekteditoren.**",
                "reselect": "Ofte vil punkter allerede eksistere, men indeholde fejl eller ikke være komplette. Vi kan også redigere eksisterende punkter. **Klik for at markere den café du lige har tilføjet.**",
                "update": "Lad os udfylde nogle flere detaljer om caféen. Du kan ændre dens navn, tilføje hvilken type køkken den tilbyder eller tilføje en adresse. **Ændr på nogle af caféens detaljer.**",
                "update_close": "**Når du er færdig med at opdatere caféen, tast escape, retur, eller klik på {button}-knappen for at lukke objekteditoren.**",
                "rightclick": "Du kan højreklikke på ethvert objekt for at åbne en *redigeringsmenu* som viser en liste af handlinger der kan udføres. **Højreklik for at markere punktet du tilføjede og vise redigeringsmenuen.**",
                "delete": "Det er helt fint at slette objekter som ikke eksisterer i den virkelige verden. {br}At slette et objekt fra OpenStreetMap fjerner det fra kortet som alle andre bruger, så du skal være sikker på at et objekt virkelig ikke eksisterer længere før du sletter det. **Klik på {button}-knappen for at slette punktet.**",
                "undo": "Du kan fortryde enhver ændring indtil du har gemt til OpenStreetMap. **Klik på {button}-knappen for at fortryde sletningen, og få punktet tilbage igen.**",
                "play": "Nu når du ved hvordan man opretter og redigerer punkter, kan du jo prøve at lave et par stykker mere for øvelsens skyld! **Når du er klar til at fortsætte til næste del, klik '{next}'.**"
            },
            "areas": {
                "title": "Områder",
                "start_playground": "Lad os tilføje denne legeplads til kortet ved at optegne et område. Områder tegnes ved at placere *noder* langs objektets ydre kant. **Klik eller tast mellemrum for at placere den første node i et at legepladsens hjørner.**",
                "continue_playground": "Fortsæt med at optegne området ved at placere flere noder langs legepladsens kant. Det er fint at forbinde området til de eksisterende stier.{br}Tip: Hvis du holder '{alt}'-knappen ned forbindes noden ikke til andre objekter. **Fortsæt med at optegne legepladsens område.**",
                "finish_playground": "Afslut området ved at taste retur, eller klikke igen på enten den første eller den sidste node. **Afslut optegningen af legepladsens område.**",
                "search_playground": "**Søg efter '{preset}'.**",
                "choose_playground": "**Vælg {preset} fra listen.**",
                "add_field": "Denne legeplads har ikke et officielt navn, så vi skriver ikke noget i feltet Navn.{br}Lad os i stedet tilføje nogle flere detaljer om legepladsen i Beskrivelses-feltet. **Åbn Tilføj felt-listen.**",
                "choose_field": "**Vælg  {field} fra listen.**",
                "retry_add_field": "Du valgte ikke {field}-feltet. Prøv lige igen.",
                "describe_playground": "**Tilføj en beskrivelse, klik så på {button}-knappen for at lukke objekteditoren.**",
                "play": "Godt gjort! Prøv at tegne et par områder mere, og se hvilke andre slags du kan tilføje til OpenStreetMap. **Når du er klar til at fortsætte til næste del, så klik '{next}'.**"
            },
            "lines": {
                "title": "Linjer",
                "add_line": "*Linjer* bruges til at repræsentere objekter såsom veje, jernbaner og åer. **Klik på {button} Linje-knappen for at tilføje en linje.**",
                "start_line": "Her mangler der en vej. Lad os tilføje den!{br}I OpenStreetMap bør linjer tegnes i midten af den synlige vej. Hvis det er nødvendigt, kan du flytte og zoome kortet imens du tegner. **Start en ny linje ved at klikke på den øverste del af den manglende vej.**",
                "intersect": "Klik eller tast mellemrum for at tilføje flere noder til linjen. {br}Veje, og mange andre linjetyper, er en del af større netværk. Det er vigtigt at disse linjer er forbundet rigtigt, for at programmer til navigering imellem dem kan  fungere. **Klik på {name} for at lave et vejkryds der forbinder de to linjer til hinanden.**",
                "retry_intersect": "Vejen skal forbindes med {name}. Prøv en gang til!",
                "continue_line": "Fortsæt med at tegne linjen til den nye vej. Husk at du kan flytte og zoome kortet hvis det er nødvendigt. {br}Når du er færdig med at tegne, så klik på den sidste node igen. **Afslut tegningen af vejen.**",
                "choose_category_road": "**Vælg {category} fra listen.**",
                "choose_preset_residential": "Der findes mange forskellige vejtyper, men denne er en villavej. **Vælg {preset}-typen.**",
                "retry_preset_residential": "Du valgte ikke {preset}-typen. **Klik her for at vælge igen.**",
                "name_road": "**Giv vejen et navn, tast så escape, retur eller klik på {button}-knappen for at lukke objekteditoren.**",
                "did_name_road": "Det ser godt ud! Nu skal vi lære hvordan man ændrer på en linjes forløb.",
                "update_line": "Nogle gange har man brug for at ændre forløbet af en eksisterende linje. Her er en vej der ikke længere ser helt rigtig ud.",
                "add_node": "Vi kan tilføje noder til linjen for at forbedre forløbet. Én måde at tilføje en node på, er at dobbeltklikke på linjen der hvor du vil tilføje noden. **Dobbeltklik på linjen for at tilføje en node.**",
                "start_drag_endpoint": "Når en linje er markeret, kan du flytte en node ved at klikke på den og holde venstre-musetast nede, mens du bevæger musen. **Flyt vejens endepunkt hen hvor disse veje burde krydse hinanden.**",
                "finish_drag_endpoint": "Stedet her ser godt ud. **Slip den venstre musetast for at afslutte flytningen.**",
                "start_drag_midpoint": "Små trekanter tegnes i *midpunktet* mellem noder. En anden måde at tilføje noder på, er at tage fat i og flytte et midtpunkt til et nyt sted. **Flyt midtpunkt-trekanten for at tilføje en ny node langs vejens kurve.**",
                "continue_drag_midpoint": "Nu ser linjen meget bedre ud! Fortsæt med at justere linjen ved brug af dobbeltklik og flytning af midtpunkter, indtil den matcher vejens form. **Når du er tilfreds med linjen, klik OK.**",
                "delete_lines": "Det er helt fint at slette linjer der ikke hører til noget der eksisterer i virkeligheden.{br}Her er et eksempel hvor den planlagte vej {street} aldrig er blevet etableret. Vi kan forbedre denne del af kortet ved at slette de ekstra linjer.",
                "rightclick_intersection": "Den sidste vej der findes er {street1}, så vi vil *opdele* {street2} ved dette kryds og slette alting der er over det. **Højreklik på noden i  krydset.**",
                "split_intersection": "**Klik på {button}-knappen for at opdele {street}.**",
                "retry_split": "Du klikkede ikke på Opdel-knappen. Prøv igen.",
                "did_split_multi": "Godt klaret! {street1} er nu opdelt i to stykker. Den øverste del kan fjernes. **Klik på den øverste del af {street2} for at vælge den.",
                "did_split_single": "**Klik på den øverste del af {street2} for at markere den.**",
                "multi_select": "{selected} er nu markeret. Nu skal vi også markere {other1}. Du kan holde skift-tasten nede for at markere flere ting. **Marker også {other2}.**",
                "multi_rightclick": "Godt! Begge linjer der skal slettes er nu markeret. **Højreklik på en af linjerne for at vise redigeringsmenuen.**",
                "multi_delete": "**Klik på {button}-knappen for at slette de overflødige linjer.**",
                "retry_delete": "Du klikkede ikke på Slet knappen. Prøv igen.",
                "play": "Dejligt! Brug nu de ting du har lært i denne del, til at øve redigering af nogle flere linjer. **Når du er klar til at fortsætte til næste del, klik '{next}'.**"
            },
            "buildings": {
                "title": "Bygninger",
                "add_building": "OpenStreetMap er verdens største database af bygninger.{br}Du kan hjælpe med at forbedre den, ved at optegne bygninger som ikke allerede er kortlagte. **Klik på {button} Område-knappen for at tilføje et nyt område.**",
                "start_building": "Lad os tilføje dette hus til kortet ved at indtegne dets omrids.{br}Bygninger bør indtegnes der hvor deres fundament står, så præcist som det nu  kan lade sig gøre. **Klik eller tast mellemrum, for at placere den første node i et af bygnignens hjørner.**",
                "continue_building": "Fortsæt med at tilføje flere noder for at optegne bygningens omrids. Husk at du kan zoome ind hvis du vil se flere detaljer.{br}Afslut bygningen ved at taste retur, eller klikke igen på den første eller sidste node. **Afslut optegningen af bygningen.**",
                "retry_building": "Det ser ud som om du havde lidt problemer med at placere noder i bygningens hjørner. Prøv igen!",
                "choose_category_building": "**Vælg {category} fra listen.**",
                "choose_preset_house": "Der er mange forskellige typer af bygninger, men denne er klart et hus.{br}Hvis du er usikker, er det helt fint at vælge en mere generel bygningstype. **Vælg {preset}-typen.**",
                "close": "**Tast escape eller klik på {button}-knappen for at lukke objekteditoren.**",
                "rightclick_building": "**Højreklik for at markere bygningen du har tilføjet, og vise redigeringsmenuen.**",
                "square_building": "Huset du tilføjede vil se bedre ud med hjørner der er helt firkantede. **Klik på {button}-knappen for at lave bygningens form helt firkantet.**",
                "retry_square": "Du klikkede ikke på gør firkantet knappen. Prøv igen.",
                "done_square": "Så du hvordan bygningens hjørner flyttede sig på plads? Du skal lige lære en smart funktion mere.",
                "add_tank": "Nu skal vi optegne en rund opbevaringstank. **Klik på {button} Område-knappen for at tilføje et nyt område.**",
                "start_tank": "Men bare rolig, du behøver ikke tegne en perfekt cirkel. Tegn bare et område inde i tanken der rører kanterne. **Klik eller tast mellemrum for at placere den første node på tankens kant.**",
                "continue_tank": "Tilføj et par noder mere langs kanten. Cirklen vil blive placeret lidt udenfor de noder du tegner.{br}Afslut området ved at taste retur, eller klikke igen på den første eller sidste node. **Afslut optegningen af tanken.**",
                "search_tank": "**Søg efter '{preset}'.**",
                "choose_tank": "**Vælg {preset} fra listen.**",
                "rightclick_tank": "**Højre-klik for at markere tanken du har tilføjet og vise redigeringsmenuen.**",
                "circle_tank": "**Klik på {button}  knappen for at lave tanken som en rund cirkel.**",
                "retry_circle": "Du klikkede ikke på gør rund knappen. Prøv igen.",
                "play": "Sådan! Øv dig på et par bygninger mere, og prøv nogle af de andre funktioner i redigeringsmenuen. **Når du er klar til at fortsætte til næste del, klik '{next}'.**"
            },
            "startediting": {
                "title": "Start redigering",
                "help": "Du er nu klar til at redigere OpenStreetMap!{br}Du kan vende tilbage til denne gennemgang eller se mere dokumentation til enhver tid, ved at klikke på {button} Hjælp-knappen eller trykke på '{key}'-knappen.",
                "shortcuts": "Du kan få vist en liste over kommandoer og deres genvejstaster ved at trykke på '{key}'-tasten.",
                "save": "Glem ikke regelmæssigt at gemme dine ændringer!",
                "start": "Start kortlægning!"
            }
        },
        "shortcuts": {
            "title": "Genvejstaster",
            "tooltip": "Vis skærmen med genvejstaster.",
            "toggle": {
                "key": "?"
            },
            "key": {
                "alt": "Alt",
                "backspace": "Backspace",
                "cmd": "Cmd",
                "ctrl": "Ctrl",
                "delete": "Delete",
                "del": "Del",
                "end": "End",
                "enter": "Enter",
                "esc": "Esc",
                "home": "Home",
                "option": "Option",
                "pause": "Pause",
                "pgdn": "PgDn",
                "pgup": "PgUp",
                "return": "Retur",
                "shift": "Shift",
                "space": "Mellemrum"
            },
            "gesture": {
                "drag": "træk"
            },
            "or": "-eller-",
            "browsing": {
                "title": "Visning",
                "navigation": {
                    "title": "Navigering",
                    "pan": "Panorér på kortet",
                    "pan_more": "Panorér en hel side",
                    "zoom": "Zoom ind / ud",
                    "zoom_more": "Zoom længere ind / ud "
                },
                "help": {
                    "title": "Hjælp",
                    "help": "Vis hjælp/dokumentation",
                    "keyboard": "Vis genvejstaster"
                },
                "display_options": {
                    "title": "Visnings-muligheder",
                    "background": "Åbn baggrunds-indstilliner",
                    "background_switch": "Skift til forrige anvendte baggrund",
                    "map_data": "Vis kortdata-indstillinger",
                    "fullscreen": "Aktiver fuldskærms-tilstand",
                    "wireframe": "Skift wireframe-tilstand",
                    "minimap": "Åbn/luk minikort"
                },
                "selecting": {
                    "title": "Markering af kortobjekter",
                    "select_one": "Marker et enkelt kortobjekt",
                    "select_multi": "Marker flere kortobjekter",
                    "lasso": "Tegn en markerings-lasso om kortobjekter",
                    "search": "Find kortobjekter der indeholder tekst"
                },
                "with_selected": {
                    "title": "Ved markeret kortobjekt",
                    "edit_menu": "Åbn/luk redigeringsmenu"
                },
                "vertex_selected": {
                    "title": "Ved markeret node",
                    "previous": "Spring til forrige node",
                    "next": "Spring til næste node",
                    "first": "Spring til første node",
                    "last": "Spring til sidste node",
                    "change_parent": "Skift tilhørende vej"
                }
            },
            "editing": {
                "title": "Redigering",
                "drawing": {
                    "title": "Optegning",
                    "add_point": "\"Tilføj punkt\"-tilstand",
                    "add_line": "\"Tilføj linje\"-tilstand",
                    "add_area": "\"Tilføj område\"-tilstand",
                    "place_point": "Placer et punkt",
                    "disable_snap": "Undlad at 'klistre' til eksisterende punkt",
                    "stop_line": "Afslut tegning af linje eller område"
                },
                "operations": {
                    "title": "Operationer",
                    "continue_line": "Fortsæt linje fra markerede node",
                    "merge": "Kombiner (sammenflet) markerede kortobjekter",
                    "disconnect": "Separér kortobjekter ved markerede node",
                    "split": "Opdel linje i to ved markerede node",
                    "reverse": "Vend retning på linje",
                    "move": "Flyt markerede kortobjekter",
                    "rotate": "Rotér markerede kortobjekter",
                    "orthogonalize": "Gør linje lige / Gør områdes hjørner retvinklede",
                    "circularize": "Gør en lukket linje eller område rundt",
                    "reflect_long": "Spejl kortobjekt over den længste led",
                    "reflect_short": "Spejl kortobjekt over den korteste led",
                    "delete": "Slet markerede kortobjekt"
                },
                "commands": {
                    "title": "Kommandoer",
                    "copy": "Kopier markerede kortobjekter",
                    "paste": "Indsæt kopierede kortobjekter",
                    "undo": "Fortryd seneste handling",
                    "redo": "Omgør fortrudt handling",
                    "save": "Gem ændringer"
                }
            },
            "tools": {
                "title": "Værktøjer",
                "info": {
                    "title": "Information",
                    "all": "Åbn/luk alle informationspaneler",
                    "background": "Åbn/luk baggrundspanel",
                    "history": "Åbn/luk historikpanel",
                    "location": "Åbn/luk baggrundspanel",
                    "measurement": "Åbn/luk målingspanel"
                }
            }
        },
        "units": {
            "feet": "{quantity} fod",
            "miles": "{quantity} mil",
            "square_feet": "{quantity} kvadratfod",
            "square_miles": "{quantity} kvadratmil",
            "acres": "{quantity} ager",
            "meters": "{quantity} m",
            "kilometers": "{quantity} km",
            "square_meters": "{quantity} m²",
            "square_kilometers": "{quantity} km²",
            "hectares": "{quantity} ha",
            "area_pair": "{area1} ({area2})",
            "arcdegrees": "{quantity}°",
            "arcminutes": "{quantity}′",
            "arcseconds": "{quantity}″",
            "north": "N",
            "south": "S",
            "east": "Ø",
            "west": "V",
            "coordinate": "{coordinate}{direction}",
            "coordinate_pair": "{latitude}, {longitude}"
        },
        "presets": {
            "categories": {
                "category-barrier": {
                    "name": "Barriereobjekter"
                },
                "category-building": {
                    "name": "Bygningsegenskaber"
                },
                "category-golf": {
                    "name": "Golfegenskaber"
                },
                "category-landuse": {
                    "name": "Arealanvendelsesegenskaber"
                },
                "category-natural-area": {
                    "name": "Naturobjekter"
                },
                "category-natural-line": {
                    "name": "Naturobjekter"
                },
                "category-natural-point": {
                    "name": "Naturobjekter"
                },
                "category-path": {
                    "name": "Stiegenskaber"
                },
                "category-rail": {
                    "name": "Jernbaneegenskaber"
                },
                "category-restriction": {
                    "name": "Restriktionsegenskaber"
                },
                "category-road": {
                    "name": "Vejegenskaber"
                },
                "category-route": {
                    "name": "Ruteegenskaber"
                },
                "category-water-area": {
                    "name": "Vandegenskaber"
                },
                "category-water-line": {
                    "name": "Vandegenskaber"
                }
            },
            "fields": {
                "access": {
                    "label": "Tilladt adgang",
                    "options": {
                        "designated": {
                            "description": "Adgang tilladt ifølge trafikskilte eller lokale bestemmelser",
                            "title": "Bestemt netop til dette formål"
                        },
                        "destination": {
                            "description": "Ærindekørsel tilladt",
                            "title": "Destination"
                        },
                        "dismount": {
                            "description": "Kørsel forbudt, cyklist skal trække",
                            "title": "Trækken tilladt"
                        },
                        "no": {
                            "description": "Adgang ikke tilladt for offentligheden",
                            "title": "Forbudt"
                        },
                        "permissive": {
                            "description": "Adgang tilladt indtil ejer tilbagekalder tilladelsen",
                            "title": "Adgang efter tilladelse"
                        },
                        "private": {
                            "description": "Adgang kun tilladt ved udstedelse af individuelle tilladelser fra ejer",
                            "title": "Privat"
                        },
                        "yes": {
                            "description": "Adgang tilladt ifølge loven",
                            "title": "Tilladt"
                        }
                    },
                    "placeholder": "Ikke specificeret",
                    "types": {
                        "access": "Alle",
                        "bicycle": "Cykler",
                        "foot": "Til fods",
                        "horse": "Heste",
                        "motor_vehicle": "Motorkøretøjer"
                    }
                },
                "access_simple": {
                    "label": "Tilladt adgang"
                },
                "address": {
                    "label": "Adresse",
                    "placeholders": {
                        "block_number": "Bloknummer",
                        "block_number!jp": "Bloknr.",
                        "city": "By",
                        "city!jp": "City/By/Landsby/Tokyo specielafdeling",
                        "city!vn": "City/By",
                        "conscriptionnumber": "123",
                        "country": "Land",
                        "county": "Region",
                        "county!jp": "Distrikt",
                        "district": "Bydel",
                        "district!vn": "Arrondissement/by/distrikt",
                        "floor": "Etage",
                        "hamlet": "Lille landsby",
                        "housename": "Husnavn",
                        "housenumber": "123",
                        "housenumber!jp": "Bygningsnr. /Etage nr.",
                        "neighbourhood": "Kvarter",
                        "neighbourhood!jp": "Chōme/Aza/Koaza",
                        "place": "Sted",
                        "postcode": "Postnummer",
                        "province": "Landsdel",
                        "province!jp": "Præfekturet",
                        "quarter": "Bydel",
                        "quarter!jp": "Ōaza/Machi",
                        "state": "Delstat",
                        "street": "Gade",
                        "subdistrict": "Kvarter",
                        "subdistrict!vn": "Afdeling/Kommune/Townlet",
                        "suburb": "Forstad",
                        "suburb!jp": "Afdeling",
                        "unit": "Enhed"
                    }
                },
                "admin_level": {
                    "label": "Administrativt niveau"
                },
                "aerialway": {
                    "label": "Type"
                },
                "aerialway/access": {
                    "label": "Adgang",
                    "options": {
                        "both": "Begge",
                        "entry": "Indgang",
                        "exit": "Udgang"
                    }
                },
                "aerialway/bubble": {
                    "label": "Skikabine"
                },
                "aerialway/capacity": {
                    "label": "Kapacitet (per time)",
                    "placeholder": "500, 2500, 5000..."
                },
                "aerialway/duration": {
                    "label": "Varighed (minutter)",
                    "placeholder": "1, 2, 3..."
                },
                "aerialway/heating": {
                    "label": "Opvarmet"
                },
                "aerialway/occupancy": {
                    "label": "Belægning",
                    "placeholder": "2, 4, 8..."
                },
                "aerialway/summer/access": {
                    "label": "Adgang (sommer)",
                    "options": {
                        "both": "Begge",
                        "entry": "Indgang",
                        "exit": "Udgang"
                    }
                },
                "aeroway": {
                    "label": "Type"
                },
                "agrarian": {
                    "label": "Produkter"
                },
                "amenity": {
                    "label": "Type"
                },
                "animal_boarding": {
                    "label": "Til dyr"
                },
                "animal_breeding": {
                    "label": "Til dyr"
                },
                "animal_shelter": {
                    "label": "Til dyr"
                },
                "area/highway": {
                    "label": "Type"
                },
                "artist": {
                    "label": "Kunstner"
                },
                "artwork_type": {
                    "label": "Type"
                },
                "atm": {
                    "label": "Pengeautomat"
                },
                "backrest": {
                    "label": "Ryglæn"
                },
                "barrier": {
                    "label": "Type"
                },
                "bath/open_air": {
                    "label": "Friluftsbad"
                },
                "bath/sand_bath": {
                    "label": "Mudderbad"
                },
                "bath/type": {
                    "label": "Specialitet",
                    "options": {
                        "foot_bath": "Fodbad",
                        "hot_spring": "Varme bade",
                        "onsen": "Japansk varmebad"
                    }
                },
                "beauty": {
                    "label": "Butikstype"
                },
                "bench": {
                    "label": "Bænk"
                },
                "bicycle_parking": {
                    "label": "Type"
                },
                "bin": {
                    "label": "Skraldespand"
                },
                "blood_components": {
                    "label": "Blodkomponenter",
                    "options": {
                        "plasma": "plasma",
                        "platelets": "blodplader",
                        "stemcells": "stamcelleprøver",
                        "whole": "Blodtransfusionspakke"
                    }
                },
                "board_type": {
                    "label": "Type"
                },
                "boules": {
                    "label": "Type"
                },
                "boundary": {
                    "label": "Type"
                },
                "brand": {
                    "label": "Mærke"
                },
                "brewery": {
                    "label": "Fadøl"
                },
                "bridge": {
                    "label": "Type",
                    "placeholder": "Standard"
                },
                "building": {
                    "label": "Bygning"
                },
                "building_area": {
                    "label": "Bygning"
                },
                "bunker_type": {
                    "label": "Type"
                },
                "cables": {
                    "label": "Kabler",
                    "placeholder": "1, 2, 3..."
                },
                "camera/direction": {
                    "label": "Retning (grader i urets retning)",
                    "placeholder": "45, 90, 180, 270"
                },
                "camera/mount": {
                    "label": "Kameraholder"
                },
                "camera/type": {
                    "label": "Kameratype",
                    "options": {
                        "dome": "Kuppel",
                        "fixed": "Fast fikspunkt",
                        "panning": "Panorering"
                    }
                },
                "capacity": {
                    "label": "Kapacitet",
                    "placeholder": "50, 100, 200..."
                },
                "castle_type": {
                    "label": "Type"
                },
                "clothes": {
                    "label": "Beklædning"
                },
                "club": {
                    "label": "Type"
                },
                "collection_times": {
                    "label": "Indsamlingstidspunkter"
                },
                "comment": {
                    "label": "Kommentar til ændringssæt",
                    "placeholder": "Kort beskrivelse af dine bidrag (påkrævet)"
                },
                "communication_multi": {
                    "label": "Kommunikationstype"
                },
                "construction": {
                    "label": "Type"
                },
                "contact/webcam": {
                    "label": "Webcam-URL",
                    "placeholder": "http://example.com/"
                },
                "content": {
                    "label": "Indhold"
                },
                "country": {
                    "label": "Land"
                },
                "covered": {
                    "label": "Overdækket"
                },
                "craft": {
                    "label": "Type"
                },
                "crane/type": {
                    "label": "Krantype",
                    "options": {
                        "floor-mounted_crane": "Gulvmonteret kran",
                        "portal_crane": "Portalkran",
                        "travel_lift": "Skibskran"
                    }
                },
                "crop": {
                    "label": "Afgrøder"
                },
                "crossing": {
                    "label": "Type"
                },
                "cuisine": {
                    "label": "Kogekunsttype"
                },
                "currency_multi": {
                    "label": "Valuta"
                },
                "cutting": {
                    "label": "Type",
                    "placeholder": "Standard"
                },
                "cycle_network": {
                    "label": "Cykelnetværk"
                },
                "cycleway": {
                    "label": "Cykelbaner",
                    "options": {
                        "lane": {
                            "description": "Cykelbane adskilt fra trafikken med en opmalet linje",
                            "title": "Standardcykelbane"
                        },
                        "none": {
                            "description": "Ingen cykelbane",
                            "title": "Ingen"
                        },
                        "opposite": {
                            "description": "Cykelbane hvor det er tilladt at køre i begge retninger på en ensrettet gade",
                            "title": "Begge retninger cykelbane"
                        },
                        "opposite_lane": {
                            "description": "Cykelbane der kører i modsat retning af biltrafikken",
                            "title": "Modsat cykelbane"
                        },
                        "share_busway": {
                            "description": "En cykelbane delt med en busvejbane",
                            "title": "Cykelbane delt med bus"
                        },
                        "shared_lane": {
                            "description": "Cykelbane uden adskillelse fra biltrafikken",
                            "title": "Delt cykelbane"
                        },
                        "track": {
                            "description": "Cykelsti adskilt fra trafikken med en fysisk barriere",
                            "title": "Cykelsti"
                        }
                    },
                    "placeholder": "ingen",
                    "types": {
                        "cycleway:left": "Venstre side",
                        "cycleway:right": "Højre side"
                    }
                },
                "date": {
                    "label": "Dato"
                },
                "delivery": {
                    "label": "Levering"
                },
                "denomination": {
                    "label": "Trosretning"
                },
                "denotation": {
                    "label": "Betegnelse"
                },
                "description": {
                    "label": "Beskrivelse"
                },
                "devices": {
                    "label": "Enheder",
                    "placeholder": "1, 2, 3..."
                },
                "diaper": {
                    "label": "Babybleskifte"
                },
                "direction": {
                    "label": "Retning (grader med uret)",
                    "placeholder": "45, 90, 180, 270"
                },
                "direction_cardinal": {
                    "label": "Retning",
                    "options": {
                        "E": "Øst",
                        "ENE": "Øst-nordøst",
                        "ESE": "Øst-sydøst",
                        "N": "Nord",
                        "NE": "Nordøst",
                        "NNE": "Nord-nordøst",
                        "NNW": "Nord-nordvest",
                        "NW": "Nordvest",
                        "S": "Syd",
                        "SE": "Sydøst",
                        "SSE": "Syd-sydøst",
                        "SSW": "Syd-sydvest",
                        "SW": "Sydvest",
                        "W": "Vest",
                        "WNW": "Vest-nordvest",
                        "WSW": "Vest-sydvest"
                    }
                },
                "direction_clock": {
                    "label": "Retning",
                    "options": {
                        "anticlockwise": "Mod uret",
                        "clockwise": "Med uret"
                    }
                },
                "direction_vertex": {
                    "label": "Retning",
                    "options": {
                        "backward": "Baglæns",
                        "both": "Begge / alle",
                        "forward": "Forlæns"
                    }
                },
                "display": {
                    "label": "Display"
                },
                "dock": {
                    "label": "Type"
                },
                "drive_through": {
                    "label": "Gennemkørsel - uden stop"
                },
                "duration": {
                    "label": "Varighed",
                    "placeholder": "00:00"
                },
                "electrified": {
                    "label": "Elektrificering",
                    "options": {
                        "contact_line": "Køreledning",
                        "no": "Nej",
                        "rail": "Elektrificeret jernbane",
                        "yes": "Ja (uspecificeret)"
                    },
                    "placeholder": "Køreledning, elektrificeret jernbane"
                },
                "elevation": {
                    "label": "Højde over havet"
                },
                "email": {
                    "label": "E-mail",
                    "placeholder": "example@example.com"
                },
                "embankment": {
                    "label": "Type",
                    "placeholder": "Standard"
                },
                "emergency": {
                    "label": "Skadestue"
                },
                "entrance": {
                    "label": "Type"
                },
                "except": {
                    "label": "Undtagelser"
                },
                "fax": {
                    "label": "Fax",
                    "placeholder": "+31 42 123 4567"
                },
                "fee": {
                    "label": "Gebyr"
                },
                "fence_type": {
                    "label": "Type"
                },
                "fire_hydrant/position": {
                    "label": "Placering",
                    "options": {
                        "green": "Græsplæne",
                        "lane": "Vejbane",
                        "parking_lot": "Parkeringsbås",
                        "sidewalk": "Fortov"
                    }
                },
                "fire_hydrant/type": {
                    "label": "Type",
                    "options": {
                        "pillar": "Søjle/overjordisk",
                        "pond": "Dam",
                        "underground": "Underjordisk",
                        "wall": "Mur"
                    }
                },
                "fitness_station": {
                    "label": "Udstyrstype"
                },
                "fixme": {
                    "label": "Ret mig"
                },
                "ford": {
                    "label": "Type",
                    "placeholder": "Standard"
                },
                "frequency": {
                    "label": "Operationel frekvens"
                },
                "fuel": {
                    "label": "Brændstof"
                },
                "fuel_multi": {
                    "label": "Benzintyper"
                },
                "gauge": {
                    "label": "Sporvidde"
                },
                "gender": {
                    "label": "Køn",
                    "options": {
                        "female": "Hunkøn",
                        "male": "Hankøn",
                        "unisex": "Unisex"
                    },
                    "placeholder": "Ukendt"
                },
                "generator/method": {
                    "label": "Metode"
                },
                "generator/output/electricity": {
                    "label": "Udgangseffekt",
                    "placeholder": "50 MW, 100 MW, 200 MW..."
                },
                "generator/source": {
                    "label": "Kilde"
                },
                "generator/type": {
                    "label": "Type"
                },
                "government": {
                    "label": "Type"
                },
                "grape_variety": {
                    "label": "Vinsorteliste"
                },
                "handicap": {
                    "label": "Handikap",
                    "placeholder": "1-18"
                },
                "handrail": {
                    "label": "Gelænder"
                },
                "hashtags": {
                    "label": "Foreslåede hashtags",
                    "placeholder": "#eksempel"
                },
                "healthcare": {
                    "label": "Type"
                },
                "healthcare/speciality": {
                    "label": "Specialer"
                },
                "height": {
                    "label": "Højde (meter)"
                },
                "highway": {
                    "label": "Type"
                },
                "historic": {
                    "label": "Type"
                },
                "historic/civilization": {
                    "label": "Historisk periode"
                },
                "hoops": {
                    "label": "Kurve",
                    "placeholder": "1, 2, 4..."
                },
                "horse_dressage": {
                    "label": "Dressurridning",
                    "options": {
                        "equestrian": "Ja",
                        "undefined": "Nej"
                    }
                },
                "iata": {
                    "label": "IATA"
                },
                "icao": {
                    "label": "ICAO"
                },
                "incline": {
                    "label": "Stigning"
                },
                "incline_steps": {
                    "label": "Stigning",
                    "options": {
                        "down": "Ned",
                        "up": "Op"
                    }
                },
                "indoor": {
                    "label": "Indendørs"
                },
                "information": {
                    "label": "Type"
                },
                "inscription": {
                    "label": "Inskription"
                },
                "intermittent": {
                    "label": "Sporadisk"
                },
                "internet_access": {
                    "label": "Internetadgang",
                    "options": {
                        "no": "Nej",
                        "terminal": "Terminal",
                        "wired": "Via kabel",
                        "wlan": "Wi-fi",
                        "yes": "Ja"
                    }
                },
                "internet_access/fee": {
                    "label": "Internet gebyr"
                },
                "internet_access/ssid": {
                    "label": "SSID (Netværksnavn)"
                },
                "kerb": {
                    "label": "Kantsten"
                },
                "label": {
                    "label": "Opmærkning"
                },
                "lamp_type": {
                    "label": "Type"
                },
                "landuse": {
                    "label": "Type"
                },
                "lanes": {
                    "label": "Vejbaner",
                    "placeholder": "1, 2, 3..."
                },
                "layer": {
                    "label": "Lag"
                },
                "leaf_cycle": {
                    "label": "Bladcyklus",
                    "options": {
                        "deciduous": "Løvfældende",
                        "evergreen": "Stedsegrønt",
                        "mixed": "Blandet",
                        "semi_deciduous": "Delvist løvfældende",
                        "semi_evergreen": "Delvist stedsegrønt"
                    }
                },
                "leaf_cycle_singular": {
                    "label": "Bladcyklus",
                    "options": {
                        "deciduous": "Løvfældende",
                        "evergreen": "Stedsegrønt",
                        "semi_deciduous": "Delvist løvfældende",
                        "semi_evergreen": "Delvist stedsegrønt"
                    }
                },
                "leaf_type": {
                    "label": "Bladtype",
                    "options": {
                        "broadleaved": "Løvtræsblade",
                        "leafless": "Bladløs",
                        "mixed": "Blandet",
                        "needleleaved": "Nåleblade"
                    }
                },
                "leaf_type_singular": {
                    "label": "Bladtype",
                    "options": {
                        "broadleaved": "Løvtræsblade",
                        "leafless": "Bladløs",
                        "needleleaved": "Nåleblade"
                    }
                },
                "leisure": {
                    "label": "Type"
                },
                "length": {
                    "label": "Længde (meter)"
                },
                "level": {
                    "label": "Etage"
                },
                "levels": {
                    "label": "Etager",
                    "placeholder": "2, 4, 6..."
                },
                "lit": {
                    "label": "Gadebelysning"
                },
                "location": {
                    "label": "Lokalitet"
                },
                "man_made": {
                    "label": "Type"
                },
                "manhole": {
                    "label": "Type"
                },
                "map_size": {
                    "label": "Dækning"
                },
                "map_type": {
                    "label": "Type"
                },
                "maxheight": {
                    "label": "Maksimal højde",
                    "placeholder": "4, 4.5, 5, 14'0\", 14'6\", 15'0\""
                },
                "maxspeed": {
                    "label": "Hastighedsbegrænsning",
                    "placeholder": "40, 50, 60..."
                },
                "maxspeed/advisory": {
                    "label": "Anbefalet fartgrænse"
                },
                "maxstay": {
                    "label": "Max tid"
                },
                "maxweight": {
                    "label": "Maksimalvægt"
                },
                "memorial": {
                    "label": "Type"
                },
                "mtb/scale": {
                    "label": "Sværhedsgrad for mountainbike",
                    "options": {
                        "0": "0: Fast grus/ pakket jord, ingen forhindringer, brede kurver",
                        "1": "1: Noget løs overflade, små forhindringer, brede kurver",
                        "2": "2: Meget løs overflade, store forhindringer, nemme hårnålesving",
                        "3": "3: Glat overflade, store forhindringer, snævre hårnålesving",
                        "4": "4: Løs overflade eller kampesten, farlige hårnålesving",
                        "5": "5: Maksimal sværhedsgrad, kampestensområder, jordskred",
                        "6": "6: Ikke farbart undtagen for de allerbedste mountainbikere"
                    },
                    "placeholder": "0, 1, 2, 3..."
                },
                "mtb/scale/imba": {
                    "label": "Sværhedsgrad for IMBA-spor",
                    "options": {
                        "0": "Nemmeste (hvid cirkel)",
                        "1": "Let (grøn cirkel)",
                        "2": "Medium (blå firkant)",
                        "3": "Vanskelig (sort diamant)",
                        "4": "Ekstremt vanskelig (dobbelt sort diamant)"
                    },
                    "placeholder": "Nemt, medium, svært"
                },
                "mtb/scale/uphill": {
                    "label": "Sværhedsgrad for mountainbike op ad bakke",
                    "options": {
                        "0": "0: Gennemsnitlig hældning < 10 %, grus / hård jord, ingen forhindringer",
                        "1": "1: Gennemsnitlig hældning < 15 %, grus / hård jord, nogle små genstande",
                        "2": "2: Gennemsnitlig hældning < 20 %, stabil overflade, klipperstykker/trærødder",
                        "3": "3: Gennemsnitlig hældning < 25 %, variabel overflade, klippestykker/træstykker",
                        "4": "4: Gennemsnitlig  hældning < 30 %, dårlige forhold, store sten/træstykker",
                        "5": "5: Meget stejlt, cyklen skal for det meste skubbes eller bæres"
                    },
                    "placeholder": "0, 1, 2, 3..."
                },
                "name": {
                    "label": "Navn",
                    "placeholder": "Mest kendte navn (hvis noget)"
                },
                "natural": {
                    "label": "Naturlig"
                },
                "network": {
                    "label": "Netværk"
                },
                "network_bicycle": {
                    "label": "Cykelnetværkstype",
                    "options": {
                        "icn": "Internationalt",
                        "lcn": "Lokalt",
                        "ncn": "Nationalt",
                        "rcn": "Regionalt"
                    },
                    "placeholder": "Lokalt, Regionalt, Nationalt, Internationalt"
                },
                "network_foot": {
                    "label": "Vandrenetværkstype",
                    "options": {
                        "iwn": "Internationalt",
                        "lwn": "Lokalt",
                        "nwn": "Nationalt",
                        "rwn": "Regionalt"
                    },
                    "placeholder": "Lokalt, Regionalt, Nationalt, Internationalt"
                },
                "network_horse": {
                    "label": "Netværkstype",
                    "options": {
                        "ihn": "Internationalt",
                        "lhn": "Lokalt",
                        "nhn": "Nationalt",
                        "rhn": "Regionalt"
                    },
                    "placeholder": "Lokalt, Regionalt, Nationalt, Internationalt"
                },
                "network_road": {
                    "label": "Netværk"
                },
                "note": {
                    "label": "Bemærkning"
                },
                "office": {
                    "label": "Type"
                },
                "oneway": {
                    "label": "Ensrettet",
                    "options": {
                        "alternating": "Skiftende",
                        "no": "Nej",
                        "reversible": "Reversibel",
                        "undefined": "Antages at være Nej",
                        "yes": "Ja"
                    }
                },
                "oneway_yes": {
                    "label": "Ensrettet",
                    "options": {
                        "alternating": "Skiftende",
                        "no": "Nej",
                        "reversible": "Reversibel",
                        "undefined": "Antages at være Ja",
                        "yes": "Ja"
                    }
                },
                "opening_hours": {
                    "label": "Åbningstider"
                },
                "operator": {
                    "label": "Operatør"
                },
                "outdoor_seating": {
                    "label": "Udendørssiddepladser"
                },
                "par": {
                    "label": "Par",
                    "placeholder": "3, 4, 5..."
                },
                "park_ride": {
                    "label": "Park and ride-anlæg"
                },
                "parking": {
                    "label": "Type",
                    "options": {
                        "carports": "Carporte",
                        "garage_boxes": "Garagebokse",
                        "lane": "Vejsidespor",
                        "multi-storey": "Multiniveau",
                        "sheds": "Læskure",
                        "surface": "Overflade",
                        "underground": "Underjordisk"
                    }
                },
                "payment_multi": {
                    "label": "Betalingstyper"
                },
                "phases": {
                    "label": "Faser",
                    "placeholder": "1, 2, 3..."
                },
                "phone": {
                    "placeholder": "+31 42 123 4567"
                },
                "piste/difficulty": {
                    "label": "Sværhedsgrad",
                    "options": {
                        "advanced": "Avanceret (sort diamant)",
                        "easy": "Nemt (grøn cirkel)",
                        "expert": "Ekspert (dobbelt sort diamant)",
                        "extreme": "Ekstremt (klatreudstyr påkrævet)",
                        "freeride": "Freeride (off-piste)",
                        "intermediate": "Mellemsvært (blå firkant)",
                        "novice": "Nybegynder (vejledning)"
                    },
                    "placeholder": "Let, mellemsvær, avanceret..."
                },
                "piste/grooming": {
                    "label": "Sikkerhed",
                    "options": {
                        "backcountry": "Offpiste",
                        "classic": "Klassisk",
                        "classic+skating": "Klassisk og skøjteløb",
                        "mogul": "Pukkelpist",
                        "scooter": "Snescooter",
                        "skating": "Skøjteløb"
                    }
                },
                "piste/type": {
                    "label": "Type",
                    "options": {
                        "downhill": "Styrtløb",
                        "hike": "Skivandretur",
                        "ice_skate": "Skøjter",
                        "nordic": "Nordisk",
                        "playground": "Legeplads",
                        "skitour": "Skirute",
                        "sled": "Slæde",
                        "sleigh": "Kælk",
                        "snow_park": "Snepark"
                    }
                },
                "place": {
                    "label": "Type"
                },
                "plant": {
                    "label": "Kraftstation"
                },
                "plant/output/electricity": {
                    "label": "Udgangseffekt",
                    "placeholder": "500 MW, 1000 MW, 2000 MW..."
                },
                "playground/baby": {
                    "label": "Baby-siddeplads"
                },
                "playground/max_age": {
                    "label": "Maksimal alder"
                },
                "playground/min_age": {
                    "label": "Minimal alder"
                },
                "population": {
                    "label": "Befolkning"
                },
                "power": {
                    "label": "Type"
                },
                "power_supply": {
                    "label": "Eltransformator"
                },
                "produce": {
                    "label": "Fremstiller"
                },
                "product": {
                    "label": "Produkter"
                },
                "railway": {
                    "label": "Type"
                },
                "railway/position": {
                    "placeholder": "Afstand med en decimal (123.4)"
                },
                "railway/signal/direction": {
                    "label": "Retning",
                    "options": {
                        "backward": "Baglæns",
                        "both": "Begge / alle",
                        "forward": "Forlæns"
                    }
                },
                "recycling_accepts": {
                    "label": "Accepterer"
                },
                "ref": {
                    "label": "Referencekode"
                },
                "ref_aeroway_gate": {
                    "label": "Gate-nummer"
                },
                "ref_golf_hole": {
                    "label": "Hulnummer",
                    "placeholder": "1-18"
                },
                "ref_highway_junction": {
                    "label": "Krydsnummer"
                },
                "ref_platform": {
                    "label": "Spornummer"
                },
                "ref_road_number": {
                    "label": "Vejnummer"
                },
                "ref_route": {
                    "label": "Rutenummer"
                },
                "ref_runway": {
                    "label": "Landingsbanenummer",
                    "placeholder": "f.eks. 01L/19R"
                },
                "ref_stop_position": {
                    "label": "Stoppestedsnummer"
                },
                "ref_taxiway": {
                    "label": "Rullebane-navn",
                    "placeholder": "f.eks. A5"
                },
                "relation": {
                    "label": "Type"
                },
                "religion": {
                    "label": "Religion"
                },
                "restriction": {
                    "label": "Type"
                },
                "restrictions": {
                    "label": "Svingbegrænsninger"
                },
                "rooms": {
                    "label": "Værelser"
                },
                "route": {
                    "label": "Type"
                },
                "route_master": {
                    "label": "Type"
                },
                "sac_scale": {
                    "label": "Sværhedsgrad for vandrere",
                    "options": {
                        "alpine_hiking": "T4: Alpin vandring",
                        "demanding_alpine_hiking": "T5: Udfordrende alpinvandring",
                        "demanding_mountain_hiking": "T3: Krævende bjergvandring",
                        "difficult_alpine_hiking": "T6: Vanskelig alpinvandring",
                        "hiking": "T1: Vandring",
                        "mountain_hiking": "T2: Bjergvandring"
                    },
                    "placeholder": "Bjergvandring, alpinvandring..."
                },
                "sanitary_dump_station": {
                    "label": "Toilet funktionsmåde"
                },
                "seasonal": {
                    "label": " Sæsonpræget"
                },
                "second_hand": {
                    "label": "Sælger brugt",
                    "options": {
                        "no": "Nej",
                        "only": "Kun",
                        "yes": "Ja"
                    },
                    "placeholder": "Ja, Nej, Kun"
                },
                "service": {
                    "label": "Type"
                },
                "service/bicycle": {
                    "label": "Service"
                },
                "service/vehicle": {
                    "label": "Services"
                },
                "service_rail": {
                    "label": "Servicetype",
                    "options": {
                        "crossover": "Kryds",
                        "siding": "Langsomt spor",
                        "spur": "Firmaspor",
                        "yard": "Rangergård"
                    }
                },
                "service_times": {
                    "label": "Servicetid"
                },
                "shelter": {
                    "label": "Venteskur"
                },
                "shelter_type": {
                    "label": "Type"
                },
                "shop": {
                    "label": "Type"
                },
                "site": {
                    "label": "Type"
                },
                "smoking": {
                    "label": "Rygning",
                    "options": {
                        "dedicated": "Dedikeret til rygere (fx rygerklub)",
                        "isolated": "I rygeområder, fysisk adskilte",
                        "no": "Rygning forbudt overalt",
                        "outside": "Tilladt udenfor",
                        "separated": "I rygeområder, ikke fysisk adskilte",
                        "yes": "Tilladt alle steder"
                    },
                    "placeholder": "Nej, adskilt, ja..."
                },
                "smoothness": {
                    "label": "Glathed",
                    "options": {
                        "bad": "Robuste hjul:  mountainbike, bil, rickshaw",
                        "excellent": "Tynde hjul: rulleskøjter, skateboard",
                        "good": "Tynde hjul: racercykel",
                        "horrible": "Offroad: kraftigt terrængående køretøj",
                        "impassable": "Ufremkommeligt / intet køretøj på hjul",
                        "intermediate": "Hjul: citybike, kørestol, scooter",
                        "very_bad": "Høj frihøjde: lettere terrængående køretøj",
                        "very_horrible": "Specialiseret offroad: traktor, ATV"
                    },
                    "placeholder": "Tynde hjul, hjul, offroad..."
                },
                "social_facility": {
                    "label": "Type"
                },
                "social_facility_for": {
                    "label": "Serviceret gruppe"
                },
                "source": {
                    "label": "Kilder"
                },
                "sport": {
                    "label": "Sportsgren"
                },
                "sport_ice": {
                    "label": "Sportsgren"
                },
                "sport_racing_motor": {
                    "label": "Sportsgren"
                },
                "sport_racing_nonmotor": {
                    "label": "Sportsgren"
                },
                "stars": {
                    "label": "Stjerner"
                },
                "start_date": {
                    "label": "Startdato"
                },
                "step_count": {
                    "label": "Antal trappetrin"
                },
                "stop": {
                    "label": "Stoptype",
                    "options": {
                        "all": "Alle veje",
                        "minor": "Mindre vej"
                    }
                },
                "structure": {
                    "label": "Struktur",
                    "options": {
                        "bridge": "Bro",
                        "cutting": "Forsænkning",
                        "embankment": "Forhøjning til tog, vej",
                        "ford": "Vadested",
                        "tunnel": "Tunnel"
                    },
                    "placeholder": "Ukendt"
                },
                "structure_waterway": {
                    "label": "Struktur",
                    "options": {
                        "tunnel": "Tunnel"
                    },
                    "placeholder": "Ukendt"
                },
                "studio": {
                    "label": "Type"
                },
                "substance": {
                    "label": "Væske"
                },
                "substation": {
                    "label": "Type"
                },
                "supervised": {
                    "label": "Overvåget"
                },
                "support": {
                    "label": "Support"
                },
                "surface": {
                    "label": "Overflade"
                },
                "surveillance": {
                    "label": "Overvågningskategori"
                },
                "surveillance/type": {
                    "label": "Overvågningstype",
                    "options": {
                        "ALPR": "Automatisk nummerpladegenkendelse",
                        "camera": "Kamera",
                        "guard": "Vagtovervåget"
                    }
                },
                "surveillance/zone": {
                    "label": "Overvågningszone"
                },
                "switch": {
                    "options": {
                        "circuit_breaker": "Kredsløbskontakt",
                        "disconnector": "Afkobler",
                        "earthing": "Jording",
                        "mechanical": "Mekanisk"
                    }
                },
                "tactile_paving": {
                    "label": "Følbar belægning for blinde"
                },
                "takeaway": {
                    "label": "Tag med",
                    "options": {
                        "no": "Nej",
                        "only": "Kun tag med",
                        "yes": "Ja"
                    },
                    "placeholder": "Ja, nej, kun tag med..."
                },
                "toilets/disposal": {
                    "label": "Funktionsmåde",
                    "options": {
                        "bucket": "Spand",
                        "chemical": "Kemisk",
                        "flush": "Træk & slip",
                        "pitlatrine": "Latrin"
                    }
                },
                "toll": {
                    "label": "Afgift"
                },
                "tomb": {
                    "label": "Type"
                },
                "tourism": {
                    "label": "Type"
                },
                "tourism_attraction": {
                    "label": "Turisme"
                },
                "tower/construction": {
                    "label": "Konstruktion",
                    "placeholder": "Udbarduneret, Lattice, Fastspændt, ..."
                },
                "tower/type": {
                    "label": "Type"
                },
                "tracktype": {
                    "label": "Sportype",
                    "options": {
                        "grade1": "Fast: hårdt vejbelagt eller stærkt komprimeret overflade",
                        "grade2": "Overvejende fast: grus / småsten med nogle bløde materiale blandet i",
                        "grade3": "En blanding af hårde og bløde materialer",
                        "grade4": "Overvejende blød: jord / sand / græs med nogle hårde materialer blandet i",
                        "grade5": "Blød: jord/sand/græs"
                    },
                    "placeholder": "Fast, overvejende fast, blød …"
                },
                "trade": {
                    "label": "Type"
                },
                "traffic_calming": {
                    "label": "Type"
                },
                "traffic_signals": {
                    "label": "Type"
                },
                "traffic_signals/direction": {
                    "label": "Retning",
                    "options": {
                        "backward": "Baglæns",
                        "both": "Begge / alle",
                        "forward": "Forlæns"
                    }
                },
                "trail_visibility": {
                    "label": "Synlighed af spor",
                    "options": {
                        "bad": "Dårlig: ​​ingen markører, sti til tider usynlig / sporløs",
                        "excellent": "Fremragende: entydig sti eller markører overalt",
                        "good": "God: markører synlige, undertiden kræves søgning",
                        "horrible": "Frygtelig: ofte sporløs, kræver visse orienteringsfærdigheder",
                        "intermediate": "Mellemsvær: kun få markører, sti for det meste synlig",
                        "no": "Ingen: sporløs, kræver fremragende orienteringsfærdigheder"
                    },
                    "placeholder": "Fremragende, god, dårlig..."
                },
                "transformer": {
                    "label": "Type",
                    "options": {
                        "converter": "Konverter",
                        "generator": "Generator",
                        "phase_angle_regulator": "Fasevinkelregulator",
                        "traction": "Fremdrift",
                        "yes": "Ukendt"
                    }
                },
                "trees": {
                    "label": "Træer"
                },
                "tunnel": {
                    "label": "Type",
                    "placeholder": "Standard"
                },
                "visibility": {
                    "label": "Synlighed",
                    "options": {
                        "area": "Over 20m (65ft)",
                        "house": "Op til 5m (16ft)",
                        "street": "5 til 20m (16 til 65ft)"
                    }
                },
                "volcano/status": {
                    "label": "Vulkan-status",
                    "options": {
                        "active": "Aktiv",
                        "dormant": "I dvale",
                        "extinct": "Udslukket"
                    }
                },
                "volcano/type": {
                    "label": "Vulkan-type"
                },
                "voltage": {
                    "label": "Spænding"
                },
                "voltage/primary": {
                    "label": "Primærspænding"
                },
                "voltage/secondary": {
                    "label": "Sekundærspænding"
                },
                "voltage/tertiary": {
                    "label": "Tertiærspænding"
                },
                "wall": {
                    "label": "Type"
                },
                "water": {
                    "label": "Type"
                },
                "water_point": {
                    "label": "Vandbrønd"
                },
                "waterway": {
                    "label": "Type"
                },
                "website": {
                    "label": "Websted",
                    "placeholder": "http://example.com/"
                },
                "wetland": {
                    "label": "Type"
                },
                "wheelchair": {
                    "label": "Kørestolsadgang"
                },
                "wholesale": {
                    "label": "Engros"
                },
                "width": {
                    "label": "Bredde (meter)"
                },
                "wikipedia": {
                    "label": "Wikipedia"
                },
                "windings": {
                    "label": "Vindinger",
                    "placeholder": "1, 2, 3..."
                },
                "windings/configuration": {
                    "label": "Vindings-konfiguration"
                }
            },
            "presets": {
                "address": {
                    "name": "Adresse",
                    "terms": "adresse, adresser"
                },
                "advertising/billboard": {
                    "name": "Reklameskilt",
                    "terms": "Reklameskilt, Gadeopslagstavle"
                },
                "advertising/column": {
                    "name": "Reklamesøjle"
                },
                "aerialway": {
                    "name": "Skiliftbane"
                },
                "aerialway/cable_car": {
                    "name": "Svævebane",
                    "terms": "Svævebane, Gondolbane"
                },
                "aerialway/chair_lift": {
                    "name": "Skilift",
                    "terms": "Skilift, Stolelift"
                },
                "aerialway/drag_lift": {
                    "name": "Træklift",
                    "terms": "Træklift"
                },
                "aerialway/gondola": {
                    "name": "Gondol",
                    "terms": "Gondol"
                },
                "aerialway/goods": {
                    "name": "Varekabelbane",
                    "terms": "Varekabelbane, Godskabelbane"
                },
                "aerialway/magic_carpet": {
                    "name": "Rullebane",
                    "terms": "Rullebane, Skirullebane"
                },
                "aerialway/mixed_lift": {
                    "name": "Blandet lift",
                    "terms": "Blandet lift"
                },
                "aerialway/platter": {
                    "name": "Knaplift",
                    "terms": "Knaplift"
                },
                "aerialway/pylon": {
                    "name": "Skilifttårn",
                    "terms": "Skilifttårn"
                },
                "aerialway/rope_tow": {
                    "name": "Tovlift",
                    "terms": "Tovlift"
                },
                "aerialway/station": {
                    "name": "Skiliftstation"
                },
                "aerialway/t-bar": {
                    "name": "Træklift",
                    "terms": "Træklift"
                },
                "aeroway": {
                    "name": "Lufthavnsvej"
                },
                "aeroway/aerodrome": {
                    "name": "Lufthavn",
                    "terms": "Lufthavn, Flyveplads"
                },
                "aeroway/apron": {
                    "name": "forplads foran hangarer",
                    "terms": "Apron"
                },
                "aeroway/gate": {
                    "name": "Lufthavnsgate",
                    "terms": "Lufthavnsgate"
                },
                "aeroway/hangar": {
                    "name": "Hangar",
                    "terms": "Hangar"
                },
                "aeroway/helipad": {
                    "name": "Helikopterlandingsplads",
                    "terms": "Helipad, Helikopterlandingsplads"
                },
                "aeroway/runway": {
                    "name": "Runway",
                    "terms": "Runway"
                },
                "aeroway/taxiway": {
                    "name": "Taxiway",
                    "terms": "Taxiway"
                },
                "aeroway/terminal": {
                    "name": "Lufthavnsterminal",
                    "terms": "Lufthavnsterminal"
                },
                "allotments/plot": {
                    "name": "Fælleshave",
                    "terms": "fælleshave,have,fællesskab"
                },
                "amenity": {
                    "name": "Facilitet"
                },
                "amenity/animal_boarding": {
                    "name": "Dyrepension",
                    "terms": "Dyrepension, Kennel"
                },
                "amenity/animal_breeding": {
                    "name": "Dyreforsøgsklinik",
                    "terms": "Dyreforsøgsklinik, Dyreforsøgslaboratorium"
                },
                "amenity/animal_shelter": {
                    "name": "Dyrehjem",
                    "terms": "Dyrepension, Hundepension, Hestepension, Dyrehjem"
                },
                "amenity/arts_centre": {
                    "name": "Kunstcenter",
                    "terms": "Kunstcenter, Kunstgalleri"
                },
                "amenity/atm": {
                    "name": "Pengeautomat",
                    "terms": "Hæveautomat, kontantautomat"
                },
                "amenity/bank": {
                    "name": "Bank",
                    "terms": "Bank, Pengeinstitut, Sparekasse, Andelskasse"
                },
                "amenity/bar": {
                    "name": "Bar",
                    "terms": "Bar"
                },
                "amenity/bbq": {
                    "name": "Barbecue/Grill",
                    "terms": "Barbecue/Grill"
                },
                "amenity/bench": {
                    "name": "Bænk",
                    "terms": "Bænk, Havebænk, Parkbænk"
                },
                "amenity/bicycle_parking": {
                    "name": "Cykelparkering",
                    "terms": "Cykelparkering"
                },
                "amenity/bicycle_rental": {
                    "name": "Cykeludlejning",
                    "terms": "Cykeludlejning, Rent-a-Bike"
                },
                "amenity/bicycle_repair_station": {
                    "name": "Cykelreparationsværktøj",
                    "terms": "Cykelreparationsværktøj"
                },
                "amenity/biergarten": {
                    "name": "Ølhave",
                    "terms": "Ølhave, Ølstue"
                },
                "amenity/boat_rental": {
                    "name": "Bådudlejning",
                    "terms": "Bådudlejning, lystbådudlejning"
                },
                "amenity/bureau_de_change": {
                    "name": "Valutaveksling",
                    "terms": "Valutaveksling"
                },
                "amenity/bus_station": {
                    "name": "Busstation/rutebilstation"
                },
                "amenity/cafe": {
                    "name": "Cafe",
                    "terms": "Cafe, Café"
                },
                "amenity/car_pooling": {
                    "name": "Samkørselsplads",
                    "terms": "samkørsel,bildeling,deling,deleøkonomi"
                },
                "amenity/car_rental": {
                    "name": "Biludlejning",
                    "terms": "Biludlejning"
                },
                "amenity/car_sharing": {
                    "name": "Delebil",
                    "terms": "Delebil, Delebilsordning"
                },
                "amenity/car_wash": {
                    "name": "Bilvask",
                    "terms": "Bilvask, Automobilvask"
                },
                "amenity/casino": {
                    "name": "Kasino",
                    "terms": "Kasino, Casino"
                },
                "amenity/charging_station": {
                    "name": "Opladerstation",
                    "terms": "Opladerstation, elbilopladerstation"
                },
                "amenity/childcare": {
                    "name": "Dagpleje/Vuggestue",
                    "terms": "Dagpleje/Vuggestue"
                },
                "amenity/cinema": {
                    "name": "Biograf",
                    "terms": "Biograf, Bio"
                },
                "amenity/clinic": {
                    "name": "Klinik",
                    "terms": "Klinik"
                },
                "amenity/clinic/abortion": {
                    "name": "Abortklinik",
                    "terms": "abort,fosteruddrivelse,provokeret abort,foster,"
                },
                "amenity/clinic/fertility": {
                    "name": "Fertilitetsklinik",
                    "terms": "Fertilitet, børn, graviditet, reagensglas"
                },
                "amenity/clock": {
                    "name": "Ur",
                    "terms": "Ur"
                },
                "amenity/college": {
                    "name": "Universitetsområder",
                    "terms": "Universitetsområder"
                },
                "amenity/community_centre": {
                    "name": "Medborgerhus",
                    "terms": "Medborgerhus, Forsamlingshus"
                },
                "amenity/compressed_air": {
                    "name": "Luftpumpe",
                    "terms": "Luftpumpe, Billuftpumpe"
                },
                "amenity/courthouse": {
                    "name": "Domstolsbygning",
                    "terms": "Domstolsbygning, Domstol, Retsbygning"
                },
                "amenity/coworking_space": {
                    "name": "Kontorfællesskab"
                },
                "amenity/crematorium": {
                    "name": "Krematorium",
                    "terms": "Krematorium, Ligbrænding"
                },
                "amenity/dentist": {
                    "name": "Tandlæge",
                    "terms": "Tandlæge"
                },
                "amenity/doctors": {
                    "name": "Læge",
                    "terms": "Læge, doktor"
                },
                "amenity/dojo": {
                    "name": "Dojo/Kampsportsakademi",
                    "terms": "Dojo,Kampsportsakademi,Kampsportsklub"
                },
                "amenity/drinking_water": {
                    "name": "Drikkevand",
                    "terms": "<oversæt med synonymer eller beslægtet termer for 'Drikkevand', adskilt med kommaer>"
                },
                "amenity/driving_school": {
                    "name": "Køreskole",
                    "terms": "Køreskole, Trafikskole"
                },
                "amenity/embassy": {
                    "name": "Ambassade",
                    "terms": "Ambassade"
                },
                "amenity/fast_food": {
                    "name": "Fast food",
                    "terms": "Fastfood, Grillbar, Pølsevogn"
                },
                "amenity/ferry_terminal": {
                    "name": "Færgeterminal"
                },
                "amenity/fire_station": {
                    "name": "Brandstation",
                    "terms": "<oversæt med synonymer eller beslægtet termer for 'Brandstation', adskilt med kommaer>"
                },
                "amenity/food_court": {
                    "name": "Torvehaller",
                    "terms": "Torvehaller, Food Court, Fødevaremarkedspladser"
                },
                "amenity/fountain": {
                    "name": "Springvand",
                    "terms": "Springvand,Fontæne"
                },
                "amenity/fuel": {
                    "name": "Tankstation",
                    "terms": "Tankstation, Benzinstation"
                },
                "amenity/grave_yard": {
                    "name": "Kirkegård",
                    "terms": "Kirkegård, Gravsted"
                },
                "amenity/grit_bin": {
                    "name": "Vejsaltkasse",
                    "terms": "Vejsaltkasse, Saltkasse"
                },
                "amenity/hospital": {
                    "name": "Hospitalsområde",
                    "terms": "Hospitalsområde"
                },
                "amenity/hunting_stand": {
                    "name": "Jagttårn",
                    "terms": "Jagttårn, Jagtskydeplads, Hochsitz"
                },
                "amenity/ice_cream": {
                    "name": "Ishus",
                    "terms": "Ishus, isbutik"
                },
                "amenity/internet_cafe": {
                    "name": "Internetcafe",
                    "terms": "Internetcafe"
                },
                "amenity/kindergarten": {
                    "name": "Børnehavegrund",
                    "terms": "Børnehavegrund"
                },
                "amenity/library": {
                    "name": "Bibliotek",
                    "terms": "<oversæt med synonymer eller beslægtet termer for 'Bibliotek', adskilt med kommaer>"
                },
                "amenity/love_hotel": {
                    "name": "Kærlighedshotel",
                    "terms": "kærlighed, romantik, samvær"
                },
                "amenity/marketplace": {
                    "name": "Markedsplads",
                    "terms": "Markedsplads"
                },
                "amenity/monastery": {
                    "name": "Kloster-område",
                    "terms": "kloster, nonne, katedral, kapel, kirke, gud, bøn"
                },
                "amenity/motorcycle_parking": {
                    "name": "Motorcykelparkering",
                    "terms": "Motorcykelparkering"
                },
                "amenity/music_school": {
                    "name": "Musikskole",
                    "terms": "musik,skole,undervisning"
                },
                "amenity/nightclub": {
                    "name": "Natklub",
                    "terms": "Natklub, Natclub"
                },
                "amenity/nursing_home": {
                    "name": "Plejehjem"
                },
                "amenity/parking": {
                    "name": "Bilparkering",
                    "terms": "Bilparkering, Parkering"
                },
                "amenity/parking_entrance": {
                    "name": "Parkeringsgarage Indgang/Udgang",
                    "terms": "Parkeringsgarage Indgang/Udgang, Parkeringskælder Indgang/Udgang"
                },
                "amenity/parking_space": {
                    "name": "Parkeringsbås",
                    "terms": "Parkeringsbås"
                },
                "amenity/pavilion": {
                    "name": "Pavilion",
                    "terms": "Pavilion"
                },
                "amenity/pharmacy": {
                    "name": "Apotek",
                    "terms": "Apotek"
                },
                "amenity/place_of_worship": {
                    "name": "Tilbedelsessted",
                    "terms": "Tilbedelsessted, Religiøst tilbedelsessted"
                },
                "amenity/place_of_worship/buddhist": {
                    "name": "Buddhisttempel",
                    "terms": "Buddisttempel, Buddhisttempel"
                },
                "amenity/place_of_worship/christian": {
                    "name": "Kirke",
                    "terms": "Kirke, Folkekirke"
                },
                "amenity/place_of_worship/hindu": {
                    "name": "Hindu-tempel",
                    "terms": "tempel,hindu"
                },
                "amenity/place_of_worship/jewish": {
                    "name": "Synagoge",
                    "terms": "Synagoge, Jødisk Synagoge"
                },
                "amenity/place_of_worship/muslim": {
                    "name": "Moské",
                    "terms": "Moske, Moské"
                },
                "amenity/place_of_worship/shinto": {
                    "name": "Shinto-tempel",
                    "terms": "tempel,shinto,shin,kami"
                },
                "amenity/place_of_worship/sikh": {
                    "name": "Sikh-tempel",
                    "terms": "sikh,tempel"
                },
                "amenity/place_of_worship/taoist": {
                    "name": "Taoistisk tempel",
                    "terms": "tao,taoisme,tempel"
                },
                "amenity/planetarium": {
                    "name": "Planetarium",
                    "terms": "Planetarium"
                },
                "amenity/police": {
                    "name": "Politi",
                    "terms": "Politistation, Politi"
                },
                "amenity/post_box": {
                    "name": "Postkasse",
                    "terms": "Postkasse"
                },
                "amenity/post_office": {
                    "name": "Postkontor",
                    "terms": "Posthus, Postkontor"
                },
                "amenity/prison": {
                    "name": "Fængselsgrund",
                    "terms": "Fængselsgrund, Fængselsområde"
                },
                "amenity/pub": {
                    "name": "Værtshus",
                    "terms": "Værtshus, Pub, Ølstue"
                },
                "amenity/public_bath": {
                    "name": "Offentligt bad",
                    "terms": "Offentligt bad"
                },
                "amenity/public_bookcase": {
                    "name": "Bogkasse",
                    "terms": "Bogkasse"
                },
                "amenity/ranger_station": {
                    "name": "Rangerstation",
                    "terms": "Rangerstation"
                },
                "amenity/recycling": {
                    "name": "Genbrugscontainer",
                    "terms": "genbrug, miljø, ressourcer"
                },
                "amenity/recycling_centre": {
                    "name": "Genbrugsplads",
                    "terms": "Genbrugsplads"
                },
                "amenity/register_office": {
                    "name": "Tinglysningskontor"
                },
                "amenity/restaurant": {
                    "name": "Restaurant",
                    "terms": "Restaurant, Spisested, Spisehus"
                },
                "amenity/sanitary_dump_station": {
                    "name": "Tørcloset-toilet funtionsområde",
                    "terms": "Tørcloset-toilet funtionsområde"
                },
                "amenity/school": {
                    "name": "Skolegrund",
                    "terms": "Skoleområde, Skolegrund"
                },
                "amenity/scrapyard": {
                    "name": "Skrotplads"
                },
                "amenity/shelter": {
                    "name": "Skur",
                    "terms": "Shelter, Bivuak"
                },
                "amenity/shower": {
                    "name": "Brusebad",
                    "terms": "bruser,styrtebad"
                },
                "amenity/smoking_area": {
                    "name": "Rygeområde",
                    "terms": "rygning, tobak, røg"
                },
                "amenity/social_facility": {
                    "name": "Sociale faciliteter",
                    "terms": "Sociale faciliteter"
                },
                "amenity/social_facility/food_bank": {
                    "name": "Fødevarebank",
                    "terms": "Fødevarebank, folkekøkken"
                },
                "amenity/social_facility/group_home": {
                    "name": "Plejehjem",
                    "terms": "Plejehjem, Alderdomshjem"
                },
                "amenity/social_facility/homeless_shelter": {
                    "name": "Hjemløseherberg",
                    "terms": "Hjemløs"
                },
                "amenity/social_facility/nursing_home": {
                    "name": "Plejehjem",
                    "terms": "Plejehjem, Alderdomshjem"
                },
                "amenity/studio": {
                    "name": "Studie",
                    "terms": "Studie"
                },
                "amenity/swimming_pool": {
                    "name": "Svømmebassin"
                },
                "amenity/taxi": {
                    "name": "Taxiholdeplads",
                    "terms": "<oversæt med synonymer eller beslægtet termer for 'Taxiholdeplads', adskilt med kommaer>"
                },
                "amenity/telephone": {
                    "name": "Telefon",
                    "terms": "Telefon, Telefonboks"
                },
                "amenity/theatre": {
                    "name": "Teater",
                    "terms": "Teater, Revy"
                },
                "amenity/toilets": {
                    "name": "Toiletter",
                    "terms": "Toiletter, WC"
                },
                "amenity/townhall": {
                    "name": "Rådhus",
                    "terms": "Rådhus, Kommunerådhus"
                },
                "amenity/university": {
                    "name": "Universitetsområde",
                    "terms": "Universitetsområde"
                },
                "amenity/vending_machine": {
                    "name": "Salgsautomat",
                    "terms": "Salgsautomat, automat, slikautomat"
                },
                "amenity/vending_machine/cigarettes": {
                    "name": "Cigaretautomat",
                    "terms": "Cigaretautomat, Tobaksautomat"
                },
                "amenity/vending_machine/coffee": {
                    "name": "Kaffeautomat"
                },
                "amenity/vending_machine/condoms": {
                    "name": "Kondomautomat",
                    "terms": "Kondomautomat"
                },
                "amenity/vending_machine/drinks": {
                    "name": "Drikkeautomat",
                    "terms": "Drikkeautomat, Sodavandsautomat"
                },
                "amenity/vending_machine/excrement_bags": {
                    "name": "Hundelorteposeautomat",
                    "terms": "Hundelorteposeautomat, Hundeposeautomat"
                },
                "amenity/vending_machine/feminine_hygiene": {
                    "name": "Salgsautomat, feminin hygiejne",
                    "terms": "bind,tampon"
                },
                "amenity/vending_machine/news_papers": {
                    "name": "Avisautomat"
                },
                "amenity/vending_machine/newspapers": {
                    "name": "Avis-salgsautomat",
                    "terms": "Avis-salgsautomat, automat, avis"
                },
                "amenity/vending_machine/parcel_pickup_dropoff": {
                    "name": "Pakkepostautomat",
                    "terms": "Pakkepostautomat"
                },
                "amenity/vending_machine/parking_tickets": {
                    "name": "Parkeringsbilletautomat",
                    "terms": "Parkeringsbilletautomat"
                },
                "amenity/vending_machine/public_transport_tickets": {
                    "name": "Billetautomat",
                    "terms": "Billetautomat, Rejsebilletautomat"
                },
                "amenity/vending_machine/sweets": {
                    "name": "Snackautomat",
                    "terms": "Snackautomat, Slikautomat"
                },
                "amenity/veterinary": {
                    "name": "Dyrlæge",
                    "terms": "Dyrlæge, Veterinærdyrlæge"
                },
                "amenity/waste/dog_excrement": {
                    "name": "Affaldsspand til hundeekskrementer",
                    "terms": "lort,hund,ekskrement"
                },
                "amenity/waste_basket": {
                    "name": "Skraldespand",
                    "terms": "<oversæt med synonymer eller beslægtet termer for 'Skraldespand', adskilt med kommaer>"
                },
                "amenity/waste_disposal": {
                    "name": "Skraldespand",
                    "terms": "Skraldespand"
                },
                "amenity/waste_transfer_station": {
                    "name": "Affaldsstation",
                    "terms": "Affaldsstation, Omlasteplads"
                },
                "amenity/water_point": {
                    "name": "Genbrugsvand",
                    "terms": "Genbrugsvand"
                },
                "amenity/watering_place": {
                    "name": "Dyrevandtrug",
                    "terms": "Dyrevandtrug, Vandtrug"
                },
                "area": {
                    "name": "Område",
                    "terms": "Område"
                },
                "area/highway": {
                    "name": "Vejbelægning",
                    "terms": "Vejbelægning, Vejoverflade"
                },
                "attraction/amusement_ride": {
                    "name": "Forlystelse",
                    "terms": "karrusel,tivoli,rutchebane"
                },
                "attraction/animal": {
                    "name": "Dyr",
                    "terms": "zoom,dyrepark,tiger,løve,giraf,bjørn"
                },
                "attraction/big_wheel": {
                    "name": "Pariserhjul",
                    "terms": "ferris"
                },
                "attraction/bumper_car": {
                    "name": "Radiobil"
                },
                "attraction/bungee_jumping": {
                    "name": "Elastikspring",
                    "terms": "bungee"
                },
                "attraction/carousel": {
                    "name": "Karrusel"
                },
                "attraction/dark_ride": {
                    "name": "Forlystelse i mørke",
                    "terms": "spøgelsestog"
                },
                "attraction/maze": {
                    "name": "Labyrint"
                },
                "attraction/pirate_ship": {
                    "name": "Piratskib",
                    "terms": "sørøver"
                },
                "attraction/roller_coaster": {
                    "name": "Rutchebane"
                },
                "attraction/train": {
                    "name": "Turisttog",
                    "terms": "tog,jernbane"
                },
                "attraction/water_slide": {
                    "name": "Vandrutchebane"
                },
                "barrier": {
                    "name": "Barriere",
                    "terms": "Barriere"
                },
                "barrier/block": {
                    "name": "Blokering",
                    "terms": "Blokering, Blok"
                },
                "barrier/bollard": {
                    "name": "Pullert",
                    "terms": "Pullert"
                },
                "barrier/border_control": {
                    "name": "Grænsekontrol",
                    "terms": "Grænsekontrol, Landegrænsekontrol"
                },
                "barrier/cattle_grid": {
                    "name": "Kreaturrist",
                    "terms": "Kreaturrist"
                },
                "barrier/city_wall": {
                    "name": "Bymur",
                    "terms": "Bymur"
                },
                "barrier/cycle_barrier": {
                    "name": "Cykelbarriere",
                    "terms": "Cykelbarriere"
                },
                "barrier/ditch": {
                    "name": "Grøft",
                    "terms": "Grøft"
                },
                "barrier/entrance": {
                    "name": "Indgang"
                },
                "barrier/fence": {
                    "name": "Hegn",
                    "terms": "Hegn, Elhegn"
                },
                "barrier/gate": {
                    "name": "Led/låge",
                    "terms": "Led, Låge, Havelåge"
                },
                "barrier/hedge": {
                    "name": "Læhegn/hæk",
                    "terms": "Læhegn, Hæk"
                },
                "barrier/kissing_gate": {
                    "name": "Dyrefoldsport",
                    "terms": "Dyrefoldsport"
                },
                "barrier/lift_gate": {
                    "name": "Løftebom",
                    "terms": "Løftebom, Bom"
                },
                "barrier/retaining_wall": {
                    "name": "Støttemur",
                    "terms": "Støttemur"
                },
                "barrier/stile": {
                    "name": "Stente",
                    "terms": "Stente"
                },
                "barrier/toll_booth": {
                    "name": "Vejafgifthus",
                    "terms": "Vejafgifthus, Betalingsanlæg"
                },
                "barrier/wall": {
                    "name": "Mur",
                    "terms": "<oversæt med synonymer eller beslægtet termer for 'Mur', adskilt med kommaer>"
                },
                "boundary/administrative": {
                    "name": "Administrativ grænse",
                    "terms": "Administrativ grænse"
                },
                "building": {
                    "name": "Bygning",
                    "terms": "Bygning"
                },
                "building/apartments": {
                    "name": "Lejligheder",
                    "terms": "Lejligheder, Ejerlejligheder"
                },
                "building/barn": {
                    "name": "Lade",
                    "terms": "Lade, Stald"
                },
                "building/boathouse": {
                    "name": "Bådehus"
                },
                "building/bunker": {
                    "name": "Bunker"
                },
                "building/cabin": {
                    "name": "Hytte",
                    "terms": "Hytte"
                },
                "building/cathedral": {
                    "name": "Katedralbygning",
                    "terms": "Katedralbygning"
                },
                "building/chapel": {
                    "name": "Kapelbygning",
                    "terms": "Kapelbygning"
                },
                "building/church": {
                    "name": "Kirkebygning",
                    "terms": "Kirkebygning"
                },
                "building/college": {
                    "name": "Universitetsbygning",
                    "terms": "Universitetsbygning"
                },
                "building/commercial": {
                    "name": "Indkøbscenter",
                    "terms": "Indkøbscenter, Storcenter"
                },
                "building/construction": {
                    "name": "Bygning under konstruktion",
                    "terms": "Bygning under konstruktion, Byggeplads"
                },
                "building/detached": {
                    "name": "Parcelhus",
                    "terms": "Parcelhus, Familieparcelhus"
                },
                "building/dormitory": {
                    "name": " Kollegie",
                    "terms": " Kollegie, Klubværelse, Kollegium"
                },
                "building/entrance": {
                    "name": "Indgang/Udgang"
                },
                "building/garage": {
                    "name": "Garage",
                    "terms": "Garage, Carport"
                },
                "building/garages": {
                    "name": "Garager",
                    "terms": "Garager"
                },
                "building/greenhouse": {
                    "name": "Drivhus",
                    "terms": "Drivhus"
                },
                "building/hospital": {
                    "name": "Hospitalsbygning",
                    "terms": "Hospitalsbygning, Sygehusbygning"
                },
                "building/hotel": {
                    "name": "Hotelbygning",
                    "terms": "Hotelbygning"
                },
                "building/house": {
                    "name": "Hus",
                    "terms": "Hus, Parcelhus"
                },
                "building/hut": {
                    "name": "Hytte",
                    "terms": "Hytte, Bjerghytte"
                },
                "building/industrial": {
                    "name": "Industribygning",
                    "terms": "Industribygning"
                },
                "building/kindergarten": {
                    "name": "Børnehavebygning",
                    "terms": "Børnehavebygning"
                },
                "building/public": {
                    "name": "Offentlig bygning",
                    "terms": "Offentlig bygning"
                },
                "building/residential": {
                    "name": "Beboelsesbygning",
                    "terms": "Beboelsesbygning, Parcelhus"
                },
                "building/retail": {
                    "name": "Butiksbygning",
                    "terms": "Butiksbygning, Forretningsbygning"
                },
                "building/roof": {
                    "name": "Tag",
                    "terms": "Tag"
                },
                "building/school": {
                    "name": "Skolebygning",
                    "terms": "Skolebygning"
                },
                "building/semidetached_house": {
                    "name": "Rækkehus",
                    "terms": "Rækkehus"
                },
                "building/shed": {
                    "name": "Skur",
                    "terms": "Skur"
                },
                "building/stable": {
                    "name": "Stald",
                    "terms": "Stald, Hestestald, Kostald, Grisestald"
                },
                "building/static_caravan": {
                    "name": "Fast mobilt hus",
                    "terms": "Fast mobilt hus, Fast campingvogn"
                },
                "building/terrace": {
                    "name": "Rækkehuse",
                    "terms": "Rækkehuse"
                },
                "building/train_station": {
                    "name": "Togstation"
                },
                "building/university": {
                    "name": "Universitetsbygning",
                    "terms": "Universitetsbygning"
                },
                "building/warehouse": {
                    "name": "Lager",
                    "terms": "Lager, Lagerhotel, Varelager"
                },
                "camp_site/camp_pitch": {
                    "name": "Plads på Campingplads",
                    "terms": "Campingplads"
                },
                "club": {
                    "name": "Klub",
                    "terms": "Klub, Natklub, Club"
                },
                "craft": {
                    "name": "Håndværk",
                    "terms": "Håndværk"
                },
                "craft/basket_maker": {
                    "name": "Kurvemager",
                    "terms": "Kurvemager"
                },
                "craft/beekeeper": {
                    "name": "Biavler",
                    "terms": "Biavler"
                },
                "craft/blacksmith": {
                    "name": "Smed",
                    "terms": "Smed, Grovsmed"
                },
                "craft/boatbuilder": {
                    "name": "Bådbygger",
                    "terms": "Bådbygger, Skibsbygger"
                },
                "craft/bookbinder": {
                    "name": "Bogbinder",
                    "terms": "Bogbinder"
                },
                "craft/brewery": {
                    "name": "Bryggeri",
                    "terms": "Bryggeri,  Minibryggeri"
                },
                "craft/carpenter": {
                    "name": "Tømrer",
                    "terms": "Tømrer"
                },
                "craft/carpet_layer": {
                    "name": "Tæppelægger",
                    "terms": "Tæppelægger"
                },
                "craft/caterer": {
                    "name": "Catering",
                    "terms": "Catering"
                },
                "craft/chimney_sweeper": {
                    "name": "Skorstensfejer"
                },
                "craft/clockmaker": {
                    "name": "Urmager",
                    "terms": "Urmager"
                },
                "craft/confectionery": {
                    "name": "Slikproducent",
                    "terms": "slik, sukker, bolcher, chokolade, søde sager"
                },
                "craft/distillery": {
                    "name": "Distelleri",
                    "terms": "distellering,alkohol,sprit"
                },
                "craft/dressmaker": {
                    "name": "Skrædder",
                    "terms": "Skrædder, Systue"
                },
                "craft/electrician": {
                    "name": "Elektriker",
                    "terms": "Elektriker, Elektrikerfirma"
                },
                "craft/electronics_repair": {
                    "name": "Elektronikværksted",
                    "terms": "reparation,elektronik"
                },
                "craft/gardener": {
                    "name": "Gartner",
                    "terms": "Gartner"
                },
                "craft/glaziery": {
                    "name": "Glarmester",
                    "terms": "Vinduesmager, Glarmester"
                },
                "craft/handicraft": {
                    "name": "Hobby",
                    "terms": "Hobby"
                },
                "craft/hvac": {
                    "name": "Ventilationsfirma",
                    "terms": "Ventilationsfirma"
                },
                "craft/insulator": {
                    "name": "Isolationsfirma",
                    "terms": "Isolationsfirma, Isolatør"
                },
                "craft/jeweler": {
                    "name": "Juvelér"
                },
                "craft/key_cutter": {
                    "name": "Hælebar",
                    "terms": "Hælebar"
                },
                "craft/locksmith": {
                    "name": "Låsesmed"
                },
                "craft/metal_construction": {
                    "name": "Metalskærer",
                    "terms": "Metalskærer"
                },
                "craft/optician": {
                    "name": "Optiker"
                },
                "craft/painter": {
                    "name": "Maler",
                    "terms": "Maler"
                },
                "craft/photographer": {
                    "name": "Fotograf",
                    "terms": "Fotograf"
                },
                "craft/photographic_laboratory": {
                    "name": "Fotolaboratorium",
                    "terms": "Fotolaboratorium, Fotoforhandler"
                },
                "craft/plasterer": {
                    "name": "Oppudser",
                    "terms": "Oppudser"
                },
                "craft/plumber": {
                    "name": "Blikkenslager",
                    "terms": "Blikkenslager"
                },
                "craft/pottery": {
                    "name": "Pottemager",
                    "terms": "Pottemager, Keramiker"
                },
                "craft/rigger": {
                    "name": "Rebslager",
                    "terms": "Rebslager"
                },
                "craft/roofer": {
                    "name": "Tagdækker",
                    "terms": "Tagdækker, Tagdækningsfirma"
                },
                "craft/saddler": {
                    "name": "Sadelmager",
                    "terms": "Sadelmager"
                },
                "craft/sailmaker": {
                    "name": "Sejlmager",
                    "terms": "Sejlmager"
                },
                "craft/sawmill": {
                    "name": "Savmølle",
                    "terms": "Savmølle, Savværk"
                },
                "craft/scaffolder": {
                    "name": "Stilladsfirma",
                    "terms": "Stilladsfirma"
                },
                "craft/sculptor": {
                    "name": "Billedhugger",
                    "terms": "Skulptør, Kunstner"
                },
                "craft/shoemaker": {
                    "name": "Skomager",
                    "terms": "Skomager"
                },
                "craft/stonemason": {
                    "name": "Stenhugger",
                    "terms": "Stenhugger, Billedhugger"
                },
                "craft/tailor": {
                    "name": "Skrædder"
                },
                "craft/tiler": {
                    "name": "Brolægger",
                    "terms": "Brolægger"
                },
                "craft/tinsmith": {
                    "name": "Sølvsmed",
                    "terms": "Sølvsmed"
                },
                "craft/upholsterer": {
                    "name": "Møbelpolstrer",
                    "terms": "Møbelpolstrer"
                },
                "craft/watchmaker": {
                    "name": "Urmager",
                    "terms": "Urmager"
                },
                "craft/window_construction": {
                    "name": "Vinduesbygger",
                    "terms": "Vinduesbygger, Bygningssnedker"
                },
                "craft/winery": {
                    "name": "Vingård",
                    "terms": "Vingård"
                },
                "embankment": {
                    "name": "Forhøjning til tog, vej",
                    "terms": "Forhøjning, Vold"
                },
                "emergency/ambulance_station": {
                    "name": "Udrykningsstation",
                    "terms": "Ambulancestation, Falckstation"
                },
                "emergency/defibrillator": {
                    "name": "Hjertestarter",
                    "terms": "Hjertestarter, AED"
                },
                "emergency/designated": {
                    "name": "Udrykningskørsel forbeholdt"
                },
                "emergency/destination": {
                    "name": "Udrykningskørsel destination"
                },
                "emergency/fire_hydrant": {
                    "name": "Brandhane",
                    "terms": "Brandhane"
                },
                "emergency/life_ring": {
                    "name": "Redningskrans",
                    "terms": "redningsbælte"
                },
                "emergency/no": {
                    "name": "Udrykningskørsel Nej"
                },
                "emergency/official": {
                    "name": "Udrykningskørsel officielt"
                },
                "emergency/phone": {
                    "name": "Nødtelefon",
                    "terms": "Nødtelefon, Nødopkaldstelefon"
                },
                "emergency/private": {
                    "name": "Udrykningkørsel Privat"
                },
                "emergency/yes": {
                    "name": "Udrykningskørsel Ja"
                },
                "entrance": {
                    "name": "Indgang/Udgang",
                    "terms": "Indgang/Udgang"
                },
                "footway/crossing": {
                    "name": "Gadekryds",
                    "terms": "Gadekryds, Vejkryds"
                },
                "footway/crossing-raised": {
                    "name": "Hævet fodgængerkryds"
                },
                "footway/crosswalk": {
                    "name": "Fodgængerovergang",
                    "terms": "Fodgængerovergang"
                },
                "footway/crosswalk-raised": {
                    "name": "Hævet fodgængerovergang"
                },
                "footway/sidewalk": {
                    "name": "Fortov",
                    "terms": "Fortov"
                },
                "ford": {
                    "name": "Vadested",
                    "terms": "Vadested"
                },
                "golf/bunker": {
                    "name": "Sandbunker",
                    "terms": "Sandbunker"
                },
                "golf/fairway": {
                    "name": "Fairway",
                    "terms": "Fairway"
                },
                "golf/green": {
                    "name": "Putting Green",
                    "terms": "Putting Green"
                },
                "golf/hole": {
                    "name": "Golfhul",
                    "terms": "Golfhul"
                },
                "golf/lateral_water_hazard_area": {
                    "name": "Golfvandhul",
                    "terms": "Golfvandhul"
                },
                "golf/lateral_water_hazard_line": {
                    "name": "Golfvandhul",
                    "terms": "Golfvandhul"
                },
                "golf/rough": {
                    "name": "Rough",
                    "terms": "Rough, Højt græs"
                },
                "golf/tee": {
                    "name": "Tee Box",
                    "terms": "Tee Box"
                },
                "golf/water_hazard_area": {
                    "name": "Golfvandbunker",
                    "terms": "Golfvandbunker"
                },
                "golf/water_hazard_line": {
                    "name": "Golfvandbunker",
                    "terms": "Golfvandbunker"
                },
                "healthcare": {
                    "name": "Sundhedsfacilitet",
                    "terms": "sundhed, klinik, sygdom, kirurgi"
                },
                "healthcare/alternative": {
                    "name": "Alternativ medicin",
                    "terms": "alternativ, akupunktur, aromaterapi, urteterapi, urter,hypnose"
                },
                "healthcare/alternative/chiropractic": {
                    "name": "Kiropraktor"
                },
                "healthcare/audiologist": {
                    "name": "Audiolog",
                    "terms": "audiolog,høreapparat"
                },
                "healthcare/birthing_center": {
                    "name": "Fødselscenter",
                    "terms": "fødsel,føde,gravid,baby"
                },
                "healthcare/blood_donation": {
                    "name": "Blodbank",
                    "terms": "Blodbank, Donorblodbank"
                },
                "healthcare/hospice": {
                    "name": "Hospice",
                    "terms": "terminal,død,sygdom"
                },
                "healthcare/midwife": {
                    "name": "Jordemoder",
                    "terms": "baby, fødsel, graviditet"
                },
                "healthcare/optometrist": {
                    "name": "Optiker",
                    "terms": "briller,øjne,optik,linser,syn"
                },
                "healthcare/physiotherapist": {
                    "name": "Fysioterapeut",
                    "terms": "psyke,terapi,"
                },
                "healthcare/podiatrist": {
                    "name": "Fodterapeut",
                    "terms": "fod,fødder,negle"
                },
                "healthcare/psychotherapist": {
                    "name": "Psykoterapeut",
                    "terms": "psyke,angst,depression,mental,sind,selvmord"
                },
                "highway": {
                    "name": "Vej"
                },
                "highway/bridleway": {
                    "name": "Ridesti",
                    "terms": "Ridesti, Hestesti"
                },
                "highway/bus_stop": {
                    "name": "Busstop / trinbrædt"
                },
                "highway/corridor": {
                    "name": "Indendørskorridor",
                    "terms": "Indendørskorridor, Indendørspassage"
                },
                "highway/crossing": {
                    "name": "Gadekryds",
                    "terms": "Gadekryds, Vejkryds"
                },
                "highway/crossing-raised": {
                    "name": "Hævet gadekryds"
                },
                "highway/crosswalk": {
                    "name": "Fodgængerfelt",
                    "terms": "Fodgængerfelt"
                },
                "highway/crosswalk-raised": {
                    "name": "Hævet fodgængerovergang"
                },
                "highway/cycleway": {
                    "name": "Cykelsti",
                    "terms": "Cykelsti"
                },
                "highway/elevator": {
                    "name": "Elevator",
                    "terms": "paternoster"
                },
                "highway/footway": {
                    "name": "Gangsti",
                    "terms": "Gangsti"
                },
                "highway/give_way": {
                    "name": "Advarselsskilt",
                    "terms": "Advarselsskilt, stopskilt"
                },
                "highway/living_street": {
                    "name": "Stillevej",
                    "terms": "Stillevej"
                },
                "highway/mini_roundabout": {
                    "name": "Minirundkørsel",
                    "terms": "Minirundkørsel"
                },
                "highway/motorway": {
                    "name": "Motorvej",
                    "terms": "Motorvej"
                },
                "highway/motorway_junction": {
                    "name": "Motorvejsafkørsel/ Udkørsel",
                    "terms": "Motorvejsafkørsel/ Udkørsel"
                },
                "highway/motorway_link": {
                    "name": "Motorvejsafkørsel",
                    "terms": "Motorvejsafkørsel"
                },
                "highway/passing_place": {
                    "name": "Vigested"
                },
                "highway/path": {
                    "name": "Sti",
                    "terms": "Sti"
                },
                "highway/pedestrian_area": {
                    "name": "Gågade areal"
                },
                "highway/pedestrian_line": {
                    "name": "Gågade"
                },
                "highway/primary": {
                    "name": "Primærvej",
                    "terms": "Primærvej"
                },
                "highway/primary_link": {
                    "name": "Link til primærvej",
                    "terms": "Link til primærvej"
                },
                "highway/raceway": {
                    "name": "Racerbane (Motorsport)",
                    "terms": "Racerbane (Motorsport)"
                },
                "highway/residential": {
                    "name": "Villavej",
                    "terms": "Villavej"
                },
                "highway/rest_area": {
                    "name": "Rasteplads",
                    "terms": "Rasteplads"
                },
                "highway/road": {
                    "name": "Ukendt vejtype",
                    "terms": "Ukendt vejtype"
                },
                "highway/secondary": {
                    "name": "Sekundærvej",
                    "terms": "Sekundærvej"
                },
                "highway/secondary_link": {
                    "name": "Link til sekundærvej",
                    "terms": "Link til sekundærvej"
                },
                "highway/service": {
                    "name": "Servicevej",
                    "terms": "Servicevej"
                },
                "highway/service/alley": {
                    "name": "Stræde (gade)",
                    "terms": "Stræde (gade)"
                },
                "highway/service/drive-through": {
                    "name": "Gennemkørsel (uden stop)",
                    "terms": "Gennemkørsel (uden stop)"
                },
                "highway/service/driveway": {
                    "name": "Indkørsel",
                    "terms": "Indkørsel"
                },
                "highway/service/emergency_access": {
                    "name": "Udrykningskørsel",
                    "terms": "Ambulancevej, Udrykningsvej, Brandvej"
                },
                "highway/service/parking_aisle": {
                    "name": "Vej mellem parkeringspladser",
                    "terms": "Parkeringsvej"
                },
                "highway/services": {
                    "name": "Serviceområde",
                    "terms": "Serviceområde"
                },
                "highway/speed_camera": {
                    "name": "Fartkontrolkamera",
                    "terms": "Fartkontrolkamera"
                },
                "highway/steps": {
                    "name": "Trappe",
                    "terms": "Trapper"
                },
                "highway/stop": {
                    "name": "Stopskilt",
                    "terms": "Stopskilt"
                },
                "highway/street_lamp": {
                    "name": "Gadelampe",
                    "terms": "Gadelampe, Gadebelysning"
                },
                "highway/tertiary": {
                    "name": " Tertiær vej",
                    "terms": "Tertiær vej, Tertiærvej"
                },
                "highway/tertiary_link": {
                    "name": "Link til tertiær vej",
                    "terms": "Link til tertiær vej"
                },
                "highway/track": {
                    "name": "Uvedligeholdt markvej",
                    "terms": "Uvedligeholdt markvej"
                },
                "highway/traffic_mirror": {
                    "name": "Trafikspejl",
                    "terms": "Trafikspejl"
                },
                "highway/traffic_signals": {
                    "name": "Trafiksignal",
                    "terms": "Trafiksignal, Lyskryds, Lyskurv"
                },
                "highway/trunk": {
                    "name": "Motortrafikvej",
                    "terms": "Motortrafikvej"
                },
                "highway/trunk_link": {
                    "name": "Afkørsel motortrafikvej",
                    "terms": "Afkørsel motortrafikvej"
                },
                "highway/turning_circle": {
                    "name": "Vendeplads",
                    "terms": "Vendeplads"
                },
                "highway/turning_loop": {
                    "name": "Helleanlæg (trafikø)",
                    "terms": "Helleanlæg (trafikø)"
                },
                "highway/unclassified": {
                    "name": "Mindre/Uspecificeret vej",
                    "terms": "Mindre/Uspecificeret vej"
                },
                "historic": {
                    "name": "Historisk sted",
                    "terms": "Historisk sted"
                },
                "historic/archaeological_site": {
                    "name": "Arkæologisk sted",
                    "terms": "Arkæologisk sted"
                },
                "historic/boundary_stone": {
                    "name": "Grænsesten",
                    "terms": "Grænsesten"
                },
                "historic/castle": {
                    "name": "Slot",
                    "terms": "Slot, Kongeslotte"
                },
                "historic/memorial": {
                    "name": "Mindesmærke",
                    "terms": "Mindesmærke, Mindesten"
                },
                "historic/monument": {
                    "name": "Monument",
                    "terms": "Monument"
                },
                "historic/ruins": {
                    "name": "Ruiner",
                    "terms": "Ruiner, Slotsruiner"
                },
                "historic/tomb": {
                    "name": "Grav",
                    "terms": "Grav"
                },
                "historic/wayside_cross": {
                    "name": "Vejsidemindesmærker",
                    "terms": "Vejsidemindesmærker"
                },
                "historic/wayside_shrine": {
                    "name": "Vejsidehelligdom",
                    "terms": "Vejsidehelligdom"
                },
                "junction": {
                    "name": "Vejfletning",
                    "terms": "Vejfletning, Gadefletning"
                },
                "landuse": {
                    "name": "Arealanvendelse",
                    "terms": "Arealanvendelse"
                },
                "landuse/allotments": {
                    "name": "Kolonihave",
                    "terms": "kolonihaveområde, kolonihave, "
                },
                "landuse/aquaculture": {
                    "name": "Akvakultur",
                    "terms": "Akvakultur"
                },
                "landuse/basin": {
                    "name": "Bassin",
                    "terms": "Bassin"
                },
                "landuse/cemetery": {
                    "name": "Gravplads ",
                    "terms": "Gravplads "
                },
                "landuse/churchyard": {
                    "name": "Kirkegård",
                    "terms": "Kirkegårde"
                },
                "landuse/commercial": {
                    "name": "Kommercielt område",
                    "terms": "Kommercielt område"
                },
                "landuse/construction": {
                    "name": "Under konstruktion",
                    "terms": "Under konstruktion, Byggeplads"
                },
                "landuse/farm": {
                    "name": "Landbrugsjord"
                },
                "landuse/farmland": {
                    "name": "Landbrugsjord",
                    "terms": "Landbrugsjord"
                },
                "landuse/farmyard": {
                    "name": "Gårdsplads",
                    "terms": "Gård, Bondegård"
                },
                "landuse/forest": {
                    "name": "Skov",
                    "terms": "Skov, Plantageskov"
                },
                "landuse/grass": {
                    "name": "Græs",
                    "terms": "Græs"
                },
                "landuse/harbour": {
                    "name": "Havn",
                    "terms": "Havn"
                },
                "landuse/industrial": {
                    "name": "Industriområde",
                    "terms": "Industriområde"
                },
                "landuse/industrial/slaughterhouse": {
                    "name": "Slagteri"
                },
                "landuse/landfill": {
                    "name": "Losseplads",
                    "terms": "Losseplads, Affaldsplads"
                },
                "landuse/meadow": {
                    "name": "Eng",
                    "terms": "Eng"
                },
                "landuse/military": {
                    "name": "Militært område",
                    "terms": "Militært område, Militærbase, Øvelsesterræn"
                },
                "landuse/military/airfield": {
                    "name": "Militærflyveplads",
                    "terms": "Militærflyveplads, Flyvebase"
                },
                "landuse/military/barracks": {
                    "name": "Barakker",
                    "terms": "Barakker, Militærbarakker"
                },
                "landuse/military/bunker": {
                    "name": "Militærbunker",
                    "terms": "Militærbunker, bunker"
                },
                "landuse/military/checkpoint": {
                    "name": "Checkpunkt",
                    "terms": "Checkpunkt"
                },
                "landuse/military/danger_area": {
                    "name": "Farligt område",
                    "terms": "Farligt område, Farligt militærområde"
                },
                "landuse/military/naval_base": {
                    "name": "Flådestation",
                    "terms": "Flådestation, Søværnsbase"
                },
                "landuse/military/nuclear_explosion_site": {
                    "name": "Atomspræningsomårde",
                    "terms": "Atomspræningsomårde"
                },
                "landuse/military/obstacle_course": {
                    "name": "Forhindringsbane",
                    "terms": "Forhindringsbane, Militærforhindringsbane"
                },
                "landuse/military/office": {
                    "name": "Militærkontor",
                    "terms": "Militærkontor"
                },
                "landuse/military/range": {
                    "name": "Militærskydebane",
                    "terms": "Militærskydebane, Skydebane"
                },
                "landuse/military/training_area": {
                    "name": "Træningsområde",
                    "terms": "Træningsområde, Militærtræningsområde"
                },
                "landuse/orchard": {
                    "name": "Frugtplantage",
                    "terms": "Frugtplantage, Æbleplantage"
                },
                "landuse/plant_nursery": {
                    "name": "Plantepleje",
                    "terms": "Plantepleje"
                },
                "landuse/quarry": {
                    "name": "Stenbrud/Grusgrav",
                    "terms": "Grusgrav, Stenbrud, Minedriftsområde"
                },
                "landuse/railway": {
                    "name": "Jernbanekorridor",
                    "terms": "Jernbanekorridor"
                },
                "landuse/recreation_ground": {
                    "name": "Rekreationsområde",
                    "terms": "Rekreationsområde"
                },
                "landuse/residential": {
                    "name": "Beboet område",
                    "terms": "Beboet område"
                },
                "landuse/retail": {
                    "name": "Handelsområde",
                    "terms": "Handelsområde"
                },
                "landuse/vineyard": {
                    "name": "Vingård",
                    "terms": "Vingård, Vinmark"
                },
                "leisure": {
                    "name": "Fritids",
                    "terms": "Fritid"
                },
                "leisure/adult_gaming_centre": {
                    "name": "Voksen spillecenter",
                    "terms": "Voksen spillecenter, Spillehal"
                },
                "leisure/amusement_arcade": {
                    "name": "Spillehal",
                    "terms": "spil, game, gaming, pinball, flipper, videospil"
                },
                "leisure/bird_hide": {
                    "name": "Fugletårn",
                    "terms": "Fugletårn"
                },
                "leisure/bowling_alley": {
                    "name": "Bowlingbaner",
                    "terms": "Bowlingbaner, Bowlingcenter"
                },
                "leisure/common": {
                    "name": "Hyppig",
                    "terms": "Hyppig, Almindelig"
                },
                "leisure/dance": {
                    "name": "Dansehal",
                    "terms": "Dansehal, Dansested"
                },
                "leisure/dancing_school": {
                    "name": "Danseskole"
                },
                "leisure/dog_park": {
                    "name": "Hundepark",
                    "terms": "Hundepark"
                },
                "leisure/firepit": {
                    "name": "Lejrbålsplads",
                    "terms": "Lejrbålsplads, Bålplads"
                },
                "leisure/fitness_centre": {
                    "name": "Gym / Fitnesscenter",
                    "terms": "Gym / Fitnesscenter, Fitnesscenter"
                },
                "leisure/fitness_centre/yoga": {
                    "name": "Yogastudio",
                    "terms": "Yogastudio"
                },
                "leisure/fitness_station": {
                    "name": "Udendørs fitnessplads",
                    "terms": "Udendørs fitnessplads, Naturfitnessplads"
                },
                "leisure/garden": {
                    "name": "Have",
                    "terms": "Have"
                },
                "leisure/golf_course": {
                    "name": "Golfbane",
                    "terms": "Golfbane, Golfkurser"
                },
                "leisure/horse_riding": {
                    "name": "Ridningsfaciliteter",
                    "terms": "Ridningsfaciliteter, Hesteridningsfaciliteter"
                },
                "leisure/ice_rink": {
                    "name": "Skøjtebane",
                    "terms": "Skøjtebane"
                },
                "leisure/marina": {
                    "name": "Lystbådehavn",
                    "terms": "Lystbådehavn, Marina"
                },
                "leisure/miniature_golf": {
                    "name": "Minigolf",
                    "terms": "Minigolf"
                },
                "leisure/nature_reserve": {
                    "name": "Naturreservat",
                    "terms": "Naturreservat"
                },
                "leisure/outdoor_seating": {
                    "name": "Udendørs siddepladser",
                    "terms": "siddeplads, udendørs, spise, drikke, cafe, restaurant"
                },
                "leisure/park": {
                    "name": "Park",
                    "terms": "Park, Parkområde"
                },
                "leisure/picnic_table": {
                    "name": "Picnicbord",
                    "terms": "Picnicbord, Frokostbord"
                },
                "leisure/pitch": {
                    "name": "Sportsbane",
                    "terms": "Sportsbane, Sportsområde"
                },
                "leisure/pitch/american_football": {
                    "name": "Amerikansk fodboldbane",
                    "terms": "Amerikansk Fodboldbane"
                },
                "leisure/pitch/baseball": {
                    "name": "Baseballbane",
                    "terms": "Baseballbane"
                },
                "leisure/pitch/basketball": {
                    "name": "Basketballbane",
                    "terms": "Basketballbane"
                },
                "leisure/pitch/beachvolleyball": {
                    "name": "Beachvolleybane",
                    "terms": "beachvolley,beach,volley,beach volley"
                },
                "leisure/pitch/boules": {
                    "name": "Boules/petanque-bane",
                    "terms": "petanque, boules"
                },
                "leisure/pitch/bowls": {
                    "name": "Bowling græsplæne",
                    "terms": "Bowling græsplæne, Keglebane"
                },
                "leisure/pitch/cricket": {
                    "name": "Cricketbane",
                    "terms": "Cricketbane"
                },
                "leisure/pitch/equestrian": {
                    "name": "Ridebanehal",
                    "terms": "Ridebanehal, Ridebanearena"
                },
                "leisure/pitch/rugby_league": {
                    "name": "Rugby station",
                    "terms": "Rugby station"
                },
                "leisure/pitch/rugby_union": {
                    "name": "Rugby bane",
                    "terms": "Rugby bane"
                },
                "leisure/pitch/skateboard": {
                    "name": "Skateboardpark",
                    "terms": "Skateboardpark, skateboardplads, skate board"
                },
                "leisure/pitch/soccer": {
                    "name": "Fodboldbane",
                    "terms": "Fodboldbane"
                },
                "leisure/pitch/table_tennis": {
                    "name": "Bordtennis",
                    "terms": "Bordtennis, Bordtennisbord"
                },
                "leisure/pitch/tennis": {
                    "name": "Tennisbane",
                    "terms": "Tennisbane"
                },
                "leisure/pitch/volleyball": {
                    "name": "Volleyballbane",
                    "terms": "Volleyballbane"
                },
                "leisure/playground": {
                    "name": "Legeplads",
                    "terms": "Legeplads, Naturlegeplads, Børnelegeplads"
                },
                "leisure/resort": {
                    "name": "Turistresort",
                    "terms": "Turistresort, "
                },
                "leisure/running_track": {
                    "name": "Løbebane (Løb)",
                    "terms": "Løbebane (Løb)"
                },
                "leisure/sauna": {
                    "name": "Sauna",
                    "terms": "sauna, varme"
                },
                "leisure/slipway": {
                    "name": "Bådrampe",
                    "terms": "Bådrampe, Skibsrampe"
                },
                "leisure/sports_centre": {
                    "name": "Sportcenter / Kompleks",
                    "terms": "Sportcenter / Kompleks"
                },
                "leisure/sports_centre/swimming": {
                    "name": "Swimmingpool",
                    "terms": "Swimmingpool, Svømmepool"
                },
                "leisure/stadium": {
                    "name": "Stadion",
                    "terms": "Stadion"
                },
                "leisure/swimming_pool": {
                    "name": "Svømmebassin",
                    "terms": "Svømmebassin, Swimming Pool, Pool"
                },
                "leisure/track": {
                    "name": "Løbsbane (Ej motorsport)",
                    "terms": "Løbsbane (Ej motorsport)"
                },
                "leisure/water_park": {
                    "name": "Vandland",
                    "terms": "Vandland, Badeland"
                },
                "line": {
                    "name": "Linje",
                    "terms": "Linje"
                },
                "man_made": {
                    "name": "Menneskeskabt",
                    "terms": "Menneskeskabt"
                },
                "man_made/adit": {
                    "name": "Mineindgang",
                    "terms": "Mineindgang"
                },
                "man_made/antenna": {
                    "name": "Antenne",
                    "terms": "antenne, radio, frekvens, kommunikation, tv, fjernsyn"
                },
                "man_made/breakwater": {
                    "name": "Bølgebryder",
                    "terms": "Bølgebryder"
                },
                "man_made/bridge": {
                    "name": "Bro",
                    "terms": "Bro"
                },
                "man_made/chimney": {
                    "name": "Skorsten",
                    "terms": "Skorsten"
                },
<<<<<<< HEAD
=======
                "man_made/clearcut": {
                    "name": "Rydning",
                    "terms": "Ryddet skov"
                },
>>>>>>> 30c7f7db
                "man_made/crane": {
                    "name": "Kran",
                    "terms": "kran, løft, grej"
                },
                "man_made/cutline": {
                    "name": "Skærelinje",
                    "terms": "Skærelinje"
                },
                "man_made/embankment": {
                    "name": "Forhøjning til tog, vej"
                },
                "man_made/flagpole": {
                    "name": "Flagstang",
                    "terms": "Flagstang"
                },
                "man_made/gasometer": {
                    "name": "Gasmåler",
                    "terms": "Gasmåler, Gasometer"
                },
                "man_made/groyne": {
                    "name": "Høfde",
                    "terms": "Høfde"
                },
                "man_made/lighthouse": {
                    "name": "Fyr (navigation)",
                    "terms": "Fyr (navigation)"
                },
                "man_made/mast": {
                    "name": "Mast",
                    "terms": "Mast"
                },
                "man_made/observation": {
                    "name": "Observationstårn",
                    "terms": "observationstårn, udkigstårn"
                },
                "man_made/observatory": {
                    "name": "Observatorie",
                    "terms": "astronomi, astrofysik, meteorologi"
                },
                "man_made/petroleum_well": {
                    "name": "Oliebrønd",
                    "terms": "Oliebrønd"
                },
                "man_made/pier": {
                    "name": "Bådebro",
                    "terms": "Bådebro, Mole, Kaj"
                },
                "man_made/pipeline": {
                    "name": "Rørledning",
                    "terms": "Rørledning"
                },
                "man_made/pumping_station": {
                    "name": "Pumpestation",
                    "terms": "Pumpestation"
                },
                "man_made/silo": {
                    "name": "Silo",
                    "terms": "Silo, Silotank"
                },
                "man_made/storage_tank": {
                    "name": "Lagertank",
                    "terms": "Lagertank"
                },
                "man_made/surveillance": {
                    "name": "Overvågning",
                    "terms": "Overvågning"
                },
                "man_made/surveillance_camera": {
                    "name": "Overvågningskamera",
                    "terms": "Overvågningskamera, videoovervågning"
                },
                "man_made/survey_point": {
                    "name": "Geografisk fixpunkt",
                    "terms": "Geografisk fixpunkt"
                },
                "man_made/tower": {
                    "name": "Tårn",
                    "terms": "Tårn"
                },
                "man_made/wastewater_plant": {
                    "name": "Spildevandsanlæg ",
                    "terms": "Spildevandsanlæg, Vandrensningsanlæg, Rensningsanlæg "
                },
                "man_made/water_tower": {
                    "name": "Vandtårn",
                    "terms": "Vandtårn"
                },
                "man_made/water_well": {
                    "name": "Vandbrønd",
                    "terms": "Vandbrønd"
                },
                "man_made/water_works": {
                    "name": "Vandforsyning",
                    "terms": "Vandforsyning, Vandværk"
                },
                "man_made/watermill": {
                    "name": "Vandmølle",
                    "terms": "mølle"
                },
                "man_made/windmill": {
                    "name": "Vindmølle",
                    "terms": "mølle"
                },
                "man_made/works": {
                    "name": "Fabrik",
                    "terms": "Fabrik, Fremstillingsvirksomhed, Produktionsvirksomhed"
                },
                "manhole": {
                    "name": "Brønd",
                    "terms": "dæksel,kloak"
                },
                "manhole/drain": {
                    "name": "Regnafløb",
                    "terms": "storm,regn,afløb"
                },
                "natural": {
                    "name": "Naturlig",
                    "terms": "Naturlig"
                },
                "natural/bare_rock": {
                    "name": "Klippe",
                    "terms": "Klippe, Klippeområde"
                },
                "natural/bay": {
                    "name": "Bugt",
                    "terms": "Bugt"
                },
                "natural/beach": {
                    "name": "Strand",
                    "terms": "Strand"
                },
                "natural/cave_entrance": {
                    "name": "Huleindgang",
                    "terms": "Huleindgang"
                },
                "natural/cliff": {
                    "name": "Klint",
                    "terms": "Klippe"
                },
                "natural/coastline": {
                    "name": "Kystlinje",
                    "terms": "Kystlinje"
                },
                "natural/fell": {
                    "name": "Fjeld",
                    "terms": "Fjeld"
                },
                "natural/glacier": {
                    "name": "Gletsjer",
                    "terms": "Gletsjer, Isbræ"
                },
                "natural/grassland": {
                    "name": "Græsmark",
                    "terms": "Græsmark"
                },
                "natural/heath": {
                    "name": "Hede",
                    "terms": "Hede"
                },
                "natural/mud": {
                    "name": "Mudder"
                },
                "natural/peak": {
                    "name": "Højdedrag",
                    "terms": "Højdedrag, Bakketop, Bjergtop"
                },
                "natural/reef": {
                    "name": "Rev"
                },
                "natural/ridge": {
                    "name": "Højderyg",
                    "terms": "Højderyg, Bjergryg, Bjergkam, Bakkekam"
                },
                "natural/saddle": {
                    "name": "Sadel",
                    "terms": "Sadel"
                },
                "natural/sand": {
                    "name": "Sand",
                    "terms": "Sand"
                },
                "natural/scree": {
                    "name": "Talus",
                    "terms": "Talus, Stenblokke"
                },
                "natural/scrub": {
                    "name": "Buskområde",
                    "terms": "Buskområde"
                },
                "natural/spring": {
                    "name": "Kilde (vand)",
                    "terms": "Kilde (vand), Kildeudspring"
                },
                "natural/tree": {
                    "name": "Træ",
                    "terms": "Træ"
                },
                "natural/tree_row": {
                    "name": "Trærække",
                    "terms": "Trærække"
                },
                "natural/volcano": {
                    "name": "Vulkan",
                    "terms": "Vulkan"
                },
                "natural/water": {
                    "name": "Vand",
                    "terms": "Vand"
                },
                "natural/water/lake": {
                    "name": "Sø",
                    "terms": "Sø"
                },
                "natural/water/pond": {
                    "name": "Dam",
                    "terms": "Dam"
                },
                "natural/water/reservoir": {
                    "name": "Reservoir",
                    "terms": "Reservoir, Vandreservoir, Dam"
                },
                "natural/wetland": {
                    "name": "Vådområde",
                    "terms": "Vådområde"
                },
                "natural/wood": {
                    "name": "Naturskov",
                    "terms": "Naturskov"
                },
                "noexit/yes": {
                    "name": "Ingen udvej",
                    "terms": "Ingen udvej"
                },
                "office": {
                    "name": "Kontor",
                    "terms": "Kontor"
                },
                "office/accountant": {
                    "name": "Revisor-kontor",
                    "terms": "revisor, regnskab, tal, matematik"
                },
                "office/administrative": {
                    "name": "Administrativt kontor"
                },
                "office/adoption_agency": {
                    "name": "Adoptionsbureau",
                    "terms": "adoption, børn, barnløshed"
                },
                "office/advertising_agency": {
                    "name": "Reklamebureau",
                    "terms": "reklame, tv, marketing, radio"
                },
                "office/architect": {
                    "name": "Arkitekt-kontor",
                    "terms": "arkitekt, tegning, bygning"
                },
                "office/coworking": {
                    "name": "Kontorfællesskab",
                    "terms": "Kontorfællesskab, Fællesskabsarbejdsplads"
                },
                "office/educational_institution": {
                    "name": "Uddannelsesinstitution",
                    "terms": "Uddannelsesinstitution"
                },
                "office/employment_agency": {
                    "name": "Arbejdsformidling",
                    "terms": "Arbejdsformidling, Jobcenter"
                },
                "office/estate_agent": {
                    "name": "Ejendomsmægler",
                    "terms": "Ejendomsmægler"
                },
                "office/financial": {
                    "name": "Finanskontor",
                    "terms": "Finanskontor"
                },
                "office/government": {
                    "name": "Statsligt kontor",
                    "terms": "Statslig kontor, Styrelse"
                },
                "office/government/register_office": {
                    "name": "Tinglysningskontor",
                    "terms": "Tinglysningskontor"
                },
                "office/insurance": {
                    "name": "Forsikringselskab",
                    "terms": "Forsikringsselskab"
                },
                "office/lawyer": {
                    "name": "Advokatkontor",
                    "terms": "Advokatkontor, Advokatfirma"
                },
                "office/lawyer/notary": {
                    "name": "Notarkontor"
                },
                "office/ngo": {
                    "name": "NGO kontor",
                    "terms": "NGO kontor, NGO"
                },
                "office/physician": {
                    "name": "Læge"
                },
                "office/political_party": {
                    "name": "Politisk parti",
                    "terms": "Politisk parti"
                },
                "office/research": {
                    "name": "Forskning",
                    "terms": "Forskning"
                },
                "office/telecommunication": {
                    "name": "Teleselskabskontor",
                    "terms": "Teleselskabskontor"
                },
                "office/travel_agent": {
                    "name": "Rejsebureau"
                },
                "piste": {
                    "name": "Skiløjper/Skispor",
                    "terms": "Skiløjper/Skispor"
                },
                "place": {
                    "name": "Lokalitet"
                },
                "place/city": {
                    "name": "Storby",
                    "terms": "Storby"
                },
                "place/farm": {
                    "name": "Gård"
                },
                "place/hamlet": {
                    "name": "Mindre beboet område",
                    "terms": "Mindre beboet område"
                },
                "place/island": {
                    "name": "Ø",
                    "terms": "Ø"
                },
                "place/islet": {
                    "name": "Holm"
                },
                "place/isolated_dwelling": {
                    "name": "Lille beboet område (1-2 hustande)",
                    "terms": "Lille beboet område (1-2 hustande)"
                },
                "place/locality": {
                    "name": "Lokalitet",
                    "terms": "Lokalitet"
                },
                "place/neighbourhood": {
                    "name": "Nabolag",
                    "terms": "Nabolag"
                },
                "place/plot": {
                    "name": "Matrikel"
                },
                "place/quarter": {
                    "name": "Nabolag / Kvarter",
                    "terms": "Nabolag / Kvarter"
                },
                "place/square": {
                    "name": "Plads",
                    "terms": "Plads, Bytorv"
                },
                "place/suburb": {
                    "name": "Bydistrikt / Bydel",
                    "terms": "Bydistrikt / Bydel"
                },
                "place/town": {
                    "name": "By",
                    "terms": "By"
                },
                "place/village": {
                    "name": "Landsby",
                    "terms": "Landsby"
                },
                "playground/cushion": {
                    "name": "Hoppepude"
                },
                "playground/sandpit": {
                    "name": "Sandkasse"
                },
                "playground/swing": {
                    "name": "Gynge"
                },
                "point": {
                    "name": "Punkt",
                    "terms": "Punkt"
                },
                "power": {
                    "name": "Energi"
                },
                "power/generator": {
                    "name": "Kraftværk",
                    "terms": "Kraftværk"
                },
                "power/generator/source_nuclear": {
                    "name": "Atomreaktor",
                    "terms": "atom,nuklear,kernekraft"
                },
                "power/generator/source_wind": {
                    "name": "Vindmølle",
                    "terms": "mølle,vind,strøm"
                },
                "power/line": {
                    "name": "Elledning",
                    "terms": "Elledning, Højspændingsledning"
                },
                "power/minor_line": {
                    "name": "Elledning",
                    "terms": "Elledning"
                },
                "power/plant": {
                    "name": "Transformatorgrund",
                    "terms": "Transformatorgrund, strømtransformatorstationsgrunde"
                },
                "power/pole": {
                    "name": "Elmast (telefonmast)",
                    "terms": "Elmast (telefonmast)"
                },
                "power/sub_station": {
                    "name": "Transformatorstation"
                },
                "power/substation": {
                    "name": "Transformatorstation",
                    "terms": "Transformatorstation"
                },
                "power/tower": {
                    "name": "Højspændingsmast",
                    "terms": "Højspændingsmast"
                },
                "power/transformer": {
                    "name": "Transformer",
                    "terms": "Transformer"
                },
                "railway": {
                    "name": "Jernbane"
                },
                "railway/abandoned": {
                    "name": "Ej brugt jernbanespor",
                    "terms": "Ej brugt jernbanespor"
                },
                "railway/buffer_stop": {
                    "name": "Puffer stopklods"
                },
                "railway/crossing": {
                    "name": "Jernbaneoverskæring (sti)",
                    "terms": "Jernbaneoverskæring (sti)"
                },
                "railway/derail": {
                    "name": "Afsporingsenhed"
                },
                "railway/disused": {
                    "name": "Ej brugt jernbanespor",
                    "terms": "Ej brugt jernbanespor"
                },
                "railway/funicular": {
                    "name": "Kabelsporvej",
                    "terms": "Kabelsporvej"
                },
                "railway/level_crossing": {
                    "name": "Jernbaneoverskæring (vej)",
                    "terms": "Jernbaneoverskæring (vej)"
                },
                "railway/milestone": {
                    "name": "Jernbanemilepæl"
                },
                "railway/miniature": {
                    "name": "Miniaturejernbane"
                },
                "railway/monorail": {
                    "name": "Monorail",
                    "terms": "Monorail"
                },
                "railway/narrow_gauge": {
                    "name": "Smalspor",
                    "terms": "Smalspor, Smalsporbane, Smalsportogbane"
                },
                "railway/rail": {
                    "name": "Jernbanespor",
                    "terms": "Jernbanespor"
                },
                "railway/signal": {
                    "name": "Jernbanesignal"
                },
                "railway/subway": {
                    "name": "S-togspor",
                    "terms": "S-togspor"
                },
                "railway/subway_entrance": {
                    "name": "S-togstationsindgang",
                    "terms": "S-togstationsindgang"
                },
                "railway/switch": {
                    "name": "Jernbaneskiftespor"
                },
                "railway/train_wash": {
                    "name": "Togvaskestation"
                },
                "railway/tram": {
                    "name": "Sporvogn",
                    "terms": "Sporvogn"
                },
                "relation": {
                    "name": "Relation",
                    "terms": "Relation"
                },
                "roundabout": {
                    "name": "Rundkørsel"
                },
                "route/ferry": {
                    "name": "Færgerute",
                    "terms": "Færgerute"
                },
                "shop": {
                    "name": "Butik",
                    "terms": "Butik, Forretning"
                },
                "shop/alcohol": {
                    "name": "Vinforhandler",
                    "terms": "Vinforhandler, Vinbutik, Vinforretning"
                },
                "shop/anime": {
                    "name": "Animebutik",
                    "terms": "Animebutik, Animeforretning"
                },
                "shop/antiques": {
                    "name": "Antikvitetsforretning",
                    "terms": "Antikvitetsforretning, Antikvitetsbutik"
                },
                "shop/appliance": {
                    "name": "Hvidevareforretning",
                    "terms": "hvidevare,køleskab,ovn,vaskemaskine"
                },
                "shop/art": {
                    "name": "Kunstbutik",
                    "terms": "Kunstbutik, Galleributik"
                },
                "shop/baby_goods": {
                    "name": "Babyudstyrsbutik",
                    "terms": "Babyudstyrsbutik, Babyudstyrsforretning"
                },
                "shop/bag": {
                    "name": "Taske/Kuffertbutik",
                    "terms": "Taske/Kuffertbutik, Lædervareforretning"
                },
                "shop/bakery": {
                    "name": "Bager",
                    "terms": "Bager, Bageri"
                },
                "shop/bathroom_furnishing": {
                    "name": "Badeværelseindretningsbutik",
                    "terms": "Badeværelseindretningsbutik"
                },
                "shop/beauty": {
                    "name": "Parfumebutik",
                    "terms": "Parfumebutik, Skønhedbutik, Materialist"
                },
                "shop/beauty/nails": {
                    "name": "Neglesalon",
                    "terms": "Neglesalon"
                },
                "shop/beauty/tanning": {
                    "name": "Solcenter",
                    "terms": "Hudklinik"
                },
                "shop/bed": {
                    "name": "Sengetøj / Madras forhandler",
                    "terms": "Sengetøj / Madras forhandler"
                },
                "shop/beverages": {
                    "name": "Vinforhandler",
                    "terms": "Vinforhandler, Vinforretning"
                },
                "shop/bicycle": {
                    "name": "Cykelbutik",
                    "terms": "Cykelforretning, Cykelbutik, Cykelsmed"
                },
                "shop/bookmaker": {
                    "name": "Bookmaker",
                    "terms": "Bookmaker"
                },
                "shop/books": {
                    "name": "Boghandler",
                    "terms": "Boghandler"
                },
                "shop/boutique": {
                    "name": "Boutique",
                    "terms": "Boutique"
                },
                "shop/butcher": {
                    "name": "Slagter",
                    "terms": "Slagter, Slagterbutik, Slagterforretning"
                },
                "shop/candles": {
                    "name": "Stearinlysforhandler",
                    "terms": "Stearinlysforhandler, Stearinlysbutik, Lysstøberi"
                },
                "shop/car": {
                    "name": "Bilforhandler",
                    "terms": "Bilforhandler"
                },
                "shop/car_parts": {
                    "name": "Autoudstyrsbutik",
                    "terms": "Autoudstyrsbutik, Biludstyrsbutik"
                },
                "shop/car_repair": {
                    "name": "Autoværksted",
                    "terms": "Autoværksted, Bilværksted"
                },
                "shop/carpet": {
                    "name": "Tæppeforhandler",
                    "terms": "Tæppeforhandler, Tæppeforretning"
                },
                "shop/charity": {
                    "name": "Velgørenhedsbutik",
                    "terms": "Velgørenhedsbutik"
                },
                "shop/cheese": {
                    "name": "Ostehandler",
                    "terms": "Ostehandler, Ostebutik, Osteforretning"
                },
                "shop/chemist": {
                    "name": "Medicinbutik",
                    "terms": "Medicinbutik, Materialist"
                },
                "shop/chocolate": {
                    "name": "Chokoladeforretning",
                    "terms": "Chokoladeforretning, Chokoladebutik"
                },
                "shop/clothes": {
                    "name": "Tøjbutik",
                    "terms": "Tøjbutik, Herretøjsbutik, Dametøjsbutik, Børnetøjsbutik, Ekvipage, Herreekvipering"
                },
                "shop/coffee": {
                    "name": "Kaffebutik",
                    "terms": "Kaffebutik, Kaffeforretning"
                },
                "shop/computer": {
                    "name": "Computerforhandler",
                    "terms": "Computerbutik, PC-butik, Computerforretning"
                },
                "shop/confectionery": {
                    "name": "Slikbutik",
                    "terms": "Slikbutik, Slikforretning"
                },
                "shop/convenience": {
                    "name": "Minimarked",
                    "terms": "Minimarked, Minikøbmand"
                },
                "shop/copyshop": {
                    "name": "Fotokopishop",
                    "terms": "Fotokopishop"
                },
                "shop/cosmetics": {
                    "name": "Kosmetikbutik",
                    "terms": "Kosmetikbutik, Kosmetikforretning"
                },
                "shop/craft": {
                    "name": "Hobbyforretning",
                    "terms": "Hobbyforretning"
                },
                "shop/curtain": {
                    "name": "Gardinbutik",
                    "terms": "Gardinbutik, Gardinforretning"
                },
                "shop/dairy": {
                    "name": "Ismejeri",
                    "terms": "Ismejeri, Mejeri, Ostemejeri"
                },
                "shop/deli": {
                    "name": "Deli",
                    "terms": "Deli, Delikatesse"
                },
                "shop/department_store": {
                    "name": "Stormagasin",
                    "terms": "Stormagasin"
                },
                "shop/doityourself": {
                    "name": "Gør det selv-butik",
                    "terms": "Gør det selv-butik, Byggemarked"
                },
                "shop/dry_cleaning": {
                    "name": "Renseri",
                    "terms": "Renseri"
                },
                "shop/e-cigarette": {
                    "name": "E-cigaretbutik",
                    "terms": "E-cigaretbutik, E-cigaretforretning"
                },
                "shop/electronics": {
                    "name": "Elektronikbutik",
                    "terms": "Elektronikbutik"
                },
                "shop/erotic": {
                    "name": "Erotikbutik",
                    "terms": "Erotikbutik, Sexlegetøjsbutik, Erotiklegetøjsforretning"
                },
                "shop/fabric": {
                    "name": "Stofforretning",
                    "terms": "Stofforretning"
                },
                "shop/farm": {
                    "name": "Fødevarestand",
                    "terms": "fødevarestand,frugtstand,gårdbutik,stalddørssalg"
                },
                "shop/fashion": {
                    "name": "Modebutik",
                    "terms": "Modebutik"
                },
                "shop/fishmonger": {
                    "name": "Fiskeforretning"
                },
                "shop/florist": {
                    "name": "Blomsterbutik",
                    "terms": "Blomsterbutik, Blomsterforretning"
                },
                "shop/frame": {
                    "name": "Rammebutik",
                    "terms": "Rammebutik, Billedrammer"
                },
                "shop/funeral_directors": {
                    "name": "Bedemandsforretning",
                    "terms": "Bedemandsforretning, Begravelsesbutik, Begravelsesforretning"
                },
                "shop/furnace": {
                    "name": "Oliefyr"
                },
                "shop/furniture": {
                    "name": "Møbelforhandler",
                    "terms": "Møbelbutik, Møbelhandler, Møbelforretning, stol, sofa, bord"
                },
                "shop/garden_centre": {
                    "name": "Havecenter",
                    "terms": "Havecenter, Plantecenter"
                },
                "shop/gas": {
                    "name": "Gasflaskebutik",
                    "terms": "Gasflaskebutik"
                },
                "shop/gift": {
                    "name": "Gavebutik",
                    "terms": "Gavebutik, Gaveforretning, Souvenirbutik"
                },
                "shop/greengrocer": {
                    "name": "Grønthandler",
                    "terms": "Grønthandler, Frugtbutik"
                },
                "shop/hairdresser": {
                    "name": "Frisør",
                    "terms": "Frisør, Herrefrisør, Damefrisør"
                },
                "shop/hardware": {
                    "name": "Værktøjsbutik",
                    "terms": "Værktøjsbutik, Byggemarked"
                },
                "shop/hearing_aids": {
                    "name": "Høreapparatbutik",
                    "terms": "Høreapparatbutik, Audiolog, Høreapparater"
                },
                "shop/herbalist": {
                    "name": "Helseforretning",
                    "terms": "Helseforretning"
                },
                "shop/hifi": {
                    "name": "Radioforhandler",
                    "terms": "Radioforhandler, Hifi-butik"
                },
                "shop/houseware": {
                    "name": "Køkkenudstyr",
                    "terms": "Køkkenudstyr"
                },
                "shop/interior_decoration": {
                    "name": "Brugskunstbutik",
                    "terms": "Indendørsudsmykningsbutik, Indendørsudsmykning,brugskunst,kunst,indendørs,bolig"
                },
                "shop/jewelry": {
                    "name": "Juvelér",
                    "terms": "Juvelér, Smykkeforretning,smykke,guldsmed"
                },
                "shop/kitchen": {
                    "name": "Køkkenudstyrsbutik",
                    "terms": "Køkkenudstyrsbutik"
                },
                "shop/laundry": {
                    "name": "Vaskeri",
                    "terms": "Vaskeri, Møntvaskeri"
                },
                "shop/leather": {
                    "name": "Læderbutik",
                    "terms": "Læderbutik, Skinbutik, Lædervareforretning"
                },
                "shop/locksmith": {
                    "name": "Låsesmed",
                    "terms": "Låsesmed"
                },
                "shop/lottery": {
                    "name": "Lotteributik",
                    "terms": "Lotteributik, Lotteriforretning"
                },
                "shop/mall": {
                    "name": "Indkøbscenter",
                    "terms": "Indkøbscenter"
                },
                "shop/massage": {
                    "name": "Massagebutik",
                    "terms": "Massagebutik"
                },
                "shop/medical_supply": {
                    "name": "Håndkøbsmedicinforhandler",
                    "terms": "Håndkøbsmedicinforhandler"
                },
                "shop/mobile_phone": {
                    "name": "Mobiltelefonforhandler",
                    "terms": "Mobiltelefonforhandler"
                },
                "shop/money_lender": {
                    "name": "Pengeudlåner",
                    "terms": "Pengeudlåner"
                },
                "shop/motorcycle": {
                    "name": "Motorcykelforhandler",
                    "terms": "Motorcykelforhandler"
                },
                "shop/music": {
                    "name": "Musikbutik",
                    "terms": "Musikbutik, Musikforretning"
                },
                "shop/musical_instrument": {
                    "name": "Musikinstrumentbutik",
                    "terms": "Musikinstrumentbutik, Musikinstrumentforretning"
                },
                "shop/newsagent": {
                    "name": "Avis/Bladforhandler",
                    "terms": "Avis/Bladforhandler"
                },
                "shop/nutrition_supplements": {
                    "name": "Helsekostbutik",
                    "terms": "Helsekostbutik, Helsekostforretning"
                },
                "shop/optician": {
                    "name": "Optiker",
                    "terms": "Optiker, Optikerforretning"
                },
                "shop/organic": {
                    "name": "Økologiskbutik",
                    "terms": "Økologiskbutik, øko, biodynamisk"
                },
                "shop/outdoor": {
                    "name": "Friluftsudstyrsbutik",
                    "terms": "Friluftsudstyrsbutik, Friluftsudstyrsforretning, eventyr,sport,udendørs,"
                },
                "shop/paint": {
                    "name": "Malerforretning",
                    "terms": "Malerforretning, Malerbutik"
                },
                "shop/pastry": {
                    "name": "Konditori",
                    "terms": "Konditori"
                },
                "shop/pawnbroker": {
                    "name": "Panteudlåner",
                    "terms": "Panteudlåner"
                },
                "shop/perfumery": {
                    "name": "Parfumebutik",
                    "terms": "Parfumebutik, Parfumeforretning, Parfumeshop"
                },
                "shop/pet": {
                    "name": "Kæledyrsbutik",
                    "terms": "Kæledyrsbutik, Dyreforhandler, Dyrehandler"
                },
                "shop/photo": {
                    "name": "Fotoforretning",
                    "terms": "Fotoforretning"
                },
                "shop/pyrotechnics": {
                    "name": "Fyrværkeributik",
                    "terms": "Fyrværkeributik, Fyrværkeriforretning, Fyrværkeriudsalg"
                },
                "shop/radiotechnics": {
                    "name": "Radio/Elektronikbutik",
                    "terms": "Radio/Elektronikbutik"
                },
                "shop/religion": {
                    "name": "Religøs forretning",
                    "terms": "Religøs forretning"
                },
                "shop/scuba_diving": {
                    "name": "Dykkerudstyrsbutik",
                    "terms": "Dykkerudstyrsbutik"
                },
                "shop/seafood": {
                    "name": "Fiskehandler",
                    "terms": "Fiskehandler, Fiskebutik"
                },
                "shop/second_hand": {
                    "name": "Genbrugsbutik",
                    "terms": "Velgørenhedsbutik, Velgørenhedsforretning, Genbrugsbutik"
                },
                "shop/shoes": {
                    "name": "Skobutik",
                    "terms": "Skobutik, Skoforretning"
                },
                "shop/sports": {
                    "name": "Sportsudstyrsbutik",
                    "terms": "Sportsudstyrsbutik, Sportsforretning"
                },
                "shop/stationery": {
                    "name": "Papirforhandler",
                    "terms": "Papirforhandler, Kontorforsyning"
                },
                "shop/storage_rental": {
                    "name": "Lagerhotel",
                    "terms": "Lagerhotel, Opbevaringshotel"
                },
                "shop/supermarket": {
                    "name": "Supermarked",
                    "terms": "Supermarked, Lavprisbutik, Discountbutik"
                },
                "shop/tailor": {
                    "name": "Skrædder",
                    "terms": "Skrædder"
                },
                "shop/tattoo": {
                    "name": "Tatovør",
                    "terms": "Tatovør, Tatovørforretning"
                },
                "shop/tea": {
                    "name": "Tebutik",
                    "terms": "Tebutik, Teforhandler, Tehandler"
                },
                "shop/ticket": {
                    "name": "Billetsælger",
                    "terms": "Billetsælger, Billetbutik"
                },
                "shop/tobacco": {
                    "name": "Tobaksforretning",
                    "terms": "Tobaksforretning, Cigarforhandler"
                },
                "shop/toys": {
                    "name": "Legetøjsbutik",
                    "terms": "Legetøjsforretning, Legetøjsbutik"
                },
                "shop/travel_agency": {
                    "name": "Rejsebureau",
                    "terms": "Rejsebureau, Rejseagent"
                },
                "shop/tyres": {
                    "name": "Dækforhandler",
                    "terms": "Dækforhandler"
                },
                "shop/vacant": {
                    "name": "Lukket butik (ingen salg pt)"
                },
                "shop/vacuum_cleaner": {
                    "name": "Støvsugerforhandler",
                    "terms": "Støvsugerforhandler"
                },
                "shop/variety_store": {
                    "name": "Spøg og skæmtbutik ",
                    "terms": "Spøg og skæmtbutik "
                },
                "shop/video": {
                    "name": "Videobutik",
                    "terms": "Videobutik, Videoforretning, Videoudlejning"
                },
                "shop/video_games": {
                    "name": "Videospilbutik",
                    "terms": "Videospilbutik, Videospilforretning, gaming"
                },
                "shop/watches": {
                    "name": "Urbutik",
                    "terms": "Urbutik, Urmager"
                },
                "shop/water_sports": {
                    "name": "Svømmesport/Svømmeudstyrsbutik",
                    "terms": "Svømmesport, Svømmeudstyrsbutik"
                },
                "shop/weapons": {
                    "name": "Våbenbutik",
                    "terms": "Våbenbutik, Våbenforretning, Bøssemager"
                },
                "shop/window_blind": {
                    "name": "Persienneforhandler",
                    "terms": "Persienneforhandler, Persienneforretning"
                },
                "shop/wine": {
                    "name": "Vinforretning",
                    "terms": "Vinforretning, Vinbutik"
                },
                "tourism": {
                    "name": "Turisme",
                    "terms": "Turisme"
                },
                "tourism/alpine_hut": {
                    "name": "Bjerghytte",
                    "terms": "Bjerghytte"
                },
                "tourism/apartment": {
                    "name": "Gæstelejlighed/Ejerlejlighed",
                    "terms": "Gæstelejlighed/Ejerlejlighed"
                },
                "tourism/aquarium": {
                    "name": "Akvarium",
                    "terms": "Akvarium"
                },
                "tourism/artwork": {
                    "name": "Kunstværk",
                    "terms": "Skulptur, Statue, Vægmaleri"
                },
                "tourism/attraction": {
                    "name": "Turistattraktion",
                    "terms": "Turistattraktion, Seværdighed"
                },
                "tourism/camp_site": {
                    "name": "Campingplads",
                    "terms": "Campingplads, Lejrplads, Teltplads"
                },
                "tourism/caravan_site": {
                    "name": "Autocamperplads",
                    "terms": "Autocamperplads"
                },
                "tourism/chalet": {
                    "name": "Feriehus"
                },
                "tourism/gallery": {
                    "name": "Kunstgalleri",
                    "terms": "Kunstgalleri, Galleri"
                },
                "tourism/guest_house": {
                    "name": "Gæstehus",
                    "terms": "Gæstehus, Bed&Breakfast, B&B"
                },
                "tourism/hostel": {
                    "name": "Vandrerhjem",
                    "terms": "Vandrerhjem"
                },
                "tourism/hotel": {
                    "name": "Hotel",
                    "terms": "Hotel"
                },
                "tourism/information": {
                    "name": "Information",
                    "terms": "Turistinformation"
                },
                "tourism/information/board": {
                    "name": "Informationstavle",
                    "terms": "Informationstavle"
                },
                "tourism/information/guidepost": {
                    "name": "Guidepost",
                    "terms": "Guidepost"
                },
                "tourism/information/map": {
                    "name": "Kort",
                    "terms": "Kort"
                },
                "tourism/information/office": {
                    "name": "Turistinformationskontor",
                    "terms": "Turistinformationskontor"
                },
                "tourism/motel": {
                    "name": "Motel",
                    "terms": "Motel, Bilmotel"
                },
                "tourism/museum": {
                    "name": "Museum",
                    "terms": "Museum"
                },
                "tourism/picnic_site": {
                    "name": "Picnic",
                    "terms": "Picnic, Udflugtssted"
                },
                "tourism/theme_park": {
                    "name": "Forlystelsespark",
                    "terms": "Forlystelsespark"
                },
                "tourism/viewpoint": {
                    "name": "Udsigtspunkt",
                    "terms": "Udsigtspunkt"
                },
                "tourism/wilderness_hut": {
                    "name": "Vildmarkshytte"
                },
                "tourism/zoo": {
                    "name": "Zoologisk have",
                    "terms": "Zoologisk have, Zoo"
                },
                "traffic_calming": {
                    "name": "Trafiksanering",
                    "terms": "Trafiksanering"
                },
                "traffic_calming/bump": {
                    "name": "Vejbump",
                    "terms": "Vejbump"
                },
                "traffic_calming/chicane": {
                    "name": "Trafikchikane",
                    "terms": "Trafikchikane"
                },
                "traffic_calming/choker": {
                    "name": "Vejindsnævring",
                    "terms": "Vejindsnævring"
                },
                "traffic_calming/cushion": {
                    "name": "Fartbump",
                    "terms": "Fartbump"
                },
                "traffic_calming/dip": {
                    "name": "Vejbump",
                    "terms": "Vejbump"
                },
                "traffic_calming/hump": {
                    "name": "Fartbumprampe",
                    "terms": "Fartbumprampe"
                },
                "traffic_calming/island": {
                    "name": "Helleanlæg",
                    "terms": "Helleanlæg"
                },
                "traffic_calming/rumble_strip": {
                    "name": "Rumlestriber",
                    "terms": "Rumlestriber,  Rumleriller"
                },
                "traffic_calming/table": {
                    "name": "Hastighedsbump"
                },
                "type/boundary": {
                    "name": "Grænse",
                    "terms": "Grænse"
                },
                "type/boundary/administrative": {
                    "name": " Administrativ grænse",
                    "terms": "Administrativ grænse"
                },
                "type/multipolygon": {
                    "name": "Multipolygon"
                },
                "type/restriction": {
                    "name": "Restriktion",
                    "terms": "Restriktion"
                },
                "type/restriction/no_left_turn": {
                    "name": "Ingen venstresving",
                    "terms": "Ingen venstresving"
                },
                "type/restriction/no_right_turn": {
                    "name": "Ingen højresving",
                    "terms": "Ingen højresving"
                },
                "type/restriction/no_straight_on": {
                    "name": "Ingen lige ud kørsel",
                    "terms": "Ingen lige ud kørsel"
                },
                "type/restriction/no_u_turn": {
                    "name": "Ingen U-vending",
                    "terms": "Ingen U-vending"
                },
<<<<<<< HEAD
=======
                "type/restriction/only_left_turn": {
                    "name": "Kun venstresving"
                },
                "type/restriction/only_right_turn": {
                    "name": "Kun højresving"
                },
                "type/restriction/only_straight_on": {
                    "name": "Kun lige ud"
                },
>>>>>>> 30c7f7db
                "type/route": {
                    "name": "Rute",
                    "terms": "Rute"
                },
                "type/route/bicycle": {
                    "name": "Cykelrute",
                    "terms": "Cykelrute"
                },
                "type/route/bus": {
                    "name": "Busrute",
                    "terms": "Busrute"
                },
                "type/route/detour": {
                    "name": "Omvejsrute",
                    "terms": "Omvejsrute, Omkørsel"
                },
                "type/route/ferry": {
                    "name": "Færgerute",
                    "terms": "Færgerute"
                },
                "type/route/foot": {
                    "name": "Vandrerute",
                    "terms": "Vandrerute, Hikingrute"
                },
                "type/route/hiking": {
                    "name": "Vandrerute",
                    "terms": "Vandrerute, Vandretur, Gårute"
                },
                "type/route/horse": {
                    "name": "Kørerute",
                    "terms": "Kørerute"
                },
                "type/route/pipeline": {
                    "name": "Rørledningsnet",
                    "terms": "Rørledningsnet"
                },
                "type/route/power": {
                    "name": "Elledningsnet",
                    "terms": "Elledningsnet"
                },
                "type/route/road": {
                    "name": "Vejrute",
                    "terms": "Vejrute"
                },
                "type/route/train": {
                    "name": "Togrute",
                    "terms": "Togrute, Togplan, Togstrækning, Jernbanestrækning"
                },
                "type/route/tram": {
                    "name": "Sporvognsrute",
                    "terms": "Sporvognsrute"
                },
                "type/route_master": {
                    "name": "Rutemasterplan",
                    "terms": "Rutemasterplan"
                },
                "type/site": {
                    "name": "Sted",
                    "terms": "Sted"
                },
                "type/waterway": {
                    "name": "Vandvej"
                },
                "vertex": {
                    "name": "Andre",
                    "terms": "Andre"
                },
                "waterway": {
                    "name": "Vandvej"
                },
                "waterway/boatyard": {
                    "name": "Bådplads",
                    "terms": "Bådplads"
                },
                "waterway/canal": {
                    "name": "Kanal",
                    "terms": "Kanal"
                },
                "waterway/dam": {
                    "name": "Dæmning",
                    "terms": "Dam"
                },
                "waterway/ditch": {
                    "name": "Grøft",
                    "terms": "Grøft, Grøftekant"
                },
                "waterway/dock": {
                    "name": "Våddok / Tørdok",
                    "terms": "Våddok / Tørdok, Bedding"
                },
                "waterway/drain": {
                    "name": "Drænløb",
                    "terms": "Drænløb"
                },
                "waterway/fuel": {
                    "name": "Søtankstation",
                    "terms": "Søtankstation, Bunkerolie"
                },
                "waterway/river": {
                    "name": "Flod/å",
                    "terms": "Flod, Å"
                },
                "waterway/riverbank": {
                    "name": "Flodbred",
                    "terms": "Flodbred"
                },
                "waterway/sanitary_dump_station": {
                    "name": "Søtoilet funktionsområde",
                    "terms": "Søtoilet funktionsområde, Søtoilet tømning"
                },
                "waterway/stream": {
                    "name": "Bæk",
                    "terms": "Bæk"
                },
                "waterway/water_point": {
                    "name": "Havnedrikkevand",
                    "terms": "Havnedrikkevand, Ferskvand"
                },
                "waterway/waterfall": {
                    "name": "Vandfald",
                    "terms": "Vandfald"
                },
                "waterway/weir": {
                    "name": "Stemmeværk",
                    "terms": "Stemmeværk"
                }
            }
        },
        "imagery": {
            "Bing": {
                "description": "Satellit og luft-foto.",
                "name": "Bing luftfoto"
            },
            "DigitalGlobe-Premium": {
                "attribution": {
                    "text": "Vilkår & tilbagemelding"
                },
                "description": "Premium DigitalGlobe satellitfoto.",
                "name": "DigitalGlobe Premium fotos"
            },
            "DigitalGlobe-Premium-vintage": {
                "attribution": {
                    "text": "Vilkår & tilbagemelding"
                },
                "name": "DigitalGlobe Premium ældre fotos"
            },
            "DigitalGlobe-Standard": {
                "attribution": {
                    "text": "Vilkår & tilbagemelding"
                },
                "description": "Standard DigitalGlobe satellitfotos.",
                "name": "DigitalGlobe Standard fotos"
            },
            "DigitalGlobe-Standard-vintage": {
                "attribution": {
                    "text": "Vilkår & tilbagemelding"
                },
                "name": "DigitalGlobe Standard ældre fotos"
            },
            "EsriWorldImagery": {
                "attribution": {
                    "text": "Vilkår & tilbagemelding"
                },
                "description": "Esri World fotos.",
                "name": "Esri World fotos"
            },
            "EsriWorldImageryClarity": {
                "attribution": {
                    "text": "Vilkår & tilbagemelding"
                },
                "description": "Esri arkivfotos som kan være af bedre kvalitet og mere præcise end standard-laget.",
                "name": "Esri World fotos (Clarity) Beta"
            },
            "MAPNIK": {
                "attribution": {
                    "text": "© OpenStreetMap bidragsydere, CC BY-SA"
                },
                "description": "Standard-laget fra OpenStreetMap.",
                "name": "OpenStreetMap (standard)"
            },
            "Mapbox": {
                "attribution": {
                    "text": "Vilkår & tilbagemelding"
                },
                "description": "Satellit og luft-foto.",
                "name": "Mapbox Satellite"
            },
            "OSM_Inspector-Addresses": {
                "attribution": {
                    "text": "© Geofabrik GmbH, OpenStreetMap bidragsydere, CC BY-SA"
                },
                "name": "OSM Inspector: Adresser"
            },
            "OSM_Inspector-Geometry": {
                "attribution": {
                    "text": "© Geofabrik GmbH, OpenStreetMap bidragsydere, CC BY-SA"
                },
                "name": "OSM Inspector: Geometri"
            },
            "OSM_Inspector-Highways": {
                "attribution": {
                    "text": "© Geofabrik GmbH, OpenStreetMap bidragsydere, CC BY-SA"
                },
                "name": "OSM Inspector: Highway"
            },
            "OSM_Inspector-Multipolygon": {
                "attribution": {
                    "text": "© Geofabrik GmbH, OpenStreetMap bidragsydere, CC BY-SA"
                },
                "name": "OSM Inspector: Område"
            },
            "OSM_Inspector-Places": {
                "attribution": {
                    "text": "© Geofabrik GmbH, OpenStreetMap bidragsydere, CC BY-SA"
                },
                "name": "OSM Inspector: Steder"
            },
            "OSM_Inspector-Routing": {
                "attribution": {
                    "text": "© Geofabrik GmbH, OpenStreetMap bidragsydere, CC BY-SA"
                },
                "name": "OSM Inspector: Routing"
            },
            "OSM_Inspector-Tagging": {
                "attribution": {
                    "text": "© Geofabrik GmbH, OpenStreetMap bidragsydere, CC BY-SA"
                },
                "name": "OSM Inspector: Tagging"
            },
            "US-TIGER-Roads-2012": {
                "name": "TIGER Roads 2012"
            },
            "US-TIGER-Roads-2014": {
                "description": "Ved zoom-niveau 16+ offentligt tilgængelige public domain kort-data fra US Census. Ved lavere niveauer kun ændringer siden 2006, eksklusiv ændringer allerede indarbejdet i OpenStreetMap.",
                "name": "TIGER Roads 2014"
            },
            "US-TIGER-Roads-2017": {
                "description": "Gul = Public domain kort-data fra US Census. Rød = Ingen data i OpenStreetMap",
                "name": "TIGER Roads 2017"
            },
            "Waymarked_Trails-Cycling": {
                "attribution": {
                    "text": "© waymarkedtrails.org, OpenStreetMap-bidragsydere, CC by-SA 3.0"
                },
                "name": "Afmærkede spor: Cykling"
            },
            "Waymarked_Trails-Hiking": {
                "attribution": {
                    "text": "© waymarkedtrails.org, OpenStreetMap-bidragsydere, CC by-SA 3.0"
                },
                "name": "Afmærkede spor: Vandring"
            },
            "Waymarked_Trails-MTB": {
                "attribution": {
                    "text": "© waymarkedtrails.org, OpenStreetMap-bidragsydere, CC by-SA 3.0"
                },
                "name": "Afmærkede spor: MTB"
            },
            "Waymarked_Trails-Skating": {
                "attribution": {
                    "text": "© waymarkedtrails.org, OpenStreetMap-bidragsydere, CC by-SA 3.0"
                },
                "name": "Afmærkede spor: Skøjtning"
            },
            "Waymarked_Trails-Winter_Sports": {
                "attribution": {
                    "text": "© waymarkedtrails.org, OpenStreetMap-bidragsydere, CC by-SA 3.0"
                },
                "name": "Afmærkede spor: Vintersport"
            },
            "basemap.at": {
                "attribution": {
                    "text": "basemap.at"
                },
                "description": "© waymarkedtrails.org, OpenStreetMap-bidragsydere, CC by-SA 3.0",
                "name": "basemap.at"
            },
            "basemap.at-orthofoto": {
                "attribution": {
                    "text": "basemap.at"
                },
                "description": "Ortofoto-lag leveret af basemap.at. \"Efterfølger\" til geoimage.at.",
                "name": "basemap.at Ortofoto"
            },
            "hike_n_bike": {
                "attribution": {
                    "text": "© OpenStreetMap bidragsydere"
                },
                "name": "Vandring & Cykling"
            },
            "mapbox_locator_overlay": {
                "attribution": {
                    "text": "Vilkår & tilbagemelding"
                },
                "description": "Viser større objekter for at hjælpe dig med at finde vej.",
                "name": "Lokaliserings-overlag"
            },
            "openpt_map": {
                "attribution": {
                    "text": "© OpenStreetMap bidragsydere, CC BY-SA"
                },
                "name": "OpenPT-kort (overlag)"
            },
            "osm-gps": {
                "attribution": {
                    "text": "© OpenStreetMap bidragsydere"
                },
                "description": "Offentlige GPS-spor uploaded til OpenStreetMap,",
                "name": "OpenStreetMap GPS-spor"
            },
            "osm-mapnik-black_and_white": {
                "attribution": {
                    "text": "© OpenStreetMap bidragsydere, CC BY-SA"
                },
                "name": "OpenStreetMap (Standard sort & hvid)"
            },
            "osm-mapnik-german_style": {
                "attribution": {
                    "text": "© OpenStreetMap bidragsydere, CC BY-SA"
                },
                "name": "OpenStreetMap (tyskerstil)"
            },
            "qa_no_address": {
                "attribution": {
                    "text": "Simon Poole, Data ©OpenStreetMap bidragsydere"
                },
                "name": "QA Ingen adresse"
            },
            "skobbler": {
                "attribution": {
                    "text": "© Fliser: skobbler Map data: OpenStreetMap bidragsydere"
                },
                "name": "skobbler"
            },
            "stamen-terrain-background": {
                "name": "Stamen Terræn"
            },
            "tf-cycle": {
                "attribution": {
                    "text": "Kort © Thunderforest, Data © OpenStreetMap bidragsydere"
                },
                "name": "Thunderforest OpenCycleMap"
            },
            "tf-landscape": {
                "attribution": {
                    "text": "Kort © Thunderforest, Data © OpenStreetMap bidragsydere"
                },
                "name": "Thunderforest Landskab"
            }
        },
        "community": {
            "dk-forum": {
                "name": "Dansk OpenStreetMap online forum"
            },
            "dk-irc": {
                "name": "Dansk OpenStreetMap IRC-kanal"
            },
            "dk-mailinglist": {
                "description": "En email-liste hvor OpenStreetMap i Danmark diskuteres"
            },
            "OSM-Facebook": {
                "name": "OpenStreetMap på Facebook",
                "description": "Like os på Facebook for nyheder og opdateringer om OpenStreetMap."
            },
            "OSM-help": {
                "name": "OpenStreetMap Hjælp",
                "description": "Stil et spørgsmål og få svar på OSM's fællesskabs-drevne spørgsmål- og svar side.",
                "extendedDescription": "{url} er for alle der har brug for hjælp med OpenStreetMap. Hvad enten du er en begynder eller har et teknisk spørgsmål, er vi her for at hjælpe!"
            },
            "OSM-Reddit": {
                "name": "OpenStreetMap på Reddit",
                "description": "/r/openstreetmap/ er et godt sted at lære mere om OpenStreetMap.  Spørg os om alt!"
            },
            "OSM-Twitter": {
                "description": "Følg os på Twitter på {url}"
            },
            "OSMF": {
                "description": "OSMF er en UK-baseret non-profit organisation der støtter OpenStreetMap projektet",
                "extendedDescription": "OSMF støtter OpenStreetMap ved at rejse penge, vedligeholde serverne der driver OSM, organisere den årlige State of the Map konference, og koordinere de frivillige der holder OSM kørende. Du kan vise din støtte og have en stemme i forhold til OpenStreetMaps retning ved at melde dig som OSMF medlem her: {signupUrl}",
                "events": {
                    "sotm2018": {
                        "description": "Deltag 3 dage i Milano, Italien på den årlige internationale OpenStreetMap konference, der bringer alle i fællesskabet sammen for at socialisere, dele og lære.",
                        "where": "Milano, Italien"
                    }
                }
            }
        }
    }
}<|MERGE_RESOLUTION|>--- conflicted
+++ resolved
@@ -2123,6 +2123,7 @@
                     "placeholder": "1, 2, 3..."
                 },
                 "phone": {
+                    "label": "Telefon",
                     "placeholder": "+31 42 123 4567"
                 },
                 "piste/difficulty": {
@@ -4461,13 +4462,10 @@
                     "name": "Skorsten",
                     "terms": "Skorsten"
                 },
-<<<<<<< HEAD
-=======
                 "man_made/clearcut": {
                     "name": "Rydning",
                     "terms": "Ryddet skov"
                 },
->>>>>>> 30c7f7db
                 "man_made/crane": {
                     "name": "Kran",
                     "terms": "kran, løft, grej"
@@ -5628,8 +5626,6 @@
                     "name": "Ingen U-vending",
                     "terms": "Ingen U-vending"
                 },
-<<<<<<< HEAD
-=======
                 "type/restriction/only_left_turn": {
                     "name": "Kun venstresving"
                 },
@@ -5639,7 +5635,6 @@
                 "type/restriction/only_straight_on": {
                     "name": "Kun lige ud"
                 },
->>>>>>> 30c7f7db
                 "type/route": {
                     "name": "Rute",
                     "terms": "Rute"
