{
    "gl": {
        "icons": {
            "download": "baixar",
            "information": "informacións",
            "remove": "eliminar",
            "undo": "desfacer",
            "zoom_to": "achegar a",
            "copy": "copiar",
            "view_on": "ver no {domain}",
            "favorite": "favorito"
        },
        "toolbar": {
            "inspect": "Inspeccionar",
            "undo_redo": "Desfacer / Refacer",
            "recent": "Recente",
            "favorites": "Favoritos",
            "add_feature": "Engadir elemento"
        },
        "modes": {
            "add_feature": {
                "title": "Engadir un elemento",
                "description": "Procurar elementos para engadir ó mapa.",
                "key": "Tab",
                "result": "{count} resultado",
                "results": "{count} resultados"
            },
            "add_area": {
                "title": "Área",
                "description": "Engadir parques, edificios, lagoas ou outras áreas ó mapa.",
                "tail": "Fai clic no mapa para comezares a debuxar unha área, coma un parque, lagoa ou edificio.",
                "filter_tooltip": "áreas"
            },
            "add_line": {
                "title": "Liña",
                "description": "Engadir estradas, rúas, camiños, canais ou outras liñas ó mapa.",
                "tail": "Fai clic no mapa para comezar a debuxar unha estrada, camiño ou ruta.",
                "filter_tooltip": "liñas"
            },
            "add_point": {
                "title": "Punto",
                "description": "Engadir restaurantes, monumentos, caixas do correo ou outros puntos ó mapa.",
                "tail": "Fai clic no mapa pra engadires un punto.",
                "filter_tooltip": "puntos"
            },
            "add_note": {
                "title": "Nota",
                "label": "Engadir nota",
                "description": "Atopaches un erro? Faillo saber a outros cartógrafos.",
                "tail": "Fai clic no mapa para engadir unha nota.",
                "key": "N"
            },
            "add_preset": {
                "title": "Engadir {feature}",
                "point": {
                    "title": "Engadir {feature} coma un punto"
                },
                "line": {
                    "title": "Engadir {feature} como unha liña"
                },
                "area": {
                    "title": "Engadir {feature} coma unha área"
                },
                "building": {
                    "title": "Engadir {feature} coma un edificio"
                }
            },
            "browse": {
                "title": "Procurar",
                "description": "Desprazar e achegar o mapa."
            },
            "draw_area": {
                "tail": "Fai clic para engadir nós á túa área. Fai clic no primeiro nó para rematar a área."
            },
            "draw_line": {
                "tail": "Fai clic para engadir máis nós á liña. Fai clic noutras liñas para conectalas, e fai dobre clic para rematar a liña."
            },
            "drag_node": {
                "connected_to_hidden": "Isto non se pode editar xa que está conectado cun elemento agochado."
            }
        },
        "operations": {
            "add": {
                "annotation": {
                    "point": "Punto engadido.",
                    "vertex": "Engadiuse un nó a unha vía.",
                    "relation": "Relación engadida.",
                    "note": "Nota engadida."
                }
            },
            "start": {
                "annotation": {
                    "line": "Liña comezada.",
                    "area": "Área comezada."
                }
            },
            "continue": {
                "key": "A",
                "title": "Continuar",
                "description": "Continuar esta liña.",
                "not_eligible": "Ningunha liña pode continuar dende eiquí.",
                "multiple": "Dende aquí poden continuar varias liñas. Para escoller unha delas, preme a tecla de Maiúsculas e fai clic na liña para seleccionala.",
                "annotation": {
                    "line": "Liña continuada.",
                    "area": "Área continuada."
                }
            },
            "cancel_draw": {
                "annotation": "Debuxo desbotado."
            },
            "change_role": {
                "annotation": "Cambiado o rol do membro dunha relación."
            },
            "change_tags": {
                "annotation": "Etiquetas modificadas."
            },
            "circularize": {
                "title": "Arredondar",
                "description": {
                    "line": "Arredondar esta liña.",
                    "area": "Arredondar esta área."
                },
                "key": "O",
                "annotation": {
                    "line": "Facer unha liña arredondada.",
                    "area": "Arredondar unha área."
                },
                "not_closed": "Isto non se pode arredondar porque non é unha liña pechada.",
                "too_large": "Isto non se pode arredondar porque non está completamente visíbel.",
                "connected_to_hidden": "Isto non se pode arredondar xa que está conectado cun elemento agochado.",
                "not_downloaded": "Isto non se pode facer circular porque partes do mesmo aínda non se baixaron.",
                "already_circular": "Isto non se pode facer circular porque xa é un círculo."
            },
            "orthogonalize": {
                "title": "Encadrar",
                "description": {
                    "corner": {
                        "single": "Encadrar esta esquina.",
                        "multiple": "Encadrar estas esquinas."
                    },
                    "feature": {
                        "single": "Encadrar as esquinas deste elemento.",
                        "multiple": "Encadrar as esquinas destes elementos."
                    }
                },
                "key": "Q",
                "annotation": {
                    "corner": {
                        "single": "Encadrada unha esquina.",
                        "multiple": "Encadradas varias esquinas."
                    },
                    "feature": {
                        "single": "Encadradas as esquinas dun elemento.",
                        "multiple": "Encadradas as esquinas de varios elementos."
                    }
                },
                "multiple_blockers": {
                    "multiple": "Estes elementos non poden ser encadrados por moitas razóns."
                },
                "end_vertex": {
                    "single": "Isto non pode ser encadrado por se tratar dun punto final.",
                    "multiple": "Estes elementos non poden ser encadrados por seren puntos finais."
                },
                "square_enough": {
                    "single": "Isto non pode ser máis encadrado do que xa é.",
                    "multiple": "Estes elementos non poden ser máis encadrados do que xa son."
                },
                "not_squarish": {
                    "single": "Isto non pode ser encadrado por non ser cadrangular.",
                    "multiple": "Estes elementos non poden ser encadrados por non seren cadrangulares."
                },
                "too_large": {
                    "single": "Isto non pode ser encadrado por non estar suficientemente visíbel.",
                    "multiple": "Iso non pode ser encadrado por non estar suficientemente visíbel."
                },
                "connected_to_hidden": {
                    "single": "Isto non pode ser encadrado, porque está ligado a un elemento agochado.",
                    "multiple": "Estes elementos non poden ser encadrados, porque algúns deles están ligados a elementos agochados."
                },
                "not_downloaded": {
                    "single": "Isto non pode ser encadrado, porque algunhas das súas partes aínda non foron baixadas.",
                    "multiple": "Estes elementos non poden ser encadrados, porque algunhas das súas partes aínda non forom baixadas."
                }
            },
            "straighten": {
                "title": "Endereitar",
                "description": {
                    "points": "Endereitar estes puntos.",
                    "line": "Endereitar esta liña."
                },
                "key": "S",
                "annotation": {
                    "points": "Endereitáronse varios puntos.",
                    "line": "Endereitouse unha liña."
                },
                "too_bendy": "Isto non pode ser endereitado porque é moi sinuoso.",
                "connected_to_hidden": "Isto non se pode endereitar porque está conectado a un elemento agochado.",
                "not_downloaded": "Isto non se pode endereitar porque partes do mesmo aínda non se baixaron."
            },
            "delete": {
                "title": "Eliminar",
                "description": {
                    "single": "Elimina este elemento de xeito permanente.",
                    "multiple": "Elimina estes elementos de xeito permanente."
                },
                "annotation": {
                    "point": "Eliminouse un punto.",
                    "vertex": "Eliminouse un nó dunha vía.",
                    "line": "Eliminouse unha liña.",
                    "area": "Eliminouse unha área.",
                    "relation": "Eliminouse unha relación.",
                    "multiple": "Elimináronse {n} elementos."
                },
                "too_large": {
                    "single": "Este elemento non pode ser eliminado porque non é visíbel de xeito completo.",
                    "multiple": "Estes elementos non poden ser eliminados porque non son visíbeis de xeito completo."
                },
                "incomplete_relation": {
                    "single": "Este elemento non se pode eliminar porque aínda non se rematou de baixar.",
                    "multiple": "Estes elementos non se poden eliminar porque aínda non se remataron de baixar."
                },
                "part_of_relation": {
                    "single": "Este elemento non se pode eliminar porque forma parte dunha relación maior. Primeiro tes que eliminalo desa relación.",
                    "multiple": "Estes elementos non se poden eliminar porque forman parte dunha relación maior. Primeiro tes que eliminalos desa relación."
                },
                "connected_to_hidden": {
                    "single": "Este elemento non se pode eliminar porque está conectado cun elemento agochado.",
                    "multiple": "Estes elementos non se poden eliminar porque conectan con elementos agochados."
                },
                "not_downloaded": {
                    "single": "Isto non se pode eliminar porque partes do mesmo aínda non se baixaron.",
                    "multiple": "Estes elementos non se poden eliminar porque partes delles aínda non se baixaron."
                },
                "has_wikidata_tag": {
                    "single": "Este elemento non se pode eliminar porque ten unha etiqueta da Wikidata.",
                    "multiple": "Estes elementos non se poden eliminar porque algúns teñen etiquetas da Wikidata."
                }
            },
            "downgrade": {
                "title": "Degradar",
                "description": {
                    "building_address": "Eliminar tódalas etiquetas que non sexan de enderezo nin de edificios.",
                    "building": "Eliminar tódalas etiquetas que non sexan de edificios.",
                    "address": "Eliminar tódalas etiquetas que non sexan de enderezo."
                },
                "annotation": {
                    "building": {
                        "single": "Degradar un elemento a edificio sinxelo.",
                        "multiple": "Degradar {n} elementos a edificios sinxelos."
                    },
                    "address": {
                        "single": "Degradar un elemento a un enderezo.",
                        "multiple": "Degradar {n} elementos a enderezos."
                    },
                    "multiple": "{n} elementos degradados."
                },
                "has_wikidata_tag": {
                    "single": "Este elemento non se pode degradar porque ten unha etiqueta da Wikidata.",
                    "multiple": "Estes elementos non se poden degradar porque algúns teñen etiquetas da Wikidata."
                }
            },
            "add_member": {
                "annotation": "Engadiuse un membro a unha relación."
            },
            "delete_member": {
                "annotation": "Retirouse un membro a unha relación."
            },
            "reorder_members": {
                "annotation": "Reordenáronse os membros dunha relación."
            },
            "connect": {
                "annotation": {
                    "from_vertex": {
                        "to_point": "Vía conectada nun punto.",
                        "to_vertex": "Vías conectadas entrámbalas dúas.",
                        "to_line": "Vía conectada a unha liña.",
                        "to_area": "Vía conectada a unha área.",
                        "to_adjacent_vertex": "Combinados os puntos adxacentes dunha vía.",
                        "to_sibling_vertex": "Vía conectada a si mesma."
                    },
                    "from_point": {
                        "to_point": "Combináronse dous puntos.",
                        "to_vertex": "Combinouse un punto co dunha vía.",
                        "to_line": "Moveuse un punto cara unha línea.",
                        "to_area": "Moveuse un punto cara unha área."
                    }
                },
                "relation": "Estes elementos non se poden conectar porque teñen uns roles asociados que se contradín.",
                "restriction": "Estes elementos non se poden conectar porque afectaría á relación \"{relation}\"."
            },
            "disconnect": {
                "title": "Desconectar",
                "description": "Desconectar estas liñas/áreas unha da outra.",
                "line": {
                    "description": "Desconecta esta liña doutros elementos."
                },
                "area": {
                    "description": "Desconecta esta área doutros elementos."
                },
                "key": "D",
                "annotation": "Liñas/áreas desconectadas.",
                "too_large": {
                    "single": "Isto no se pode desconectar porque actualmente non é visíbel dabondo."
                },
                "not_connected": "Eiquí non hai liñas/áreas suficientes como para poder desconectar.",
                "not_downloaded": "Isto non se pode desconectar porque partes do mesmo aínda non se baixaron.",
                "connected_to_hidden": "Isto non se pode desconectar xa que está conectado cun elemento agochado.",
                "relation": "Isto non pode ser desconectado porque liga os membros dunha relación."
            },
            "merge": {
                "title": "Combinar",
                "description": "Combinar estes elementos.",
                "key": "C",
                "annotation": "Combinados {n} elementos.",
                "not_eligible": "Estes elementos non se poden combinar.",
                "not_adjacent": "Estes elementos non se poden combinar porque os seus extremos non están ligados.",
                "restriction": "Estes elementos non se poden combinar porque se danaría a relación \"{relation}\".",
                "relation": "Estes elementos non se poden combinar porque teñen roles de relación contraditorios.",
                "incomplete_relation": "Estes elementos non se poden combinar porque cando menos un deles non se baixou de xeito completo.",
                "conflicting_tags": "Estes elementos non se poden combinar porque algunhas das súas etiquetas teñen valores contraditorios.",
                "paths_intersect": "Estes elementos non se poden combinar porque o camiño resultante se cruzaría consigo mesmo."
            },
            "move": {
                "title": "Mover",
                "description": {
                    "single": "Mover este elemento a outro lugar.",
                    "multiple": "Mover estes elementos a outro lugar."
                },
                "key": "M",
                "annotation": {
                    "point": "Punto movido.",
                    "vertex": "Moveuse un nó nunha vía.",
                    "line": "Liña movida.",
                    "area": "Área movida.",
                    "multiple": "Movidos múltiplos elementos."
                },
                "incomplete_relation": {
                    "single": "Este elemento non pode ser movido porque non foi completamente baixado.",
                    "multiple": "Estes elementos non poden ser movidos porque non foron completamente baixados."
                },
                "too_large": {
                    "single": "Este elemento non pode ser movido porque agora mesmo non é completamente visíbel.",
                    "multiple": "Estes elementos non poden ser movidos porque agora mesmo non son completamente visíbeis."
                },
                "connected_to_hidden": {
                    "single": "Este elemento non pode ser movido porque está ligado a un elemento agochado.",
                    "multiple": "Estes elementos non poden ser movidos porque están ligados a elementos agochados."
                },
                "not_downloaded": {
                    "single": "Este elemento non se pode desconectar porque partes do mesmo aínda non se baixaron.",
                    "multiple": "Estes elementos non se poden mover porque partes deles aínda non se baixaron."
                }
            },
            "reflect": {
                "title": {
                    "long": "Reflectir no eixo longo",
                    "short": "Reflectir no eixo curto"
                },
                "description": {
                    "long": {
                        "single": "Reflectir este elemento a través do seu eixo lonxitudinal.",
                        "multiple": "Reflectir estes elementos a través do seu eixo lonxitudinal."
                    },
                    "short": {
                        "single": "Reflectir este elemento a través do seu eixo curto.",
                        "multiple": "Reflectir estes elementos a través dos seus eixos curtos."
                    }
                },
                "key": {
                    "long": "T",
                    "short": "Y"
                },
                "annotation": {
                    "long": {
                        "single": "Reflectido un elemento a través do seu eixo longo.",
                        "multiple": "Reflectidos múltiples elementos a través dos eixos lonxitudinais."
                    },
                    "short": {
                        "single": "Reflectido o elemento a través do seu eixo curto.",
                        "multiple": "Reflectidos múltiples elementos a través dos seus eixos curtos."
                    }
                },
                "incomplete_relation": {
                    "single": "Este elemento non pode ser reflectido porque non foi completamente baixado.",
                    "multiple": "Estes elementos non poden ser reflectidos porque non foron completamente baixados."
                },
                "too_large": {
                    "single": "Este elemento non pode ser reflectidos porque agora mesmo non está completamente visíbel.",
                    "multiple": "Estes elementos non poden ser reflectidos porque agora mesmo non están completamente visíbeis."
                },
                "connected_to_hidden": {
                    "single": "Este elemento non pode ser reflectidos porque está ligado a un elemento agochado.",
                    "multiple": "Estes elementos non poden ser reflectidos porque algúns están ligados a elementos agochados."
                },
                "not_downloaded": {
                    "single": "Este elemento non se pode reflectir porque partes do mesmo aínda non se baixaron.",
                    "multiple": "Estes elementos non se poden reflectir porque partes deles aínda non se baixaron."
                }
            },
            "rotate": {
                "title": "Rotar",
                "description": {
                    "single": "Rotar este elemento ao redor do seu punto central.",
                    "multiple": "Rotar estes elementos ao redor dos seus puntos centrais."
                },
                "key": "R",
                "annotation": {
                    "line": "Liña rotada.",
                    "area": "Área rotada.",
                    "multiple": "Rotar múltiples elementos."
                },
                "incomplete_relation": {
                    "single": "Este elemento non pode ser rotado porque non foi completamente baixado.",
                    "multiple": "Estes elementos non poden ser rotados porque non foron completamente baixados."
                },
                "too_large": {
                    "single": "Este elemento non pode ser rotado porque agora mesmo non está completamente visíbel.",
                    "multiple": "Estes elementos non poden ser rotados porque agora mesmo non está completamente visíbel."
                },
                "connected_to_hidden": {
                    "single": "Este elemento non pode ser rotado porque está ligado a un elemento agochado.",
                    "multiple": "Estes elementos non poden ser rotados porque algún está ligado a elementos agochados."
                },
                "not_downloaded": {
                    "single": "Este elemento non se pode rotar porque partes do mesmo aínda non se baixaron.",
                    "multiple": "Estes elementos non se poden rotar porque partes deles aínda non se baixaron."
                }
            },
            "reverse": {
                "title": "Inverter",
                "description": {
                    "point": "Dar a volta á dirección deste punto.",
                    "points": "Dar a volta á dirección destes puntos.",
                    "line": "Facer que esta liña vaia na dirección oposta.",
                    "lines": "Facer que estas liñas vaian na dirección oposta.",
                    "features": "Dar a vuelta á dirección destes elementos."
                },
                "key": "V",
                "annotation": {
                    "point": "Invertido un punto.",
                    "points": "Invertidos múltiples puntos.",
                    "line": "Invertida unha liña.",
                    "lines": "Invertidas múltiples liñas.",
                    "features": "Invertidos múltiples elementos."
                }
            },
            "split": {
                "title": "Dividir",
                "description": {
                    "line": "Dividir esta liña en dúas neste nó.",
                    "area": "Dividir o límite desta área en dous.",
                    "multiple": "Dividir en dous as liñas/límites da área neste nó."
                },
                "key": "X",
                "annotation": {
                    "line": "Dividida unha liña.",
                    "area": "Dividido un límite dunha área.",
                    "multiple": "Divididas {n} liñas/límites de área."
                },
                "not_eligible": "As liñas non se poden dividir no seu comezo ou fin.",
                "multiple_ways": "Eiquí hai demasiadas liñas para dividir.",
                "connected_to_hidden": "Isto non se pode dividir xa que está conectado cun elemento agochado."
            },
            "restriction": {
                "annotation": {
                    "create": "Engadida unha restrición de xiro.",
                    "delete": "Eliminada unha restrición de xiro."
                }
            },
            "extract": {
                "title": "Extraer",
                "key": "E",
                "description": {
                    "vertex": {
                        "single": "Extraer este punto das súas liñas/áreas pais."
                    },
                    "area": {
                        "single": "Extraer un punto desta área."
                    }
                },
                "annotation": {
                    "single": "Extraíches un punto."
                },
                "too_large": {
                    "area": {
                        "single": "Non se pode extraer un punto desta área porque non está visíbel de xeito completo."
                    }
                },
                "restriction": {
                    "vertex": {
                        "single": "Este punto non se pode extraer porque danaría unha relación \"{relation}\"."
                    }
                },
                "connected_to_hidden": {
                    "vertex": {
                        "single": "Este punto non se pode extraer porque está conectado a un elemento agochado."
                    }
                }
            }
        },
        "restriction": {
            "controls": {
                "distance": "Distancia",
                "distance_up_to": "Até {distance}",
                "via": "A través de",
                "via_node_only": "Só nó",
                "via_up_to_one": "Até 1 vía",
                "via_up_to_two": "Até 2 vías"
            },
            "help": {
                "indirect": "(indirecta)",
                "turn": {
                    "no_left_turn": "Prohibido xirar á esquerda {indirect}",
                    "no_right_turn": "Prohibido xirar á dereita {indirect}",
                    "no_u_turn": "Prohibido cambiar de sentido {indirect}",
                    "no_straight_on": "Prohibido seguir recto {indirect}",
                    "only_left_turn": "Obrigatorio xirar á esquerda {indirect}",
                    "only_right_turn": "Obrigatorio xirar á dereita {indirect}",
                    "only_u_turn": "Obrigatorio cambiar de sentido {indirect}",
                    "only_straight_on": "Obrigatorio seguir recto {indirect}",
                    "allowed_left_turn": "Permitido xirar á esquerda {indirect}",
                    "allowed_right_turn": "Permitido xirar á dereita {indirect}",
                    "allowed_u_turn": "Permitido cambiar de sentido {indirect}",
                    "allowed_straight_on": "Permitido seguir recto {indirect}"
                },
                "from": "DESDE",
                "via": "A TRAVÉS DE",
                "to": "CARA A",
                "from_name": "{from} {fromName}",
                "from_name_to_name": "{from} {fromName} {to} {toName}",
                "via_names": "{via} {viaNames}",
                "select_from": "Fai clic para seleccionar un segmento {from}",
                "select_from_name": "Fai clic para seleccionar {from} {fromName}",
                "toggle": "Fai clic para \"{turn}\""
            }
        },
        "undo": {
            "tooltip": "Desfacer: {action}",
            "nothing": "Ren para desfacer."
        },
        "redo": {
            "tooltip": "Refacer: {action}",
            "nothing": "Ren para refacer."
        },
        "tooltip_keyhint": "Atallo:",
        "browser_notice": "Este editor suporta Firefox, Chrome, Safari, Opera, e Internet Explorer 11 e superior. Prégase actualizar o teu navegador ou empregar Potlatch 2 para editar o mapa.",
        "translate": {
            "translate": "Traducir",
            "localized_translation_label": "Nome multilingüe",
            "localized_translation_language": "Escoller lingua",
            "localized_translation_name": "Nome",
            "language_and_code": "{language} ({code})"
        },
        "zoom_in_edit": "Achega o mapa para editar",
        "login": "Iniciar a sesión",
        "logout": "Pechar a sesión",
        "loading_auth": "Conectando con OpenStreetMap...",
        "report_a_bug": "Informar dun erro",
        "help_translate": "Axuda a traducir",
        "sidebar": {
            "key": "|",
            "tooltip": "Trocar a barra lateral."
        },
        "feature_info": {
            "hidden_warning": "{count} elementos agochados",
            "hidden_details": "Estes elementos agora están agochados: {details} "
        },
        "osm_api_status": {
            "message": {
                "error": "Non foi posíbel acceder á API do OpenStreetMap. As túas edicións son seguras de xeito local. Verifica a túa conexión á rede.",
                "offline": "A API do OpenStreetMap está sen conexión. As túas edicións son seguras de xeito local. Por favor volve máis tarde.",
                "readonly": "A API do OpenStreetMap é actualmente de só lectura. Podes continuar editando, pero tes que agardar para gardar as túas mudanzas.",
                "rateLimit": "A API do OpenStreetMap está limitando as conexións anónimas. Podes solucionar isto iniciando a sesión."
            },
            "retry": "Tentar novamente"
        },
        "commit": {
            "title": "Subir a OpenStreetMap",
            "upload_explanation": "As mudanzas que subas serán visíbeis en tódolos mapas que empreguen os datos do OpenStreetMap.",
            "upload_explanation_with_user": "As mudanzas que subas coma {user} serán visíbeis en tódolos mapas que empreguen os datos do OpenStreetMap.",
            "request_review": "Gostaríame que alguén revisase as miñas edicións.",
            "save": "Subir",
            "cancel": "Desbotar",
            "changes": "{count} Mudanzas",
            "download_changes": "Baixar ficheiro osmChange",
            "errors": "Erros",
            "warnings": "Avisos",
            "modified": "Modificado",
            "deleted": "Eliminado",
            "created": "Creado",
            "outstanding_errors_message": "Por favor, resolve tódolos erros primeiro. {count} restantes.",
            "comment_needed_message": "Por favor, engade un comentario no conxunto de mudanzas primeiro.",
            "about_changeset_comments": "Acerca dos comentarios dos conxuntos de mudanzas",
            "about_changeset_comments_link": "//wiki.openstreetmap.org/wiki/Good_changeset_comments",
            "google_warning": "Mencionaches Google neste comentario: lembra que a copia de Google Maps está estrictamente prohibida.",
            "google_warning_link": "https://www.openstreetmap.org/copyright"
        },
        "contributors": {
            "list": "Edicións de {users}",
            "truncated_list": "Edicións de {users} e {count} máis"
        },
        "info_panels": {
            "key": "I",
            "background": {
                "key": "B",
                "title": "Fondo",
                "zoom": "Zoom",
                "vintage": "Antigüidade",
                "source": "Fonte",
                "description": "Descrición",
                "resolution": "Resolución",
                "accuracy": "Precisión",
                "unknown": "Descoñecido",
                "show_tiles": "Amosar teselas",
                "hide_tiles": "Agochar teselas",
                "show_vintage": "Amosar antigüidade",
                "hide_vintage": "Agochar antigüidade"
            },
            "history": {
                "key": "H",
                "title": "Historial",
                "selected": "{n} seleccionados",
                "no_history": "Sen historial (elemento novo)",
                "version": "Versión",
                "last_edit": "Última edición",
                "edited_by": "Editado por",
                "changeset": "Conxunto de mudanzas",
                "unknown": "Descoñecido",
                "link_text": "Historial en openstreetmap.org",
                "note_no_history": "Sen historial (novo elemento)",
                "note_comments": "Comentarios",
                "note_created_date": "Data de creación",
                "note_created_user": "Creado polo usuario",
                "note_link_text": "Nota no openstreetmap.org"
            },
            "location": {
                "key": "L",
                "title": "Localización",
                "unknown_location": "Localización descoñecida"
            },
            "measurement": {
                "key": "M",
                "title": "Medidas",
                "selected": "{n} seleccionados",
                "geometry": "Xeometría",
                "closed_line": "liña pechada",
                "closed_area": "área pechada",
                "center": "Centro",
                "perimeter": "Perímetro",
                "length": "Lonxitude",
                "area": "Área",
                "centroid": "Centroide",
                "location": "Localización",
                "metric": "Métrico",
                "imperial": "Imperial",
                "node_count": "Número de nós"
            }
        },
        "geometry": {
            "point": "punto",
            "vertex": "vértice",
            "line": "liña",
            "area": "área",
            "relation": "relación",
            "note": "nota"
        },
        "geocoder": {
            "search": "Procurar en todo o mundo...",
            "no_results_worldwide": "Non se atoparon resultados"
        },
        "geolocate": {
            "title": "Amosar a miña localización",
            "locating": "Localizando, por favor agarde..."
        },
        "inspector": {
            "zoom_to": {
                "key": "Z",
                "title": "Achegar cara isto",
                "tooltip_feature": "Centra e achega o mapa para focalizarse neste elemento.",
                "tooltip_note": "Centra e achega o mapa para focalizarse nesta nota.",
                "tooltip_data": "Centra e achega o mapa para focalizarse neste dato.",
                "tooltip_issue": "Centra e achega o mapa para focalizarse neste problema."
            },
            "show_more": "Amosar máis",
            "view_on_osm": "Ollar no openstreetmap.org",
            "view_on_keepRight": "Ollar no keepright.at",
            "all_fields": "Tódolos campos",
            "all_tags": "Tódalas etiquetas",
            "all_members": "Tódolos membros",
            "all_relations": "Tódalas relacións",
            "add_to_relation": "Engadir a unha relación",
            "new_relation": "Nova relación...",
            "choose_relation": "Escolle unha relación pai",
            "role": "Rol",
            "choose": "Escolle o tipo de elemento",
            "results": "{n} resultados para {search}",
            "no_documentation_key": "Non hai ningunha documentación dispoñíbel.",
            "edit_reference": "editar/traducir",
            "wiki_reference": "Ollar documentación",
            "wiki_en_reference": "Ollar documentación en inglés",
            "hidden_preset": {
                "manual": "{features} están agochados. Amósaos na lapela dos Datos do mapa.",
                "zoom": "{features} están agochados. Achégate para amosalos."
            },
            "back_tooltip": "Mudar tipo de elemento",
            "remove": "Eliminar",
            "search": "Procurar",
            "multiselect": "Elementos seleccionados",
            "unknown": "Descoñecido",
            "incomplete": "<non descargado>",
            "feature_list": "Procurar elementos",
            "edit": "Editar elemento",
            "check": {
                "yes": "Si",
                "no": "Non",
                "reverser": "Cambio de sentido"
            },
            "radio": {
                "structure": {
                    "type": "Tipo",
                    "default": "Por defecto",
                    "layer": "Capa"
                }
            },
            "add": "Engadir",
            "none": "Ningún",
            "node": "Nó",
            "way": "Vía",
            "relation": "Relación",
            "location": "Localización",
            "add_fields": "Engadir campo:",
            "lock": {
                "suggestion": "O campo \"{label}\" está bloqueado porque hai unha etiqueta da Wikidata. Podes eliminala ou editar as etiquetas na lapela de \"Tódalas etiquetas\"."
            }
        },
        "background": {
            "title": "Fondo",
            "description": "Axustes do fondo",
            "key": "B",
            "backgrounds": "Fondos",
            "none": "Ningún",
            "best_imagery": "A mellor fonte de imaxes coñecida desta localización",
            "switch": "Voltar a este fondo",
            "custom": "Personalizado",
            "overlays": "Sobreposicións",
            "imagery_problem_faq": "Informar dun problema nas imaxes",
            "reset": "reiniciar",
            "reset_all": "Restabelecer todo",
            "display_options": "Opcións da visualización",
            "brightness": "Brilo",
            "contrast": "Contraste",
            "saturation": "Saturación",
            "sharpness": "Enfoque",
            "minimap": {
                "description": "Amosar minimapa",
                "tooltip": "Amosar un mapa reducido para facilitares a localización da área que se estea a mostrar. ",
                "key": "/"
            },
            "panel": {
                "description": "Amosar panel de detalles",
                "tooltip": "Amosar información de fondo avanzada."
            },
            "fix_misalignment": "Axustar desprazamento das imaxes",
            "offset": "Arrastra en calquera parte da área gris de embaixo para axustar o desprazamento das imaxes ou insire os valores do desprazamento en metros."
        },
        "map_data": {
            "title": "Datos do mapa",
            "description": "Datos do mapa",
            "key": "F",
            "data_layers": "Capas de datos",
            "layers": {
                "osm": {
                    "tooltip": "Datos do mapa do OpenStreetMap",
                    "title": "Datos do OpenStreetMap"
                },
                "notes": {
                    "tooltip": "Datos das notas do OpenStreetMap",
                    "title": "Notas do OpenStreetMap"
                },
                "keepRight": {
                    "tooltip": "Problemas do mapa detectados de xeito automático dende o keepright.at",
                    "title": "Problemas do KeepRight"
                },
                "improveOSM": {
                    "tooltip": "Datos que fallan detectados de xeito automático polo improveosm.org",
                    "title": "Problemas do ImproveOSM"
                },
                "custom": {
                    "tooltip": "Arrastra e solta un ficheiro de datos na páxina, ou preme no botón pra configuralo",
                    "title": "Datos do mapa persoalizados",
                    "zoom": "Achégate cara os datos"
                }
            },
            "style_options": "Opcións do estilo",
            "highlight_edits": {
                "key": "G"
            },
            "map_features": "Elementos do mapa",
            "autohidden": "Xa que se amosarían moitos na pantalla, estes elementos agocháronse de xeito automático. Podes achegarte para editalos.",
            "osmhidden": "Estes elementos agocháronse de xeito automático porque a capa do OpenStreetMap está agochada."
        },
        "visual_diff": {
            "highlight_edits": {
                "description": "Sinalar mudanzas",
                "tooltip": "Contornar elementos editados"
            }
        },
        "photo_overlays": {
            "title": "Capas de imaxes",
            "traffic_signs": {
                "title": "Sinais de tráfico"
            },
            "photo_type": {
                "flat": {
                    "title": "Imaxes planas",
                    "tooltip": "Imaxes tradicionais"
                },
                "panoramic": {
                    "title": "Imaxes panorámicas",
                    "tooltip": "Imaxes de 360°"
                }
            }
        },
        "feature": {
            "points": {
                "description": "Puntos",
                "tooltip": "Puntos de interese"
            },
            "traffic_roads": {
                "description": "Estradas de tránsito",
                "tooltip": "Autoestradas, rúas, etc."
            },
            "service_roads": {
                "description": "Estradas de servizo",
                "tooltip": "Estradas de servizo, corredores do aparcadoiro, pistas, etc"
            },
            "paths": {
                "description": "Camiños",
                "tooltip": "Beirarrúas, camiños peonís, camiños para ciclismo, etc."
            },
            "buildings": {
                "description": "Edificios",
                "tooltip": "Edificios, abeiros, garaxes, etc."
            },
            "building_parts": {
                "description": "Partes do edificio",
                "tooltip": "Compoñentes do edificio e tellado en 3D"
            },
            "indoor": {
                "description": "Elementos do interior",
                "tooltip": "Habitacións, corredores, escadas, etc."
            },
            "landuse": {
                "description": "Usos da terra",
                "tooltip": "Montes, áreas agrícolas, parques, áreas residenciais, comercios, etc."
            },
            "boundaries": {
                "description": "Fronteiras",
                "tooltip": "Fronteiras administrativas"
            },
            "water": {
                "description": "Elementos de auga",
                "tooltip": "Ríos, lagoas, pozas, concas fluviais, etc."
            },
            "rail": {
                "description": "Recursos ferroviarios",
                "tooltip": "Ferrocarrís"
            },
            "pistes": {
                "description": "Pistas",
                "tooltip": "Pistas de esquí, zorra, patinaxe sobre xeo, etc"
            },
            "aerialways": {
                "description": "Elementos aéreos",
                "tooltip": "Telecadeiras, góndolas, tirolinas, etc."
            },
            "power": {
                "description": "Elementos de enerxía",
                "tooltip": "Liñas eléctricas, centrais eléctricas, subestacións, etc."
            },
            "past_future": {
                "description": "Elementos pasados/futuros",
                "tooltip": "Proposta, en construción, abandoada, en demolición, etc."
            },
            "others": {
                "description": "Outros elementos",
                "tooltip": "Todo o demais"
            }
        },
        "area_fill": {
            "wireframe": {
                "description": "Sen recheo (grella)",
                "tooltip": "Activando o modo en grella faise máis doado ver as imaxes do fondo. ",
                "key": "W"
            },
            "partial": {
                "description": "Recheo parcial",
                "tooltip": "As áreas debúxanse co recheo só arredor da súa contorna interior. Isto recoméndaselle ós novos cartógrafos."
            },
            "full": {
                "description": "Recheo completo",
                "tooltip": "As áreas amósanse recheas de xeito completo."
            }
        },
        "settings": {
            "custom_background": {
                "tooltip": "Editar un fondo persoalizado",
                "header": "Axustes do fondo persoalizado",
                "instructions": "Insire un modelo da URL do mosaico. Os 'tokens' válidos son:\n   {zoom} ou {z}, {x}, {y} para o esquema de teselas Z/X/Y\n   {-y} ou {ty} para as coordenadas Y estilo TMS\n   {u} para un esquema de catro teselas\n   {switch:a,b,c} para a multiplexación do servidor DNS\n\nExemplo:\n{example}",
                "template": {
                    "placeholder": "Inserir unha ligazón URL pra o modelo"
                }
            },
            "custom_data": {
                "tooltip": "Editar os datos dunha capa persoalizada",
                "header": "Axustes de datos dos mapas persoalizados",
                "file": {
                    "instructions": "Escolle un ficheiro de datos local. As extensións suportadas son:\n.gpx, .kml, .geojson, .json",
                    "label": "Procura de arquivos"
                },
                "or": "ou",
                "url": {
                    "instructions": "Insire unha URL de ficheiro de datos ou un modelo de URL de táboas de vectores. Os 'tokens' válidos son:\n {zoom} ou {z}, {x}, {y} para o esquema das teselas Z/X/Y tile scheme",
                    "placeholder": "Insire unha ligazón URL"
                }
            }
        },
        "preferences": {
            "title": "Preferencias",
            "description": "Preferencias",
            "key": "P",
            "privacy": {
                "title": "Privacidade",
                "privacy_link": "Ollar a política de privacidade do iD",
                "third_party_icons": {
                    "description": "Amosar iconas de terceiros",
                    "tooltip": "Desmarcar esta cela para evitar cargar iconas de sitios de terceiros coma Wikimedia Commons, Facebook ou Twitter."
                }
            }
        },
        "restore": {
            "heading": "Tes mudanzas sen gardar.",
            "description": " Desexas recuperar as mudanzas sen gardar da sesión anterior?",
            "restore": "Recuperar as miñas mudanzas",
            "reset": "Rexeitar as miñas mudanzas"
        },
        "save": {
            "title": "Gardar",
            "help": "Revisar as mudanzas e subilas ó OpenStreetMap, facéndoas visíbeis a outros usuarios.",
            "no_changes": "Non hai mudanzas para gardar.",
            "error": "Houbo erros ao se intentar gardar. ",
            "status_code": "O servidor devolveu a referencia de estado {code}",
            "unknown_error_details": "Asegúrate de que estás conectado á Internet.",
            "uploading": "Subindo mudanzas ó OpenStreetMap...",
            "conflict_progress": "Comprobando conflitos: {num} de {total}",
            "unsaved_changes": "Tes mudanzas sen gardar",
            "conflict": {
                "header": "Resolvendo os conflitos de edición",
                "count": "Conflito {num} de {total}",
                "previous": "< Anterior",
                "next": "Seguinte >",
                "keep_local": "Manter a miña",
                "keep_remote": "Empregar o seu",
                "restore": "Recuperar",
                "delete": "Deixar eliminadas",
                "download_changes": "Ou baixar o ficheiro osmChange.",
                "done": "Resolvéronse todos os conflitos.",
                "help": "Outro usuario mudou algúns dos mesmos elementos que ti mudaches.\nPreme en cada elemento para ollar máis detalles sobre o conflito, e escolle se desexas mantelo\nas túas mudanzas ou as mudanzas do outro usuario.\n"
            }
        },
        "merge_remote_changes": {
            "conflict": {
                "deleted": "Este elemento foi eliminado por {user}.",
                "location": "Este elemento foi movido por ambos ti e {user}.",
                "nodelist": "Os nós cambiástelos tanto ti coma {user}.",
                "memberlist": "Os elementos da relación modificástelos tanto ti coma {user}.",
                "tags": "Mudaches a etiqueta  <b>{tag}</b> a \"{local}\" e {user} mudouna para \"{remote}\"."
            }
        },
        "success": {
            "just_edited": "Acabas de editar o OpenStreetMap!",
            "thank_you": "Grazas por mellorar o mapa.",
            "thank_you_location": "Grazas por mellorar o mapa preto de {where}.",
            "thank_you_where": {
                "format": "{place}{separator}{region}",
                "separator": ", "
            },
            "help_html": "As túas mudanzas terán que aparecer no OpenStreetMap nuns poucos minutos. Pode delongar máis tempo que outros mapas reciban as actualizacións.",
            "help_link_text": "Detalles",
            "help_link_url": "https://wiki.openstreetmap.org/wiki/FAQ#I_have_just_made_some_changes_to_the_map._How_do_I_get_to_see_my_changes.3F",
            "view_on_osm": "Ollar mudanzas no OSM",
            "changeset_id": "O teu conxunto de mudanzas é o {changeset_id}",
            "like_osm": "Góstache o OpenStreetMap? Comunícate con outras persoas:",
            "more": "Máis",
            "events": "Eventos",
            "languages": "Linguas: {languages}",
            "missing": "Falla algo nesta listaxe?",
            "tell_us": "Cóntanos!"
        },
        "confirm": {
            "okay": "Feito",
            "cancel": "Desbotar"
        },
        "splash": {
            "welcome": "Benvido ó editor en liña iD do OpenStreetMap",
            "text": "O iD é unha ferramenta amigábel pero poderosa para contribuír ó mellor mapa libre do mundo. Esta é a versión {versión}. Para obter máis información olla {website} e informa dos erros en {github}.",
            "privacy_update": "Recentemente foi actualizada a nosa política de privacidade.",
<<<<<<< HEAD
=======
            "privacy_policy": "Política de privacidade do iD",
            "privacy": "{updateMessage} Ó empregar este software, aceptas facelo dacordo con {privacyLink}.",
>>>>>>> b1a7bdca
            "walkthrough": "Comezar o titorial",
            "start": "Editar agora"
        },
        "source_switch": {
            "live": "en liña",
            "lose_changes": "Tes mudanzas sen gardar. Se mudas o servidor do mapa, desbotaranse. Tes a certeza de querer mudar o servidor?",
            "dev": "desenvolvemento"
        },
        "version": {
            "whats_new": "Que ten de novo ID {version}"
        },
        "tag_reference": {
            "description": "Descrición",
            "on_wiki": "{tag} en wiki.openstreetmap.org/wiki/Gl:Main_Page",
            "used_with": "empregado con {type}"
        },
        "zoom": {
            "in": "Achegar",
            "out": "Afastar"
        },
        "cannot_zoom": "Non se pode afastar máis no modo actual.",
        "full_screen": "Trocar a pantalla completa",
        "QA": {
            "improveOSM": {
                "title": "Detección do ImproveOSM",
                "geometry_types": {
                    "path": "camiños",
                    "parking": "aparcadoiro",
                    "road": "estradas",
                    "both": "estradas e aparcadoiro"
                },
                "directions": {
                    "east": "leste",
                    "north": "norte",
                    "northeast": "nordés",
                    "northwest": "noroeste",
                    "south": "sur",
                    "southeast": "sueste",
                    "southwest": "suroeste",
                    "west": "oeste"
                },
                "error_types": {
                    "ow": {
                        "title": "Falla vía dun só sentido",
                        "description": "Ó longo deste treito de {highway}, o {percentage}% das {num_trips} viaxes rexistradas viaxan de {from_node} cara {to_node}. Seica falle unha etiqueta dun só sentido \"oneway\"."
                    },
                    "mr": {
                        "title": "Falla a xeometría",
                        "description": "{num_trips} as viaxes rexistradas nesta área suxiren que pode haber un {geometry_type} sen cartografar aquí.",
                        "description_alt": "Os datos de terceiros suxiren que pode haber un {geometry_type} sen cartografar aquí."
                    },
                    "tr": {
                        "title": "Falla a restrición de xiro",
                        "description": "{num_passed} de {num_trips} viaxes rexistradas (viaxando cara o {travel_direction}) fan un xiro dende {from_way} cara {to_way} en {junction}. Seica falle unha restrición \"{turn_restriction}\"."
                    }
                }
            },
            "keepRight": {
                "title": "Erros do KeepRight",
                "detail_title": "Erro",
                "detail_description": "Descrición",
                "comment": "Comentario",
                "comment_placeholder": "Insire un comentario para compartillar con outros usuarios.",
                "close": "Pechar (Erro arranxado)",
                "ignore": "Rexeitar (Non é un erro)",
                "save_comment": "Gardar comentario",
                "close_comment": "Pechar e comentar",
                "ignore_comment": "Rexeitar e comentar",
                "error_parts": {
                    "this_node": "este nó",
                    "this_way": "esta vía",
                    "this_relation": "esta relación",
                    "this_oneway": "esta vía de sentido único",
                    "this_highway": "esta estrada",
                    "this_railway": "esta ferrovía",
                    "this_waterway": "esta canle fluvial",
                    "this_cycleway": "esta vía ciclista",
                    "this_cycleway_footpath": "esta vía ciclista/camiño peonil",
                    "this_riverbank": "esta beira do río",
                    "this_crossing": "este cruzamento",
                    "this_railway_crossing": "este cruzamento de ferrocarril",
                    "this_bridge": "esta ponte",
                    "this_tunnel": "este túnel",
                    "this_boundary": "esta fronteira",
                    "this_turn_restriction": "esta restrición de xiro",
                    "this_roundabout": "esta rotonda",
                    "this_mini_roundabout": "esta mini rotonda",
                    "this_track": "esta pista",
                    "this_feature": "este elemento",
                    "highway": "estrada",
                    "railway": "ferrovía",
                    "waterway": "canle fluvial",
                    "cycleway": "vía ciclista",
                    "cycleway_footpath": "vía ciclista/camiño peonil",
                    "riverbank": "beira do río",
                    "place_of_worship": "lugar de culto",
                    "pub": "bar",
                    "restaurant": "restaurante",
                    "school": "escola",
                    "university": "universidade",
                    "hospital": "hospital",
                    "library": "biblioteca",
                    "theatre": "teatro",
                    "courthouse": "xulgado",
                    "bank": "banco",
                    "cinema": "cinema",
                    "pharmacy": "farmacia",
                    "cafe": "cafetaría",
                    "fast_food": "comida rápida",
                    "fuel": "combustíbel",
                    "from": "dende",
                    "to": "cara",
                    "left_hand": "man esquerda",
                    "right_hand": "man dereita"
                },
                "errorTypes": {
                    "20": {
                        "title": "Múltiplos nós no mesmo punto",
                        "description": "Hai máis dun nó neste punto. Números ID de nó: {var1}."
                    },
                    "30": {
                        "title": "Área non pechada",
                        "description": "{var1} está etiquetada con \"{var2}\" e tería que ser unha liña pechada."
                    },
                    "40": {
                        "title": "Sentido único non posíbel",
                        "description": "O primeiro nó {var1} de {var2} non está conectado a ningunha outra vía."
                    },
                    "41": {
                        "description": "O derradeiro nó {var1} de {var2} non está conectado a ningunha outra vía."
                    },
                    "42": {
                        "description": "Non é posíbel chegar a {var1} porque tódalas vías que o levan aí están nun só sentido."
                    },
                    "43": {
                        "description": "Non é posíbel fuxir de {var1} porque tódalas vías que levan a el son dun só sentido."
                    },
                    "50": {
                        "title": "Casemente unido",
                        "description": "{var1} fica moi preto pero non está conectado á vía {var2}."
                    },
                    "60": {
                        "title": "Etiqueta en desuso",
                        "description": "{var1} emprega a etiqueta en desuso \"{var2}\". Emprega \"{var3}\" no seu lugar."
                    },
                    "70": {
                        "title": "Falla a etiqueta",
                        "description": "{var1} ten unha etiqueta baleira: \"{var2}\"."
                    },
                    "71": {
                        "description": "{var1} non ten etiquetas."
                    },
                    "72": {
                        "description": "{var1} non é membro de ningunha vía e non ten ningunha etiqueta."
                    },
                    "73": {
                        "description": "{var1} ten unha etiqueta \"{var2}\" pero non unha etiqueta troncal ou \"highway\"."
                    },
                    "74": {
                        "description": "{var1} ten unha etiqueta baleira: \"{var2}\"."
                    },
                    "75": {
                        "description": "{var1} ten un nome \"{var2}\" pero non outras etiquetas."
                    },
                    "90": {
                        "title": "Autoestrada sen etiqueta ref.",
                        "description": "{var1} está etiquetada coma unha autoestrada e, polo tanto, precisa unha etiqueta \"ref\", \"nat_ref\" ou \"int_ref\"."
                    },
                    "100": {
                        "title": "Lugar de culto sen relixión",
                        "description": "{var1} está etiquetado coma un lugar de culto e, polo tanto, precisa unha etiqueta de relixión."
                    },
                    "110": {
                        "title": "Punto de interese sen nome",
                        "description": "{var1} está etiquetado coma \"{var2}\" e, polo tanto, precisa unha etiqueta de nome."
                    },
                    "120": {
                        "title": "Vía sen nós",
                        "description": "{var1} ten un só nó."
                    },
                    "130": {
                        "title": "Vía desconectada",
                        "description": "{var1} non está conectada ca meirande parte do mapa."
                    },
                    "150": {
                        "title": "Cruzamento do ferrocarril sen etiqueta",
                        "description": "{var1} dunha vía e un ferrocarril debe etiquetarse coma \"railway=crossing\" ou \"railway=level_crossing\"."
                    },
                    "160": {
                        "title": "Conflito da capa ferroviaria",
                        "description": "Hai vías en diferentes capas (por exemplo, un túnel ou unha ponte) atopándose en {var1}."
                    },
                    "170": {
                        "title": "Elemento ca etiqueta FIXME",
                        "description": "{var1} ten unha etiqueta FIXME: {var2}"
                    },
                    "180": {
                        "title": "Relación sen tipo",
                        "description": "A {var1} fállalle unha etiqueta \"type\"."
                    },
                    "190": {
                        "title": "Cruzamento sen unión",
                        "description": "{var1} crúzase con {var2} {var3} pero non hai un nó de unión, unha ponte ou un túnel."
                    },
                    "200": {
                        "title": "Vías sobrepostas",
                        "description": "{var1} sobreponse a {var2} {var3}."
                    },
                    "210": {
                        "title": "Vía auto-cruzada",
                        "description": "Hai un problema non especificado con vías que se cruzan consigo mesmas."
                    },
                    "211": {
                        "description": "{var1} contén máis dun nó varias veces. Os nós son {var2}. Isto podería ou non ser un erro."
                    },
                    "212": {
                        "description": "{var1} só ten dous nós diferentes e contén un deles máis dunha vez."
                    },
                    "220": {
                        "title": "Etiqueta má escrita",
                        "description": "{var1} está etiquetada coma \"{var2}\" onde \"{var3}\" seméllase a \"{var4}\"."
                    },
                    "221": {
                        "description": "{var1} ten unha etiqueta sospeitosa \"{var2}\"."
                    },
                    "230": {
                        "title": "Conflito de capas",
                        "description": "{var1} é unha unión de vías en diferentes capas."
                    },
                    "231": {
                        "description": "{var1} é unha unión de vías en diferentes capas: {var2}.",
                        "layer": "(capa: {layer})"
                    },
                    "232": {
                        "description": "{var1} está etiquetada con \"layer={var2}\". Isto non ten por que ser un erro pero non se ve ben."
                    },
                    "270": {
                        "title": "Ligazón non usual á autoestrada.",
                        "description": "{var1} é un cruzamento de autoestrada cunha estrada que non é \"motorway\", \"motorway_link\", \"trunk\", \"rest_area\", ou \"construction\". A ligazón a \"service\" ou \"unclassified\" só é válida se ten \"access=no/private\", ou leva cara unha área de servizo da autoestrada, ou se é un \"service=parking_aisle\"."
                    },
                    "280": {
                        "title": "Problema do límite",
                        "description": "Hai un erro non especificado con este límite."
                    },
                    "281": {
                        "title": "Falla o nome do límite",
                        "description": "{var1} non ten nome."
                    },
                    "282": {
                        "title": "Falla o nivel de administración do límite",
                        "description": "O límite de {var1} non ten unha etiquetaxe admin_level numérica válida. Por favor, non mestures niveis de administración (por exemplo, \"6; 7\"). Etiqueta sempre o nivel de administración máis baixo de tódolos límites."
                    },
                    "283": {
                        "title": "O límite non é unha liña pechada",
                        "description": "O límite de {var1} non é unha liña pechada."
                    },
                    "284": {
                        "title": "O límite está dividido",
                        "description": "O límite de {var1} divídese aquí."
                    },
                    "285": {
                        "title": "Límite admin_level moi alto",
                        "description": "{var1} ten \"admin_level={var2}\" pero pertence a unha relación cun \"admin_level\" inferior (por exemplo, unha prioridade máis alta); tería que ter o \"admin_level\" máis baixo de tódalas relacións."
                    },
                    "290": {
                        "title": "Problema de restrición",
                        "description": "Hai un problema non especificado con esta restrición."
                    },
                    "291": {
                        "title": "Restrición sen tipo",
                        "description": "{var1} ten un tipo de restrición no recoñecido."
                    },
                    "292": {
                        "title": "Restrición sen vía \"dende\"",
                        "description": "{var1} ten {var2} membros \"from\" (dende), pero tería que ter 1."
                    },
                    "293": {
                        "title": "Restrición sen vía \"cara\"",
                        "description": "{var1} ten {var2} membros \"to\" (cara), pero tería que ter 1."
                    },
                    "294": {
                        "title": "A restrición \"from\" (dende) ou \"to\" (cara) non é unha vía",
                        "description": "{var1} ten membros \"from\" (dende) ou \"to\" (cara) que terían que ser vías. {var2}."
                    },
                    "295": {
                        "title": "A restrición \"via\" non é un derradeiro punto",
                        "description": "{var1} ten unha \"via\" (nó {var2}) que non é o primeiro ou derradeiro membro de \"{var3}\" (vía {var4})."
                    },
                    "296": {
                        "title": "Ángulo de restrición non usual",
                        "description": "{var1} ten un tipo de restrición \"{var2}\" pero o ángulo é {var3} graos. Seica o tipo de restrición non é o axeitado?"
                    },
                    "297": {
                        "title": "Dirección non correcta da vía \"cara a\"",
                        "description": "{var1} non concorda co sentido da vía \"to\" (cara) {var1}."
                    },
                    "298": {
                        "title": "Restrición redundante - oneway",
                        "description": "{var1} podería ser redundante. A entrada xa fica prohibida pola etiqueta \"oneway\" en {var2}."
                    },
                    "300": {
                        "title": "Falla a velocidade máxima",
                        "description": "A {var1} fállalle unha etiqueta de \"maxspeed\" e está etiquetada coma motorway, trunk, primary ou secondary."
                    },
                    "310": {
                        "title": "Problema de rotonda",
                        "description": "Hai un problema non especificado con esta rotonda."
                    },
                    "311": {
                        "title": "Rotonda non pechada",
                        "description": "{var1} forma parte dunha rotonda pero non é unha liña pechada. (As vías divididas que se achegan a unha rotonda non teñen que etiquetarse coma rotondas)."
                    },
                    "312": {
                        "title": "Sentido da rotonda confundido",
                        "description": "Se {var1} está nun país con tráfico de {var2}, entón a súa orientación vai polo camiño equivocado."
                    },
                    "313": {
                        "title": "Rotonda conectada de xeito feble",
                        "description": "{var1} só ten {var2} estrada(s) conectada(s). As rotondas adoitan ten 3 ou máis."
                    },
                    "320": {
                        "title": "Conexión da ligazón non correcta",
                        "description": "{var1} está etiquetada coma \"{var2}\" pero non ten ligazón con ningunha outra \"{var3}\" ou \"{var4}\"."
                    },
                    "350": {
                        "title": "Etiqueta de ponte non axeitada",
                        "description": "{var1} non ten unha etiqueta en común cas súas vías circunstantes que amosan o obxectivo desta ponte. Ten que haber unha destas etiquetas: {var2}."
                    },
                    "360": {
                        "title": "Falla a etiqueta de nome local",
                        "description": "Sería bo se esta {var1} tivera unha etiqueta de nome local \"name:XX={var2}\" onde XX é a lingua do seu nome común \"{var2}\"."
                    },
                    "370": {
                        "title": "Lugares duplicados",
                        "description": "{var1} ten etiquetas en común ca vía circunstante {var2} {var3} e semella ser redundante.",
                        "including_the_name": "(incluíndo o nome {name})"
                    },
                    "380": {
                        "title": "Emprego non físico da etiqueta sport.",
                        "description": "{var1} está etiquetada con \"{var2}\" pero non ten unha etiqueta física (por exemplo, \"leisure\", \"building\", \"amenity\", ou \"highway\")."
                    },
                    "390": {
                        "title": "Falla o tipo de pista",
                        "description": "{var1} non ten unha etiqueta \"tracktype\"."
                    },
                    "400": {
                        "title": "Problema de xeometría",
                        "description": "Hai un problema non especificado ca xeometría eiquí."
                    },
                    "401": {
                        "title": "Falla a restrición de xiro",
                        "description": "As vías {var1} e {var2} únense nun ángulo moi agudo aquí e non hai unha etiqueta dun só sentido ou restrición de xiro que non deixe xirar."
                    },
                    "402": {
                        "title": "Ángulo non posíbel",
                        "description": "{var1} dobra nun ángulo moi agudo aquí."
                    },
                    "410": {
                        "title": "Problema de sitio web",
                        "description": "Hai un problema non especificado cun sitio web ou enderezo URL de contacto."
                    },
                    "411": {
                        "description": "{var1} pode ter un enderezo URL desactualizado: {var2} devolveu o código de estado HTTP {var3}."
                    },
                    "412": {
                        "description": "{var1} pode ter un enderezo URL desactualizado: {var2} contiña texto sospeitoso \"{var3}\"."
                    },
                    "413": {
                        "description": "{var1} pode ter un enderezo URL desactualizado: {var2} non contiña as palabras chave ou clave \"{var3}\"."
                    }
                }
            }
        },
        "streetside": {
            "tooltip": "Imaxes Streetside do Microsoft",
            "title": "Bing Streetside",
            "report": "Informar dun problema de privacidade con esta imaxe",
            "view_on_bing": "Ollar no Bing Maps",
            "hires": "Alta resolución"
        },
        "mapillary_images": {
            "tooltip": "Imaxes ó nivel da rúa do Mapillary"
        },
        "mapillary_map_features": {
            "title": "Elementos do mapa",
            "tooltip": "Elementos do mapa do Mapillary",
            "request_data": "Solicitar datos",
            "construction": {
                "flat": {
                    "crosswalk_plain": "paso de peóns sinxelo"
                }
            },
            "marking": {
                "discrete": {
                    "crosswalk_zebra": "paso de cebra"
                }
            },
            "object": {
                "banner": "bandeira",
                "bench": "asento",
                "bike_rack": "portabicicletas",
                "billboard": "Panel publicitario",
                "catch_basin": "conca",
                "cctv_camera": "cámara de vixiancia (CCTV)",
                "fire_hydrant": "hidrante",
                "mailbox": "caixa do correo",
<<<<<<< HEAD
                "manhole": "tapa de sumidoiro",
=======
                "manhole": "pozo de inspección",
>>>>>>> b1a7bdca
                "phone_booth": "cabina telefónica",
                "sign": {
                    "advertisement": "anuncio",
                    "information": "sinal de información",
                    "store": "letreiro de tenda"
                },
                "street_light": "farol de rúa",
                "support": {
                    "utility_pole": "piar eléctrico"
                },
                "traffic_cone": "cone de tráfico",
                "traffic_light": {
                    "cyclists": "semáforo para ciclistas",
                    "general_horizontal": "semáforo horizontal",
                    "general_single": "semáfono único",
                    "general_upright": "semáforo vertical",
                    "other": "semáforo",
                    "pedestrians": "semáforo para peóns"
                },
                "trash_can": "papeleira"
            }
        },
        "mapillary": {
            "title": "Mapillary",
            "signs": {
                "tooltip": "Sinais de tráfico do Mapillary"
            },
            "view_on_mapillary": "Ollar esta imaxe no Mapillary"
        },
        "openstreetcam_images": {
            "tooltip": "Imaxes ó nivel da rúa do OpenStreetCam"
        },
        "openstreetcam": {
            "title": "OpenStreetCam",
            "view_on_openstreetcam": "Ollar esta imaxe no OpenStreetCam"
        },
        "note": {
            "note": "Nota",
            "title": "Editar a nota",
            "anonymous": "anónimo",
            "closed": "(Pechada)",
            "commentTitle": "Comentarios",
            "status": {
                "opened": "aberta {when}",
                "reopened": "reaberta {when}",
                "commented": "comentada {when}",
                "closed": "pechada {when}"
            },
            "newComment": "Novo comentario",
            "inputPlaceholder": "Inserir un comentario para compartir con outros usuarios.",
            "close": "Pechar a nota",
            "open": "Volver abrir a nota",
            "comment": "Comentar",
            "close_comment": "Pechar e comentar",
            "open_comment": "Volver abrir e comentar",
            "report": "Informar dun problema",
            "new": "Nova nota",
            "newDescription": "Describe o problema.",
            "save": "Gardar a nota",
            "login": "Tes que iniciar a sesión para poderes facer mudanzas ou comentarios nesta nota.",
            "upload_explanation": "Os teus comentarios serán públicos e visíbeis para calquera usuario do OpenStreetMap.",
            "upload_explanation_with_user": "Os teus comentarios coma {user} serán públicos e visíbeis para tódolos usuarios do OpenStreetMap."
        },
        "help": {
            "title": "Axuda",
            "key": "H",
            "help": {
                "title": "Axuda",
                "welcome": "Benvido ó editor iD para o [OpenStreetMap](https://www.openstreetmap.org/). Con este editor podes actualizar o OpenStreetMap de xeito directo dende o teu navegador.",
                "open_data_h": "Datos abertos",
                "open_data": "As edicións que faga neste mapa serán visíbeis para todos os que empreguen o OpenStreetMap. As edicións poden basearse no coñecemento persoal, relevo no terreo ou imaxes recollidas de imaxes  aéreas ou da rúa. Copiar de fontes comerciais, coma o Google Maps, [está estrictamente prohibido](https://www.openstreetmap.org/copyright).",
                "before_start_h": "Antes de que comeces",
                "before_start": "Terías que estar familiarizado co OpenStreetMap e este editor antes de comezar a editar. O iD ten un titorial para ensinarche os conceptos básicos da edición do OpenStreetMap. Preme en \"Comezar o titorial\" nesta pantalla para facer o titorial; só che tomará uns 15 minutos.",
                "open_source_h": "Código aberto",
                "open_source": "O editor do iD é un proxecto colaborativo de código aberto e agora estás a empregar a versión {version}. O código fonte está dispoñíbel [no GitHub](https://github.com/openstreetmap/iD).",
                "open_source_help": "Podes axudar ó iD [traducindo](https://github.com/openstreetmap/iD/blob/master/CONTRIBUTING.md#translating) ou [reportando erros](https://github.com/openstreetmap/iD/issues)."
            },
            "overview": {
                "title": "Resumo",
                "navigation_h": "Navegación",
                "navigation_drag": "Podes arrastrar o mapa premendo e mantendo premido o {leftclick} botón esquerdo do rato e movendo o rato. Tamén se poden empregar as teclas de frecha `↓`, `↑`, `←`, `→` do teclado.",
                "navigation_zoom": "Podes achegar ou afastar xirando a roda do rato ou o panel táctil, ou premendo nos botóns {plus} / {minus} á beira do mapa. Tamén se poden empregar as teclas `+`, `-` do teclado.",
                "features_h": "Elementos do mapa",
                "features": "Empregamos a palabra *elementos* para describir as cousas que aparecen no mapa, coma estradas, construcións ou puntos de interese. Calquera cousa do mundo real pode cartografarse coma un elemento no OpenStreetMap. Os elementos do mapa represéntanse empregando *puntos*, *liñas* ou *áreas*.",
                "nodes_ways": "No OpenStreetMap, ós puntos ás veces chámaselles *nós*, e as liñas e áreas *vías* ou camiños."
            },
            "editing": {
                "title": "Editar e gardar",
                "select_h": "Seleccionar",
                "select_left_click": "{leftclick} Fai clic co botón esquerdo nun elemento para seleccionalo. Isto sinalarao cun brilo pestanexante, e a lapela lateral amosará os detalles sobre ese elemento, coma o seu nome ou enderezo.",
                "select_right_click": "{rightclick} Fai clic co botón dereito nun elemento para amosar o menú da edición que amosa as ordes ou comandos dispoñíbeis, coma rotar, mover e eliminar.",
                "multiselect_h": "Selección múltiple",
                "multiselect_shift_click": "`{shift}`+{leftclick} clic esquerdo para seleccionar varios elementos xuntos. Isto fai que sexa máis doado mover ou eliminar varios elementos.",
                "multiselect_lasso": "Outro xeito de seleccionar varios elementos é manter premida a tecla `{shift}`, despois manter premido o {leftclick} botón equerdo do rato e arrastrar o rato para debuxar un lazo de selección. Seleccionaranse tódolos puntos dentro da área do lazo.",
                "undo_redo_h": "Desfacer e refacer",
                "undo_redo": "As edicións almacénanse de xeito local no navegador até que escollas gardalas no servidor do OpenStreetMap. Para desfacer edicións, preme no botón {undo} **Desfacer** e volve facelas cun clic no botón {redo} **Refacer**.",
                "save_h": "Gardar",
                "save": "Preme en {save} **Gardar** para rematar as mudanzas e envialas ó OpenStreetMap. Tes que lembrar gardar o traballo de xeito frecuente!",
                "save_validation": "Na pantalla de gardar tense a oportunidade de revisar o feito. O iD tamén fará algunhas verificacións básicas dos datos que fallan e pode fornecer suxestións e avisos útis se algo non semella correcto.",
                "upload_h": "Subir",
                "upload": "Antes de subir as mudanzas, tes que inserir un [comentario do conxunto de mudanzas](https://wiki.openstreetmap.org/wiki/Good_changeset_comments). Deseguido, preme en **Subir** para enviar as túas mudanzas ó OpenStreetMap, onde se engadirán no mapa e serán públicamente visíbeis para todos.",
                "backups_h": "Copias de seguridade automáticas",
                "backups": "Se non consegues rematar as edicións dunha soa vez, por exemplo se a túa computadora falla ou pechas o navegador, as túas edicións aínda se manterán na memoria do navegador. Poderás voltar despois (empregando o mesmo navegador na mesma computadora) e o iD darache a opción de restaurar o teu traballo.",
                "keyboard_h": "Atallos do teclado",
                "keyboard": "Podes ollar unha listaxe de atallos do teclado premendo na tecla `?`."
            },
            "feature_editor": {
                "title": "Editor de elementos",
                "intro": "O *editor de elemento* aparece xunto ó mapa, e permíteche ollar e editar toda a información do elemento escollido.",
                "definitions": "A lapela de enriba amosa o tipo de elemento. A lapela central contén *campos* que amosan os atributos do elemento, coma o seu nome ou enderezo.",
                "type_h": "Tipo de elemento",
                "type": "Podes facer clic no tipo de elemento para mudar o elemento a un tipo diferente. Todo o que existe no mundo real pódese engadir ó OpenStreetMap, polo que hai milleiros de tipos de elementos para elixir.",
                "type_picker": "A escolla de tipos amosa os tipos de elementos máis comúns, coma parques, hospitais, restaurantes, estradas e construccións. Podes procurar calquera cousa escribindo o que estás a procurar na caixa de procura. Tamén podes premer na icona {inspect} **Información** ó carón do tipo de elemento para obter máis información ó respecto.",
                "fields_h": "Campos",
                "fields_all_fields": "A lapela \"Tódolos campos\" contén tódolos detalles do elemento que podes editar. No OpenStreetMap, tódolos campos son opcionais, e está ben deixar un campo en branco se non estás seguro del.",
                "fields_example": "Cada tipo de elemento amosará diferentes campos. Por exemplo, unha estrada pode amosar campos para a súa superficie e límite da velocidade, pero un restaurante pode amosar campos para o tipo da comida que serve e o horario no que está aberto.",
                "fields_add_field": "Tamén podes facer clic no menú despregábel \"Engadir campo\" para engadir máis campos, coma unha descrición, ligazón á Wikipedia, acceso para cadeiras de rodas e demais.",
                "tags_h": "Etiquetas",
                "tags_all_tags": "Embaixo da lapela dos campos, podes expandir a lapela \"Tódalas etiquetas\" para editar calquera das *etiquetas* do OpenStreetMap para o elemento escollido. Cada etiqueta ten unha *clave* e *valor*, elementos de datos que definen tódolos elementos almacenados no OpenStreetMap.",
                "tags_resources": "Editar as etiquetas dun elemento precisa dun coñecemento intermedio acerca do OpenStreetMap. Tería que consultar recursos coma a [Wiki do OpenStreetMap](https://wiki.openstreetmap.org/wiki/Main_Page) ou o [Taginfo](https://taginfo.openstreetmap.org/) para obter máis información sobre as prácticas ou costumes aceptadas de etiquetaxe do OpenStreetMap."
            },
            "points": {
                "title": "Puntos",
                "intro": "Os *puntos* pódense empregar para representar elementos coma tendas, restaurantes e monumentos. Marcan unha localización específica e describen o que hai alí.",
                "add_point_h": "Engadindo puntos",
                "add_point": "Para engadir un punto, preme no botón {point} **Punto** na barra das ferramentas sobre o mapa, ou preme a tecla do método abreviado `1`. Isto trocará o cursor do rato nun símbolo dunha cruz.",
                "add_point_finish": "Para poñer o novo punto no mapa, pon o cursor do rato onde ten que ir o punto, despois {leftclick} fai clic co botón esquerdo do rato ou preme `Espazo`.",
                "move_point_h": "Movendo puntos",
                "move_point": "Para mover un punto, pon o cursor do rato sobre o punto e despois mantén premido o {leftclick} botón equerdo do rato mentres arrastras o punto cara a súa nova localización.",
                "delete_point_h": "Eliminando puntos",
                "delete_point": "Está ben eliminar os elementos que non se atopan no mundo real. Ó eliminar un elemento do OpenStreetMap, elimínase do mapa que todos empregan, polo que ten que estar na certeza de que o elemento en verdade non exista denantes de eliminalo.",
                "delete_point_command": "Para eliminar un punto, {rightclick} fai clic co botón dereito no punto para escollelo e amosar o menú da edición, despois emprega a orde ou comando {delete} **Eliminar**."
            },
            "lines": {
                "title": "Liñas",
                "intro": "As *liñas* empréganse para representar elementos tales coma estradas, ferrocarrís e ríos. As liñas teñen que debuxarse no centro do elemento que representan.",
                "add_line_h": "Engadindo liñas",
                "add_line": "Para engadir unha liña, preme no botón {line} **Liña** na barra das ferramentas enriba do mapa, ou preme a tecla de método abreviado `2`. Isto trocará o cursor do rato nun símbolo dunha cruz.",
                "add_line_draw": "Deseguido, pon o cursor do rato onde debe comezar a liña e {leftclick} fai clic co botón esquerdo do rato ou preme `Espazo` para comezar a poñer nós ó longo da liña. Prosegue poñendo máis nós facendo clic ou premendo `Espazo`. Mentres debuxas, podes achegar ou arrastrar o mapa para engadir máis detalles.",
                "add_line_finish": "Para rematar unha liña, preme `{return}` ou fai clic de novo no derradeiro nó.",
                "modify_line_h": "Modificando as liñas",
                "modify_line_dragnode": "Decote verás liñas que non teñen a forma axeitada, por exemplo, unha estrada que non coincide cas imaxes do fondo. Para axustar a forma dunha liña, primeiro fai clic co {leftclick} botón esquerdo para seleccionala. Tódolos nós da liña debuxaranse coma pequenos círculos. Deseguido, podes arrastrar os nós cara localizacións mellores.",
                "modify_line_addnode": "Tamén podes crear novos nós ó longo dunha liña mediante {leftclick}**x2** facendo dobre clic na liña ou arrastrando os triángulos pequenos nos puntos medios entrambos nós.",
                "connect_line_h": "Conectando as liñas",
                "connect_line": "Ter as estradas conectadas de xeito correcto é importante para o mapa e esencial para fornecer boas indicacións de condución nos GPS.",
                "connect_line_display": "As conexións entre estradas están debuxadas con círculos grises. Os puntos derradeiros dunha liña debúxanse con círculos brancos máis grandes se non se conectan a ren.",
                "connect_line_drag": "Para conectar unha liña a otro elemento, arrastra un dos nós da liña ó outro elemento até que ámbolos dous se xunten. Consello: Podes manter premida a tecla `{alt}` para evitar que os nós se conecten a outros elementos.",
                "connect_line_tag": "Se sabes que a conexión ten semáforos ou cruzamentos peonís, podes engadilos seleccionando o nó de conexión e empregando o editor de elementos para escoller o tipo de elemento axeitado.",
                "disconnect_line_h": "Desconectando as liñas",
                "disconnect_line_command": "Para desconectar unha estrada doutro elemento, {rightclick} fai clic co botón dereito no nó de conexión e escolle a orde ou comando {disconnect} **Desconectar** do menú da edición.",
                "move_line_h": "Movendo as liñas",
                "move_line_command": "Para mover unha liña enteira, fai clic {rightclick} botón dereito na liña e escolle a orde ou comando {move} **Mover** do menú da edición. Deseguido, move o rato e fai clic co {leftclic} botón esquerdo para poñer a liña nunha nova localización.",
                "move_line_connected": "As liñas que están conectadas a outros elementos ficarán conectadas mentres moves a liña cara unha nova localización. O iD pode evitar que movas unha liña a través doutra liña conectada.",
                "delete_line_h": "Eliminando as liñas",
                "delete_line": "Se unha liña está incorrecta de xeito completo, por exemplo, unha ruta que non existe no mundo real, está ben eliminala. Ten coitadiño ó eliminar elementos: as imaxes do fondo que está a empregar poderían ficar desactualizadas, e unha estrada que semella estar mal podería sinxelamente estar recén construída.",
                "delete_line_command": "Para eliminar unha liña, fai clic co {rightclick} botón dereito na liña para seleccionala e amosar o menú da edición, despois emprega a orde ou comando {delete} **Eliminar**."
            },
            "areas": {
                "title": "Áreas",
                "intro": "As **áreas** empréganse para amosar os límites de elementos coma lagoas, edificios e áreas residenciais. As áreas teñen que debuxarse arredor da beira do elemento que representan, por exemplo, arredor da base dun edificio.",
                "point_or_area_h": "Puntos ou áreas?",
                "point_or_area": "Moitos elementos pódense representar coma puntos ou áreas. Tes que cartografar os edificios e as contornas da propiedade coma áreas sempre que sexa posíbel. Pon puntos dentro da área do edificio para representar negocios, instalacións e outros elementos ubicados dentro do edificio.",
                "add_area_h": "Engadindo áreas",
                "add_area_command": "Para engadir unha área, preme no botón {area} **Área** na barra das ferramentas enriba do mapa, ou preme a tecla de método abreviado `3`. Isto trocará o cursor do rato nun símbolo dunha cruz.",
                "add_area_draw": "Deseguido, pon o cursor do rato nunha das esquinas do elemento e {leftclick} fai clic co botón esquerdo ou preme `Espazo` para comezar a colocar nós arredor do bordo exterior da área. Prosegue pondo máis nós faciendo clic ou premendo `Espazo`. Mentres debuxas, podes achegar ou arrastrar o mapa para engadir máis detalles.",
                "add_area_finish": "Para rematar unha área, preme `{return}` ou fai clic novamente no primeiro ou derradeiro nó.",
                "square_area_h": "Esquinas cadradas",
                "square_area_command": "Moitos elementos da área, coma edificios, teñen esquinas cadradas. Para encadrar as esquinas dunha área, fai clic {rightclick} co botón dereito na beira da área e escolle a orde ou comando {orthogonalize} **Encadrar** no menú da edición.",
                "modify_area_h": "Modificando áreas",
                "modify_area_dragnode": "Decote verás áreas que non teñen a forma axeitada, por exemplo, un edificio que non coincide cas imaxes do fondo. Para axustar a forma dunha área, primeiro, fai clic no {leftclick} botón esquerdo do rato para seleccionala. Tódolos nós da área debuxaranse coma pequenos círculos. Deseguido, podes mover os nós cara localizacións mellores.",
                "modify_area_addnode": "Tamén podes crear novos nós ó longo dunha área mediante {leftclick} **x2** faciendo dobre clic no bordo da área ou arrastrando os triángulos pequenos nos puntos medios entrambos nós.",
                "delete_area_h": "Eliminando áreas",
                "delete_area": "Se unha área é completamente incorrecta, por exemplo, un edificio que non existe no mundo real, está ben que se elimine. Ten coitadiño ó eliminar elementos: as imaxes do fondo que está a empregar poden ficar desactualizadas, e un edificio que semella incorrecto podería sinxelamente estar recén construído.",
                "delete_area_command": "Para eliminar unha área, fai clic co {rightclick} botón dereito na área para seleccionala e amosar o menú da edición, despois emprega a orde ou comando {delete} **Eliminar**."
            },
            "relations": {
                "title": "Relacións",
                "intro": "Unha *relación* é un tipo especial de elemento no OpenStreetMap que agrupa outros elementos. Os elementos que pertencen a unha relación chámanse *membros*, e cada membro pode ter un *rol* na relación.",
                "edit_relation_h": "Editando as relacións",
                "edit_relation": "Na beira inferior do editor de elementos, podes expandir a lapela \"Tódalas relacións\" para ollar se o elemento escollido é membro dalgunha relación. Deseguido, podes facer clic na relación para seleccionala e editala.",
                "edit_relation_add": "Para engadir un elemento a unha relación, escolle o elemento e despois preme no botón {plus} engadir na lapela \"Tódalas relacións\" do editor de funcións. Podes escoller dunha listaxe de relacións pretas, ou elixir a opción \"Nova relación...\".",
                "edit_relation_delete": "Tamén podes premer no botón {delete} **Eliminar** para eliminar o elemento escollido da relación. Se eliminas tódolos membros dunha relación, a relación eliminarase de xeito automático.",
                "maintain_relation_h": "Mantendo as relacións",
                "maintain_relation": "Na súa meirande parte, o iD manterá relacións de xeito automático mentres edita. Debes ter coidado ó substituír os elementos que poderían ser membros das relacións. Por exemplo, se eliminas un treito da estrada e debuxa un novo treito da estrada para substituíla, tes que engadir o novo treito ás mesmas relacións (rutas, restricións de xiro, etc.) que a orixinal.",
                "relation_types_h": "Tipos de relacións",
                "multipolygon_h": "Multipolígonos",
                "multipolygon": "Unha relación *multipolígono* é un grupo duns ou máis elementos *externos* e un ou máis elementos internos. Os elementos externos ('outer') definen as beiras exteriores do multipolígono, e os elementos internos ('inner') definen subáreas ou buracos recortados no interior do multipolígono.",
                "multipolygon_create": "Para xerar un multipolígono, por exemplo, un edificio cun buraco, debuxa o bordo externo coma unha área e o bordo interior coma unha liña ou un tipo diferente da área. Despois `{shift}`+{leftclick} fai clic co botón esquerdo para seleccionar ambos elementos, fai clic co {rightclick} botón dereito no menú para amosar o menú da edición e escolle a orde ou comando {merge} **Combinar**.",
                "multipolygon_merge": "Combinar varias liñas ou áreas xerará unha nova relación multipolígono con tódalas áreas escollidas coma membros. O iD elixirá os roles internos ('inner') e externos ('outer') de xeito automático, en función dos elementos que se atopan dentro doutros elementos.",
                "turn_restriction_h": "Restricións de xiro",
                "turn_restriction": "Unha relación de *restrición de xiro* é un grupo de varios segmentos de camiño nun cruzamento. As restricións de xiro constan dun camiño *dende*, nó ou estradas *vía*, e un camiño *até*.",
                "turn_restriction_field": "Para editar restricións de xiro, selecciona un nó de unión onde dous ou máis camiños se crucen. O editor de elementos amosará un campo especial \"Restricións de xiro\" que contén un modelo de cruzamento.",
                "turn_restriction_editing": "No campo \"Restricións de xiro\", fai clic para escoller un camiño \"dende\", e mira se os xiros están permitidos ou restrinxidos a calquera das estradas \"até\". Podes facer clic nas iconas de xiro para trocar entre permitido e restrinxido. O iD xerará relacións de xeito automático e estabelecerá os 'dende', vía e roles segundo as túas escollas.",
                "route_h": "Rutas",
                "route": "Unha relación *Ruta* é un grupo dun ou máis elementos de liña que xuntas forman unha rede de rutas, coma unha ruta de bus, unha ruta de tren ou unha ruta de estrada.",
                "route_add": "Para engadir un elemento a unha relación de ruta, selecciona o elemento e desprázate cara embaixo á lapela \"Tódalas relacións\" do editor de elementos, despois preme no botón {plus} engadir para engadir este elemento a unha relación cercana existente ou a unha nova relación.",
                "boundary_h": "Fronteiras",
                "boundary": "Unha relación *límite* é un grupo dun ou máis elementos de liña que xuntas forman un límite administrativo.",
                "boundary_add": "Para engadir un elemento a unha relación de límite, selecciona o elemento e desprázate cara embaixo á lapela \"Tódalas relacións\" do editor de elemento, despois preme no botón {plus} engadir para engadir este elemento a unha relación preta existente ou a unha nova relación."
            },
            "notes": {
                "title": "Notas",
                "intro": "As *Notas* empréganse para a dár un sinal de aviso a outros usuarios de que un elemento ten ser corrixido ou precisa dunha atención. As notas sinalan unha localización específica no mapa. Para ollar as notas existentes ou engadir novas, preme na lapela {data} **Datos do mapa** para activar a capa das notas do OpenStreetMap.",
                "add_note_h": "Engadir notas",
                "add_note": "Para engadir unha nova nota, preme no botón {note} **Nota** na barra das ferramentas enriba do mapa, ou preme na tecla de atallo `4`. Isto trocará o cursor do rato cara un símbolo dunha cruz. Para poñer a nova nota no mapa, pon o cursor do rato onde debe ir a nota, despois fai clic co {leftclick} botón esquerdo do rato ou preme `Espazo`.",
                "move_note": "Só se poden mover as notas novas. Para mover unha nota, pon o cursor do rato sobre a nova nota, despois preme e mantén premido o {leftclick} botón esquerdo do rato mentres arrastras a nota cara á súa nova localización.",
                "update_note_h": "Peche, reapertura e comentarios",
                "update_note": "Unha nota existente pódese actualizar pechándoa, voltando a abrila ou engadíndolle un comentario. Pechar unha nota indica que o erro foi resolto. A reapertura dunha nota indica que o erro orixinal non está resolto.",
                "save_note_h": "Gardar as notas",
                "save_note": "Debes gardar as edicións de notas de xeito individual premendo nos botóns que se atopan debaixo dos comentarios da nota. As edicións de nota **non** se inclúen nos conxuntos de mudanzas que se soben ó OpenStreetMap."
            },
            "imagery": {
                "title": "Imaxes do fondo",
                "intro": "As imaxes do fondo que aparecen embaixo dos datos do mapa son un recurso importante para o cartografado. Estas imaxes poden ser imaxes aéreas recompiladas de satélites, avións e avións non tripulados ou drons, ou poden ser mapas históricos escaneados ou outros datos de orixe dispoñíbeis libremente.",
                "sources_h": "Fontes de imaxes",
                "choosing": "Para ollar que fontes de imaxes están dispoñíbeis para editar, preme no botón {layers} **Axustes do fondo** no costado do mapa.",
                "sources": "De xeito predeterminado, escóllese a capa de satélite [Bing Maps](https://www.bing.com/maps/) coma imaxe do fondo. Dependendo de onde esté editando, outras fontes de imaxes estarán dispoñíbeis. Algunhas poden ser máis recentes ou ter unha resolución máis alta, polo que sempre é útil verificar que capa é a mellor para empregar coma referenza do cartografado.",
                "offsets_h": "Axustar o desprazamento das imaxes",
                "offset": "As imaxes ás veces están lixeiramente desprazadas con respecto ós datos precisos do mapa. Se ollas unha grande cantidade de estradas ou edificios desprazados das imaxes do fondo, pode ser que as imaxes sexan incorrectas, polo que non as movas para que coincidan co fondo. No seu lugar, podes axustar o fondo para que coincida cos datos existentes ó expandir a lapela \"Axustar desprazamento das imaxes\" na beira de embaixo da lapela dos Axustes do fondo.",
                "offset_change": "Preme nos triángulos pequenos para axustar o desprazamento das imaxes en pequenos intervalos, ou mantén premido o {leftclick} botón esquerdo do rato e arrastra dentro do cadrado gris para escorregar as imaxes cara a aliñación."
            },
            "streetlevel": {
                "title": "Imaxes ó nivel da rúa",
                "intro": "As imaxes a nivel de rúa son útis para cartografar sinais de tráfico, negocios e outros detalles que non se poden ollar dende imaxes satelitais e aéreas. O editor do iD admite imaxes a nivel de rúa do [Bing Streetside](https://www.microsoft.com/en-us/maps/streetside), [Mapillary](https://www.mapillary.com) e [OpenStreetCam](https://www.openstreetcam.org).",
                "using_h": "Empregando imaxes ó nivel da rúa",
                "using": "Para empregar imaxes a nivel de rúa para cartografar, preme na lapela {data} **Datos do mapa** no costado do mapa para habilitar ou deshabilitar as capas de imaxes dispoñíbeis.",
                "photos": "Cando está habilitada, a capa da imaxe amosa unha liña ó longo da serie de imaxes. Nos niveis do achegamento máis altos, indícase cun círculo en cada imaxe a ubicación, e nos niveis do achegamento aínda máis altos, indícase cun cono a dirección que á que ficou mirando a cámara cando se tomou a imaxe.",
                "viewer": "Cando premes nunha das ubicacións das imaxes, aparece un visor de imaxes na esquina de embaixo do mapa. O visor de imaxes contén controis para ir cara avante e voltar na secuencia das imaxes. Tamén amosa o nome do usuario da persoa que fixo a imaxe, a data na que foi feita e unha ligazón para ollar a imaxe no sitio orixinal."
            },
            "gps": {
                "title": "Pistas de GPS",
                "intro": "As pistas do GPS recollidas son unha valiosa fonte de datos para o OpenStreetMap. Este editor admite ficheiros * .gpx *, * .geojson * e * .kml* na túa computadora local. Podes recompilar pistas de GPS cun teléfono móbil intelixente, reloxo deportivo ou outros aparellos GPS.",
                "survey": "Para obter información sobre de que xeito facer unha revisión con GPS, le [Cartografado cun teléfono móbil intelixente, GPS ou papeis](http://learnosm.org/en/mobile-mapping/).",
                "using_h": "Empregando as pistas de GPS",
                "using": "Para empregar unha pista do GPS para o cartografado, arrastra e solta o ficheiro dos datos no editor de mapas. Se o recoñece, debuxarao no mapa coma unha liña violeta brilante. Preme na lapela {data} **Datos do mapa** na beira do mapa para habilitar, deshabilitar ou achegar aos teus datos do GPS.",
                "tracing": "A pista do GPS non se envía ó OpenStreetMap; a mellor maneira de empregala é debuxar no mapa empregándoa coma unha guía para os novos elementos que engadas.",
                "upload": "Tamén podes [subir os teus datos do GPS ó OpenStreetMap](https://www.openstreetmap.org/trace/create) para que os empreguen outros usuarios."
            },
            "qa": {
                "title": "Control de calidade",
                "intro": "As ferramentas de *control de calidade* (Q/A) poden atopar etiquetas non axeitadas, estradas desconectadas e outros problemas co OpenStreetMap que poderán arranxar os cartógrafos. Para ollar os problemas das ferramentas de *control de calidade* (Q/A) existentes, preme no taboleiro {data} **Datos do mapa** para habilitar unha capa específica das ferramentas.",
                "tools_h": "Ferramentas",
                "tools": "As ferramentas que son actualmente compatíbeis son: O [KeepRight](https://www.keepright.at/) e o [ImproveOSM](https://improveosm.org/en/). Agarda a que o iD sexa compatíbel co [Osmose](https://osmose.openstreetmap.fr/) e máis ferramentas de *control de calidade* (Q/A) e rastrexo de erros no futuro.",
                "issues_h": "Manexo de problemas",
                "issues": "O manexo dos problemas das ferramentas de *control de calidade* (Q/A) é semellante ó manexo de notas. Preme nunha marcaxe para ollar na lapela lateral os detalles do problema. Cada ferramenta ten as súas propias capacidades, pero xeralmente podes comentar e/ou pechar un problema."
            },
            "field": {
                "restrictions": {
                    "title": "Axuda das restricións de xiro",
                    "about": {
                        "title": "Acerca de",
                        "about": "Este campo permíteche inspeccionar e modificar restricións de xiro. Amosa un modelo do cruzamento escollido, incluíndo outras estradas conectadas próximas.",
                        "from_via_to": "Unha restrición de xiro sempre contén: unha **vía DENDE**, unha **vía CARA A** e un **nó A TRAVÉS DE** ou unha ou varias **vías A TRAVÉS DE**.",
                        "maxdist": "Os controis do desprazamento \"{distField}\" controla até onde se vai procurar por máis estradas conectadas.",
                        "maxvia": "Os controis do desprazamento \"{viaField}\" axusta cantas vías intermedias poden ser incluídas na procura. (Consello: canto máis sinxelo, mellor)"
                    },
                    "inspecting": {
                        "title": "Inspeccionar",
                        "about": "Sitúate sobre calquera segmento **DENDE** para ver se ten restricións de xiro. Cada destino **CARA A** posíbel debuxarase cunha sombra coreada indicando se existe algunha restrición de xiro.",
                        "from_shadow": "{fromShadow} **segmento DESDE**",
                        "allow_shadow": "{allowShadow} **CARA A permitido**",
                        "restrict_shadow": "{restrictShadow} **CARA A prohibido**",
                        "only_shadow": "{onlyShadow} **CARA A obrigatorio**",
                        "restricted": "\"Prohibido\" significa que hai unha restrición de xiro, por exemplo \"Prohibido xirar á esquerda\".",
                        "only": "\"Obrigatorio\" significa que un vehículo que entre no cruzamento só poderá ir por esa ruta, por exemplo \"Obrigatorio seguir recto\"."
                    },
                    "modifying": {
                        "title": "Modificar",
                        "about": "Para modificar as restricións de xiro, primeiro fai clic en calquera anaco **DENDE** para seleccionalo. O anaco seleccionado resaltarase, e tódolos destinos **CARA A** posíbeis amosaranse coma símbolos de xiro.",
                        "indicators": "Logo, fai clic nun símbolo de xiro para alternalo entre \"Permitido, \"Prohibido\" e \"Obrigatorio\".",
                        "allow_turn": "{allowTurn} **CARA A permitido**",
                        "restrict_turn": "{restrictTurn} **CARA A prohibido**",
                        "only_turn": "{onlyTurn} **CARA A obrigatorio**"
                    },
                    "tips": {
                        "title": "Consellos",
                        "simple": "**Tenta empregar restricións sinxelas no canto de restricións máis complexas.**",
                        "simple_example": "Por exemplo, se podes estableceres o elemento intermedio sinxelamente cun nó, evita facelo cunha vía.",
                        "indirect": "**Algunhas restricións amosan o texto \"(indirecta)\" e aparecen cunha cor máis feble.**",
                        "indirect_example": "Estas restricións existen debido a outra restrición cercana. Por exemplo, unha restrición de \"Obrigatorio seguir recto\" creará indirectamente restricións de \"Prohibido xirar\" para tódalas demais rutas do cruzamento.",
                        "indirect_noedit": "Non podes modificar restricións indirectas. En lugar diso, modifica a restrición directa próxima."
                    }
                }
            }
        },
        "issues": {
            "title": "Problemas",
            "key": "P",
            "list_title": "Problemas ({count})",
            "errors": {
                "list_title": "Erros ({count})"
            },
            "warnings": {
                "list_title": "Avisos ({count})"
            },
            "rules": {
                "title": "Regras"
            },
            "user_resolved_issues": "Problemas resoltos polas túas edicións",
            "warnings_and_errors": "Avisos e erros",
            "no_issues": {
                "message": {
                    "everything": "Todo está ben",
                    "everything_in_view": "Todo o que está á vista está ben",
                    "edits": "As túas edicións están ben",
                    "edits_in_view": "As túas edicións que están á vista están ben",
                    "no_edits": "Aínda non tes edicións"
                },
                "hidden_issues": {
                    "none": "Os problemas detectados aparecerán aquí",
                    "elsewhere": "Problemas noutra parte: {count}",
                    "everything_else": "Problemas con todo o demais: {count}",
                    "everything_else_elsewhere": "Problemas noutro lugar con todo o demais: {count}",
                    "disabled_rules": "Problemas cas regras desactivadas: {count}",
                    "disabled_rules_elsewhere": "Problemas noutros lugares cas regras desactivadas: {count}",
                    "ignored_issues": "Problemas ignorados: {count}",
                    "ignored_issues_elsewhere": "Problemas ignorados noutros lugares: {count}"
                }
            },
            "options": {
                "what": {
                    "title": "Comprobar:",
                    "edited": "As miñas edicións",
                    "all": "Todo"
                },
                "where": {
                    "title": "Onde:",
                    "visible": "Na vista",
                    "all": "En todas partes"
                }
            },
            "suggested": "Actualizacións suxeridas:",
            "enable_all": "Activar todo",
            "disable_all": "Desactivar todo",
            "reset_ignored": "Restabelecer ignorados ({count})",
            "fix_one": {
                "title": "arranxar"
            },
            "fix_all": {
                "title": "Arranxar todo",
                "annotation": "Arranxáronse varios problemas de validación."
            },
            "almost_junction": {
                "title": "Case cruzamentos",
                "message": "{feature} está moi preto pero non está conectado a {feature2}",
                "tip": "Atopa elementos que se cadra terían que estar conectados a outros preto deles",
                "self": {
                    "message": "{feature} remata moi preto de si mesmo pero non se volve conectar"
                },
                "highway-highway": {
                    "reference": "O cruzamento de estradas ten que compartir un vértice de unión."
                }
            },
            "close_nodes": {
                "title": "Puntos moi pretos",
                "tip": "Atopa puntos redundantes e amoreados",
                "message": "Dous puntos en {way} están moi pretos",
                "reference": "Os puntos redundantes dunha vía teñen que ser combinados ou separados.",
                "detached": {
                    "message": "{feature} está moi preto de {feature2}",
                    "reference": "Os puntos separados non teñen que compartir unha ubicación."
                }
            },
            "crossing_ways": {
                "title": "Cruzamentos de vías",
                "message": "{feature} cruza {feature2}",
                "tip": "Atopa elementos que se cruzan de xeito incorrecto",
                "building-building": {
                    "reference": "Os edificios non deben cruzarse, agás en capas diferentes."
                },
                "building-highway": {
                    "reference": "As estradas que cruzan edificios teñen que empregar pontes, túneles ou capas diferentes."
                },
                "building-railway": {
                    "reference": "Os ferrocarrís que cruzan edificios teñen que empregar pontes, túneles ou capas diferentes."
                },
                "building-waterway": {
                    "reference": "As canles fluviais que cruzan edificios teñen que empregar túneles ou capas diferentes."
                },
                "highway-highway": {
                    "reference": "Os cruzamentos de estradas teñen que empregar pontes, túneles ou interseccións."
                },
                "highway-railway": {
                    "reference": "As estradas que cruzan ferrocarrís teñen que empregar pontes, túneles ou pasos a nivel."
                },
                "highway-waterway": {
                    "reference": "As estradas que cruzan canles fluviais teñen que empregar pontes, túneles ou vaos."
                },
                "railway-railway": {
                    "reference": "Os ferrocarrís que se cruzan teñen que estar conectados ou empregar pontes ou túneles."
                },
                "railway-waterway": {
                    "reference": "Os ferrocarrís que cruzan canles fluviais teñen que empregar pontes ou túneles."
                },
                "waterway-waterway": {
                    "reference": "As canles fluviais que se cruzan teñen que estar conectadas ou empregar túneles."
                },
                "tunnel-tunnel": {
                    "reference": "Os túneles que se cruzan teñen que empregar capas diferentes."
                },
                "tunnel-tunnel_connectable": {
                    "reference": "Os túneles que se cruzan teñen que estar conectados ou empregar capas diferentes."
                },
                "bridge-bridge": {
                    "reference": "As pontes que se cruzan teñen que empregar capas diferentes."
                },
                "bridge-bridge_connectable": {
                    "reference": "As pontes que se cruzan teñen que estar conectadas ou empregar capas diferentes."
                },
                "indoor-indoor": {
                    "reference": "Os elementos de interior que se cruzan teñen que empregar niveles diferentes."
                },
                "indoor-indoor_connectable": {
                    "reference": "Os elementos de interior que se cruzan teñen que estar conectados ou empregar niveles diferentes."
                }
            },
            "disconnected_way": {
                "title": "Vías non conectadas",
                "tip": "Atopar camiños, rutas e liñas de ferri que non poden rutearse",
                "routable": {
                    "message": {
                        "multiple": "{count} elementos rutábeis están conectados só entre si."
                    },
                    "reference": "Todas as estradas, camiños e liñas de ferri teñen que conectarse para formar unha soa rede de enrutamento."
                },
                "highway": {
                    "message": "{highway} está desconectada doutras estradas e camiños"
                }
            },
            "fixme_tag": {
                "message": "{feature} ten unha solicitude \"Fix Me\" (Arránxame)",
                "reference": "Unha etiqueta \"fixme\" (Arránxame) indica que un cartógrafo solicitou axuda cun elemento."
            },
            "generic_name": {
                "message": "{feature} ten o nome sospeitoso \"{name}\"",
                "message_language": "{feature} ten o nome sospeitoso \"{name}\" en {language}",
                "reference": "Os nomes teñen que ser os nomes reais e á vista dos elementos."
            },
            "help_request": {
                "title": "Peticións de axuda",
                "tip": "Atopa elementos nos que outros pregaron asistencia"
            },
            "incompatible_source": {
                "title": "Fontes sospeitosas",
                "tip": "Atopar elementos con etiquetas fonte sospeitosas",
                "google": {
                    "feature": {
                        "message": "{feature} pon ó Google coma fonte de datos"
                    },
                    "reference": "Os produtos do Google son da súa propiedade e non deben empregarse coma referencias."
                }
            },
            "incorrect_name": {
                "message": "{feature} ten o nome equivocado \"{name}\"",
                "message_language": "{feature} ten o nome equivocado \"{name}\" en {language}"
            },
            "invalid_format": {
                "title": "Formato non válido",
                "tip": "Atopa etiquetas con formatos non agardados",
                "email": {
                    "message": "{feature} ten un enderezo de email non válido",
                    "message_multi": "{feature} ten múltiplos enderezos de email non válidos",
                    "reference": "Os enderezos de email teñen que verse coma \"usuario@exemplo.com\"."
                }
            },
            "mismatched_geometry": {
                "title": "Xeometría non coincidente",
                "tip": "Atopa elementos con etiquetas e xeometría en conflito"
            },
            "missing_role": {
                "title": "Fallan roles",
                "message": "{member} non ten ningún rol dentro de {relation}",
                "tip": "Atopa relacións con roles de membros que fallan ou non correctos",
                "multipolygon": {
                    "reference": "Os membros do multipolígono teñen que ter un rol interno ou externo."
                }
            },
            "missing_tag": {
                "title": "Fallan etiquetas",
                "tip": "Atopar elementos que lles fallen etiquetas descritivas",
                "reference": "Os elementos teñen que ter etiquetas que definan o que son.",
                "any": {
                    "message": "{feature} non ten etiquetas"
                },
                "descriptive": {
                    "message": "{feature} non ten etiquetas descritivas"
                },
                "relation_type": {
                    "message": "{feature} é unha relación sen tipo"
                }
            },
            "old_multipolygon": {
                "message": "{multipolygon} ten etiquetas mal dispostas",
                "reference": "Os multipolígonos teñen que estar etiquetados na súa relación, non na súa vía externa."
            },
            "outdated_tags": {
                "title": "Etiquetas obsoletas",
                "message": "{feature} ten etiquetas obsoletas",
                "tip": "Atopar elementos con etiquetas obsoletas que poden actualizarse",
                "reference": "Algunhas etiquetas mudan co tempo e teñen que actualizarse.",
                "incomplete": {
                    "message": "{feature} ten etiquetas incompletas",
                    "reference": "Algúns elementos teñen que ter etiquetas adicionais."
                },
                "noncanonical_brand": {
                    "message": "{feature} vese coma unha marca con etiquetas non estándares",
                    "message_incomplete": "{feature} semella unha marca cas etiquetas non completas",
                    "reference": "Tódolos elementos da mesma marca teñen que etiquetarse do mesmo xeito."
                }
            },
            "point_as_vertex": {
                "message": "{feature} ten que ser un punto independente baseado nas súas etiquetas",
                "reference": "Algúns elementos non terían que ser parte de liñas ou áreas."
            },
            "private_data": {
                "title": "Información privada",
                "tip": "Atopar elementos que poden conter información privada",
                "reference": "Os datos confidenciais coma os números de teléfono persoais non teñen que etiquetarse.",
                "contact": {
                    "message": "{feature} podería estar etiquetado cunha información de contacto privada"
                }
            },
            "suspicious_name": {
                "title": "Nomes sospeitosos",
                "tip": "Atopar elementos con nomes xenéricos ou sospeitosos"
            },
            "tag_suggests_area": {
                "message": "{feature} ten que ser unha área pechada baseada na etiqueta \"{tag}\"",
                "reference": "As áreas teñen que tener os puntos derradeiros conectados."
            },
            "unknown_road": {
                "message": "{elemento} non ten clasificación",
                "reference": "As estradas sen un tipo específico poden non aparecer nos mapas ou rutaxes."
            },
            "impossible_oneway": {
                "title": "Un só sentido imposíbel",
                "tip": "Atopar problemas de ruta con elementos dun só sentido",
                "waterway": {
                    "connected": {
                        "start": {
                            "message": "{feature} flúe lonxe dunha canle fluvial conectada"
                        },
                        "end": {
                            "message": "{feature} flúe contra unha canle fluvial conectada"
                        },
                        "reference": "Os treitos das canles fluviais teñen que fluír na mesma dirección."
                    }
                },
                "highway": {
                    "start": {
                        "message": "{feature} é inatinxíbel",
                        "reference": "As estradas dun só sentido teñen que ser accesíbeis a través doutras estradas."
                    },
                    "end": {
                        "message": "{feature} non ten saída",
                        "reference": "As estradas dun só sentido teñen que levar a outras estradas."
                    }
                }
            },
            "unclosed_multipolygon_part": {
                "message": "{feature} ten unha parte sen pechar",
                "reference": "Todas as partes internas e externas (inner e outer) dos multipolígonos teñen que ter os puntos finais conectados."
            },
            "unsquare_way": {
                "title": "Esquinas sen encadrar (até {val}°)",
                "message": "{feature} ten esquinas sen encadrar",
                "tip": "Atopa elementos con esquinas sen encadrar que se poden debuxar mellor",
                "buildings": {
                    "reference": "Os edificios con esquinas sen encadrar a miúdo se poden debuxar con maior precisión."
                }
            },
            "vertex_as_point": {
                "message": "{feature} ten que formar parte dunha liña ou área baseado nas súas etiquetas",
                "reference": "Algúns elementos non terían que ser puntos independentes."
            },
            "fix": {
                "add_a_bridge": {
                    "title": "Engade unha ponte",
                    "annotation": "Engadiuse unha ponte."
                },
                "add_a_tunnel": {
                    "title": "Engadir un túnel",
                    "annotation": "Engadiuse un túnel."
                },
                "address_the_concern": {
                    "title": "Atender a inquedanza"
                },
                "connect_almost_junction": {
                    "annotation": "Elementos conectados moi preto."
                },
                "connect_crossing_features": {
                    "annotation": "Elementos conectados cruzados."
                },
                "connect_endpoints": {
                    "title": "Conectar os derradeiros puntos",
                    "annotation": "Conectados os derradeiros puntos dunha vía."
                },
                "connect_feature": {
                    "title": "Conectar este elemento"
                },
                "connect_features": {
                    "title": "Conectar os elementos"
                },
                "connect_using_ford": {
                    "title": "Conectar empregando un vao"
                },
                "continue_from_start": {
                    "title": "Continuar a debuxar dende o comezo"
                },
                "continue_from_end": {
                    "title": "Continuar a debuxar dende o remate"
                },
                "delete_feature": {
                    "title": "Eliminar este elemento"
                },
                "extract_point": {
                    "title": "Extraer este punto"
                },
                "ignore_issue": {
                    "title": "Ignorar este problema"
                },
                "merge_close_vertices": {
                    "annotation": "Fusionados puntos moi pretos nunha vía."
                },
                "merge_points": {
                    "title": "Combinar estes puntos"
                },
                "move_points_apart": {
                    "title": "Separar estes puntos"
                },
                "move_tags": {
                    "title": "Mover as etiquetas",
                    "annotation": "Movéronse as etiquetas."
                },
                "remove_from_relation": {
                    "title": "Eliminar da relación"
                },
                "remove_generic_name": {
                    "annotation": "Eliminouse un nome xenérico."
                },
                "remove_mistaken_name": {
                    "annotation": "Eliminouse un nome equivocado."
                },
                "remove_private_info": {
                    "annotation": "Eliminouse a información privada."
                },
                "remove_proprietary_data": {
                    "title": "Eliminar calquera dato propietario"
                },
                "remove_tag": {
                    "title": "Eliminar a etiqueta",
                    "annotation": "Eliminouse a etiqueta."
                },
                "remove_tags": {
                    "title": "Eliminar as etiquetas"
                },
                "remove_the_name": {
                    "title": "Eliminar o nome"
                },
                "reposition_features": {
                    "title": "Reposicionar os elementos"
                },
                "reverse_feature": {
                    "title": "Inverter este elemento"
                },
                "select_preset": {
                    "title": "Escoller un tipo de elemento"
                },
                "select_road_type": {
                    "title": "Escolle un tipo de vía"
                },
                "set_as_inner": {
                    "title": "Estabelecer coma interior ('inner')"
                },
                "set_as_outer": {
                    "title": "Estabelecer coma exterior ('outer')"
                },
                "square_feature": {
                    "title": "Encadrar este elemento"
                },
                "tag_as_disconnected": {
                    "title": "Etiquetar coma desconectado",
                    "annotation": "Etiquetados elementos moi pretos coma desconectados."
                },
                "tag_as_unsquare": {
                    "title": "Etiquetar coma físicamente non encadrado",
                    "annotation": "Etiquetouse unha vía cas esquinas non encadradas."
                },
                "tag_this_as_higher": {
                    "title": "Etiqueta isto coma máis alto"
                },
                "tag_this_as_lower": {
                    "title": "Etiqueta isto coma máis baixo"
                },
                "upgrade_tags": {
                    "title": "Actualizar as etiquetas",
                    "annotation": "Actualizáronse as etiquetas vellas."
                },
                "use_different_layers": {
                    "title": "Emprega capas diferentes"
                },
                "use_different_layers_or_levels": {
                    "title": "Emprega diferentes capas ou niveis"
                },
                "use_different_levels": {
                    "title": "Emprega niveis diferentes"
                }
            }
        },
        "intro": {
            "done": "feito",
            "ok": "Feito",
            "graph": {
                "block_number": "<value for addr:block_number>",
                "city": "Three Rivers",
                "county": "<value for addr:county>",
                "district": "<value for addr:district>",
                "hamlet": "<value for addr:hamlet>",
                "neighbourhood": "<value for addr:neighbourhood>",
                "postcode": "49093",
                "province": "<value for addr:province>",
                "quarter": "<value for addr:quarter>",
                "state": "<value for addr:state>",
                "subdistrict": "<value for addr:subdistrict>",
                "suburb": "<value for addr:suburb>",
                "countrycode": "es",
                "name": {
                    "1st-avenue": "1st Avenue",
                    "2nd-avenue": "2nd Avenue",
                    "4th-avenue": "4th Avenue",
                    "5th-avenue": "5th Avenue",
                    "6th-avenue": "6th Avenue",
                    "6th-street": "6th Street",
                    "7th-avenue": "7th Avenue",
                    "8th-avenue": "8th Avenue",
                    "9th-avenue": "9th Avenue",
                    "10th-avenue": "10th Avenue",
                    "11th-avenue": "11th Avenue",
                    "12th-avenue": "12th Avenue",
                    "access-point-employment": "Punto de acceso emprego",
                    "adams-street": "Adams Street",
                    "andrews-elementary-school": "Andrews Elementary School",
                    "andrews-street": "Andrews Street",
                    "armitage-street": "Armitage Street",
                    "barrows-school": "Escola Barrows",
                    "battle-street": "Battle Street",
                    "bennett-street": "Bennett Street",
                    "bowman-park": "Bowman Park",
                    "collins-drive": "Collins Drive",
                    "conrail-railroad": "Conrail Railroad",
                    "conservation-park": "Conservation Park",
                    "constantine-street": "Constantine Street",
                    "cushman-street": "Cushman Street",
                    "dollar-tree": "Dollar Tree",
                    "douglas-avenue": "Douglas Avenue",
                    "east-street": "East Street",
                    "elm-street": "Elm Street",
                    "flower-street": "Flower Street",
                    "foster-street": "Foster Street",
                    "french-street": "French Street",
                    "garden-street": "Rúa Irmandades da Fala",
                    "gem-pawnbroker": "Empeño de xoias",
                    "golden-finch-framing": "Golden Finch Framing",
                    "grant-avenue": "Grant Avenue",
                    "hoffman-pond": "Hoffman Pond",
                    "hoffman-street": "Hoffman Street",
                    "hook-avenue": "Hook Avenue",
                    "jefferson-street": "Jefferson Street",
                    "kelsey-street": "Kelsey Street",
                    "lafayette-park": "LaFayette Park",
                    "las-coffee-cafe": "L.A.'s Coffee Cafe",
                    "lincoln-avenue": "Lincoln Avenue",
                    "lowrys-books": "Lowry's Books",
                    "lynns-garage": "Lynn's Garage",
                    "main-street-barbell": "Main Street Barbell",
                    "main-street-cafe": "Main Street Cafe",
                    "main-street-fitness": "Main Street Fitness",
                    "main-street": "Main Street",
                    "maple-street": "Maple Street",
                    "marina-park": "Marina Park",
                    "market-street": "Market Street",
                    "memory-isle-park": "Memory Isle Park",
                    "memory-isle": "Memory Isle",
                    "michigan-avenue": "Michigan Avenue",
                    "middle-street": "Middle Street",
                    "millard-street": "Millard Street",
                    "moore-street": "Moore Street",
                    "morris-avenue": "Morris Avenue",
                    "mural-mall": "Mural Mall",
                    "paisanos-bar-and-grill": "Paisano's Bar and Grill",
                    "paisley-emporium": "Paisley Emporium",
                    "paparazzi-tattoo": "Paparazzi Tattoo",
                    "pealer-street": "Pealer Street",
                    "pine-street": "Pine Street",
                    "pizza-hut": "Pizza Hut",
                    "portage-avenue": "Portage Avenue",
                    "portage-river": "Portage River",
                    "preferred-insurance-services": "Preferred Insurance Services",
                    "railroad-drive": "Condución de Ferrocarril",
                    "river-city-appliance": "River City Appliance",
                    "river-drive": "River Drive",
                    "river-road": "River Road (canle fluvial)",
                    "river-street": "River Street",
                    "riverside-cemetery": "Riverside Cemetery",
                    "riverwalk-trail": "Sendeiro costeiro",
                    "riviera-theatre": "Teatro Ribeira",
                    "rocky-river": "Rocky River",
                    "saint-joseph-river": "Saint Joseph River",
                    "scidmore-park-petting-zoo": "Scidmore Park Petting Zoo",
                    "scidmore-park": "Scidmore Park",
                    "scouter-park": "Scouter Park",
                    "sherwin-williams": "Sherwin-Williams",
                    "south-street": "South Street",
                    "southern-michigan-bank": "Southern Michigan Bank",
                    "spring-street": "Spring Street",
                    "sturgeon-river-road": "Sturgeon River Road",
                    "three-rivers-city-hall": "Three Rivers City Hall",
                    "three-rivers-elementary-school": "Three Rivers Elementary School",
                    "three-rivers-fire-department": "Bombeiros de Three Rivers",
                    "three-rivers-high-school": "Three Rivers High School",
                    "three-rivers-middle-school": "Three Rivers Middle School",
                    "three-rivers-municipal-airport": "Three Rivers Municipal Airport",
                    "three-rivers-post-office": "Three Rivers Post Office",
                    "three-rivers-public-library": "Biblioteca pública de Morón",
                    "three-rivers": "Three Rivers",
                    "unique-jewelry": "Unique Jewelry",
                    "walnut-street": "Walnut Street",
                    "washington-street": "Washington Street",
                    "water-street": "Rúa Santo André",
                    "west-street": "West Street",
                    "wheeler-street": "Wheeler Street",
                    "william-towing": "William Towing",
                    "willow-drive": "Willow Drive",
                    "wood-street": "Wood Street",
                    "world-fare": "World Fare"
                }
            },
            "welcome": {
                "title": "Benvido/a",
                "welcome": "Benvido/a! Esta explicación paso a paso vai ensinarche as nocións básicas de edición no OpenStreetMap.",
                "practice": "Tódolos datos nesta explicación paso a paso son para practicar, e as edicións que se fan non serán gardadas.",
                "words": "Esta explicación paso a paso vai introducir algúns novos termos. Cando inserimos unha nova palabra, empregaremos *cursiva*.",
                "mouse": "Pódese empregar calquera dispositivo de entrada para editar o mapa, pero nesta guía se explica de que xeito editar cun rato de dous botóns convencional. **Conecta un rato se así o desexas e preme en 'Feito'.**",
                "leftclick": "Cando no titorial se che pida facer clic ou facer dobre clic, refírese ó botón esquerdo. Nun trackpad ten que facerse un clic sinxelo ou toque cun dedo. **Clic esquerdo {num} veces.**",
                "rightclick": "Ás veces pedimos facer clic co botón dereito. Debe facerse ás veces coma control esquerdo ou dous dedos nun trackpad. O teclado até pode ter unha tecla \"menú\" que funciona coma botón dereito do rato.  **Clic dereito {num} veces.**",
                "chapters": "Es bo meu! Podes empregar os botóns de embaixo para brincar capítulos en calquera momento ou para reiniciar un capítulo se quedas preso. Imos comezar! **Preme '{next}' para continuar. **"
            },
            "navigation": {
                "title": "Navegación",
                "drag": "A zona principal do mapa amosa os datos do OpenStreetMap enriba dun fondo. {br} Podes arrastrar o mapa premendo e mantendo o botón esquerdo do rato mentres moves o rato arredor. Tamén podes empregar as frechas do teclado. **Move o mapa!**",
                "zoom": "Podes achegar ou afastar as imaxes (zoom) desprazándote ca roda do rato ou o trackpad, ou premendo nos botóns {plus} / {minus}. **Achega o mapa!**",
                "features": "Empregamos a palabra *elementos* para describir as cousas que aparecen no mapa. Calquera cousa do mundo real pode cartografarse coma un elemento no OpenStreetMap.",
                "points_lines_areas": "Os elementos do mapa están representados empregando *puntos, liñas ou áreas.*",
                "nodes_ways": "Ás veces, no OpenStreetMap os puntos son chamados *nós*, e as liñas e áreas son chamadas *vías*.",
                "click_townhall": "Tódolos elementos do mapa poden ser seleccionados facendo clic neles.  **Fai clic sobre o punto para seleccionalo.**",
                "selected_townhall": "Meu! O punto está agora seleccionado. Os elementos seleccionados son destacados no mapa.",
                "editor_townhall": "Cando o elemento é seleccionado, o *editor de elementos* amósase ó carón do mapa.",
                "preset_townhall": "Na parte de enriba do editor de elementos amósase o tipo de elemento. Este punto é a {preset}.",
                "fields_townhall": "A parte media do editor de elementos contén *campos* que amosan os atributos do elemento, tales coma o nome e enderezo.",
                "close_townhall": "** Pecha o editor de recursos premendo Esc ou no botón {button} situado no canto superior **.",
                "search_street": "Podes procurar elementos na vista actual ou de xeito mundial. **Procura \"{name}\".**",
                "choose_street": "**Escolle {name} da listaxe para seleccionalo.**",
                "selected_street": "Meu! {name} está agora seleccionado.",
                "editor_street": "Os campos amosados nunha rúa son diferentes dos campos que se amosaron para o concello. {br}Para esta rúa seleccionada, o editor de elementos amosa campos coma ''{field1}\" e \"{field2}\".  **Pecha o editor de elementos premendo Esc ou premendo no botón {button}.**",
                "play": "Tenta mover o mapa e facer clic sobre outros elementos para ver que tipo de cousas podemos engadir a OpenStreetMap. **Cando esteas preparado para continuar co próximo capítulo fai clic en \"{next}\".**"
            },
            "points": {
                "title": "Puntos",
                "add_point": "Os *puntos* poden ser empregados para representar elementos tales coma tendas, restaurantes e monumentos.{br}Marcan a localización específica e describen que son. **Preme no botón de punto {button} para engadir un novo punto.**",
                "place_point": "Para poñer o novo punto no mapa, sitúa o cursor do rato onde o debería estar o punto, e logo fai clic co botón esquerdo ou preme a barra espaciadora. **Move o punteiro do rato sobre este edificio, entón fai clic co botón esquerdo ou preme a barra de espazo**",
                "search_cafe": "Hai moitos elementos diferentes que se poden representar coma puntos. O punto que acabas de engadir é unha cafetaría. **Procura '{preset}'.**",
                "choose_cafe": "**Escolle {preset} da listaxe.**",
                "feature_editor": "O punto está marcado agora coma unha cafetaría. Empregando o editor de elementos, podemos engadir máis información sobre a cafetaría.",
                "add_name": "No OpenStreetMap tódolos campos son opcionais, e non está mal deixar un campo en branco se non estás seguro del.{br}Imos supor que tes coñecemento local sobre esta cafetaría e coñeces o seu nome. **Engade o nome da cafetaría.**",
                "add_close": "O editor de elementos lembrará tódalas mudanzas de xeito automático. **Cando remates de engadir o nome, preme Esc, Enter, ou fai clic no botón {button} para pechar o editor de elementos.**",
                "reselect": "A miúdo os puntos xa existen, pero teñen erros ou están incompletos. Podemos editar puntos existentes. **Selecciona a cafetaría que acabaches de crear.**",
                "update": "Imos cubrir algúns detalles sobre esta cafetaría. Podes mudar o seu nome, engadir o tipo de cociña, ou engadir un enderezo. **Mudar os detalles da cafetaría.**",
                "update_close": "**Cando remates de actualizar o café, preme Esc, enter, ou fai clic no botón  {button} para pechar o editor de elementos.**",
                "rightclick": "Podes facer clic co botón dereito en calquera elemento para ver o *menú de edición*, o cal amosa unha listaxe de operacións de edición dispoñíbeis. **Fai clic co botón dereito para seleccionar o punto que creaches e amosar o menú de edición.**",
                "delete": "Está ben eliminar elementos que non existen no mundo real.{br}Eliminando un elemento do OpenStreetMap desbótao do mapa que todos empregan, polo tanto debes estar na certeza de que un elemento realmente non existe denantes de eliminalo. **Preme no botón {button} para eliminar o punto.**",
                "undo": "Sempre podes desfacer calquera modificación mentres non gardes as túas edicións no OpenStreetMap. **Fai clic no botón {button} para anular a eliminación e volver ter o punto.**",
                "play": "Agora que xa sabes como crear e editar puntos, tenta crear uns poucos puntos máis para practicar! **Canto esteas preparado para continuar co novo capítulo, fai clic en '{next}'.**"
            },
            "areas": {
                "title": "Áreas",
                "add_playground": "As *áreas* son empregadas para amosar límites de elementos tales como lagoas, edificios e zonas residenciais.{br}Tamén poden ser empregadas para cartografar con maior detalle moitos dos elementos que normalmente cartografarías como puntos. **Fai clic no botón {button} Área para engadir unha nova área.**",
                "start_playground": "Engadamos este parque infantil ó mapa debuxando unha área. As áreas debúxanse colocando *nós* ó longo do bordo exterior do elemento. **Fai clic ou preme a barra de espazo para poñer un nó inicial nunha das esquinas do parque infantil.**",
                "continue_playground": "Prosegue debuxando a área colocando máis nós ó longo do bordo do parque infantil. Está ben conectar a área cos camiños peonís existentes.{br}Consello: podes manter premida a tecla '{alt}' para evitar que os nós se conecten nos elementos próximos. **Prosegue a debuxar a área do parque infantil.**",
                "finish_playground": "Remata a área premendo a tecla enter, ou facendo clic outra vez no derradeiro ou no primeiro nó. **Remata de debuxar a área para o parque infantil.**",
                "search_playground": "**Procura '{preset}'.**",
                "choose_playground": "**Escolle {preset} da listaxe.**",
                "add_field": "Este parque infantil non ten un nome oficial, polo que non imos engadir ren na cela do Nome.{br}En cambio engadiremos detalles adicionais sobre o parque infantil no campo Descrición. **Abre a listaxe Engadir Campo.**",
                "choose_field": "**Escolle {field} da listaxe.**",
                "retry_add_field": "Non elixiches o campo {field}. Volve tentalo.",
                "describe_playground": "**Engade unha descrición; despois fai clic no botón {button} para pechar o editor de elementos.**",
                "play": "Vas ben! Tenta debuxar unhas poucas áreas, e mira que outros tipos de elementos de áreas podes engadir en OpenStreetMap. **Cando esteas preparado para continuar co próximo capítulo, fai clic en \"{next}\".**"
            },
            "lines": {
                "title": "Liñas",
                "add_line": "As *liñas* empréganse para representar elementos tales como estradas, vías ou ríos. **Fai clic no botón {button} Liña para engadir unha nova liña.**",
                "start_line": "Velaquí hai unha estrada incompleta. Precisamos engadila!{br}No OpenStreetMap, as liñas deben ser debuxadas polo centro da estrada. Podes mover e achegar o mapa mentres debuxas, se é preciso. **Comeza a nova liña facendo clic no punto final superior desta estrada incompleta.**",
                "intersect": "Fai clic ou preme na barra de espazo para engadir máis nós á liña.{br}As estradas e moitos outros tipos de liñas forman parte dunha rede máis grande. É importante que esas liñas estean ligadas de xeito correcto para que as aplicacións de enrutamento poidan funcionar. **Fai clic sobre {name} para xerar o cruzamento e ligar as dúas liñas.**",
                "retry_intersect": "A estrada precisa ligar con {name}. Volve tentalo!",
                "continue_line": "Prosegue debuxando a liña para a nova estrada. Lembra que podes mover e achegar o mapa se o precisas.{br}Cando remates de debuxar preme no derradeiro nó outra vez. **Remata de debuxar a estrada.**",
                "choose_category_road": "**Escolla {category} na listaxe.**",
                "choose_preset_residential": "Hai varios tipos diferentes de estradas, pero esta é unha rúa residencial. **Escolle o tipo {preset}.**",
                "retry_preset_residential": "Non seleccionaches o tipo {preset}. **Fai clic aquí para escoller de novo.**",
                "name_road": "**Dálle un nome á estrada, logo preme Esc, enter, ou fai clic no botón {button} para pechar o editor de elementos.**",
                "did_name_road": "Semella bo! Agora aprenderemos a de que xeito actualizar as formas dunha liña.",
                "update_line": "Algunhas veces precisaremos mudar a forma dunha liña existente. Velaquí hai unha estrada que non semella correcta.",
                "add_node": "Podemos engadir algúns nós a esta liña para mellorares a súa forma. Un xeito de engadir nós é facendo dobre clic sobre a liña onde queiras engadir un nó. **Fai dobre clic sobre a liña para crear un novo nó.**",
                "start_drag_endpoint": "Cando unha liña estea seleccionada podes mover calquera dos seus nós facendo clic e mantendo o botón esquerdo do rato mentres arrastras. **Arrastra o punto final no lugar onde as estradas terían que cruzarse.**",
                "finish_drag_endpoint": "Este lugar parece bo. **Solta o botón esquerdo para rematar de arrastrar.**",
                "start_drag_midpoint": "Amósanse pequenos triángulos nos *puntos intermedios* entrambos nós. Outra forma de xerar novos nós é arrastrando un punto intermedio cara unha nova localización. **Arrastra o triángulo do punto intermedio para crear un novo nó ó longo da curva da estrada.**",
                "continue_drag_midpoint": "Esta liña semella moito mellor! Continua axustando a liña facendo dobre clic ou arrastrando puntos intermedios até que a curva coincida ca forma da estrada. **Cando esteas satisfeito ca forma da liña, fai clic en 'Feito'.**",
                "delete_lines": "Está ben eliminar liñas de estradas non existentes no mundo real.{br}Velaquí hai un exemplo onde a cidade planificou unha {street} pero non se chegou a construír. Nós podemos mellorar esta parte do mapa eliminando as liñas sobranceiras.",
                "rightclick_intersection": "A derradeira estrada real é {street1}, así que podemos *dividir* {street2} neste cruzamento e eliminar todo o que haxa por enriba dela. **Fai clic co botón dereito no nó do cruzamento.**",
                "split_intersection": "**Preme no botón {button} para dividir {street}.**",
                "retry_split": "Non premiches no botón dividir. Volve tentalo.",
                "did_split_multi": "Ben feito! {street1} agora está dividida en dous anacos. A parte de enriba pode ser eliminada. **Preme na parte de enriba de {street2} para seleccionala.**",
                "did_split_single": "**Preme na parte de enriba de {street2} para seleccionala.**",
                "multi_select": "{selected} está agora seleccionado. Seleccionemos tamén {other1}. Podes facer shift-clic para facer múltiples seleccións. **Fai clic en {other2} mentres mantés a tecla Maiúsculas.**",
                "multi_rightclick": "Meu! Agora están seleccionadas as dúas liñas a eliminar. **Clic co botón dereito sobre unha das liñas para amosar o menú de edición.**",
                "multi_delete": "**Preme no botón {button} para eliminar as liñas de máis.**",
                "retry_delete": "Non premiches no botón de eliminar. Volve tentalo.",
                "play": "Xenial! Emprega as habilidades que aprendeches neste capítulo para a práctica de edición dalgunhas liñas máis. **Cando esteas listo para continuar co seguinte capítulo, preme en '{next}'.**"
            },
            "buildings": {
                "title": "Edificios",
                "add_building": "O OpenStreetMap é a maior e máis ampla base de datos mundial de edificios.{br} Podes axudar a facer máis grande esta base de datos trazando edificios que non están aínda cartografados. **Preme no botón de Área {button} para engadir unha nova área.**",
                "start_building": "Imos engadir esta casa ó mapa, trazando a súa contorna. {br}Os edificios deberán seren trazados ó redor da súa pegada ca maior precisión posíbel. **Fai clic ou preme a barra de espazo para poñer un nó inicial nun dos cantos do edificio. **",
                "continue_building": "Prosegue editando máis nós para trazar o perímetro do edificio. Lembra que podes achegar a vista (facer zoom) se queres engadir máis detalles.{br}Remata o edificio premendo enter ou facendo clic outra vez no primeiro ou derradeiro nó. **Remata de trazar o edificio.**",
                "retry_building": "Semella que tiveches algúns problemas poñendo os nós nas esquinas do edificio. Téntao de novo!",
                "choose_category_building": "**Escolle {category} da listaxe.**",
                "choose_preset_house": "Hai moitos diferentes tipos de edificios, pero este temos a certeza de que é unha casa.{br}Se ti non estás seguro do tipo, está ben elixir sinxelamente o tipo xenérico 'Edificio'. **Escolle o tipo {preset}.**",
                "close": "**Preme Esc ou fai clic no botón {button} para pechar o editor de elementos.**",
                "rightclick_building": "**Fai clic co botón dereito para seleccionar o edificio que creaches e amosar o menú de edición.**",
                "square_building": "A casa que engadiches verase mellor se ten as esquinas formando perfectos ángulos rectos. **Preme sobre o botón {button} para encadrar a forma do edificio.**",
                "retry_square": "Non premiches no botón Encadrar. Volve tentalo.",
                "done_square": "Ves como os cantos do edificio se colocaron no seu sitio? Imos aprender outro truco útil.",
                "add_tank": "Agora trazaremos este depósito circular.**Fai clic no botón {button} Área para engadir unha nova área.**",
                "start_tank": "Non te preocupes, non tes que debuxar un círculo perfecto. Sinxelamente debuxa unha área dentro do depósito que toque o seu bordo. **Clic ou preme a barra de espazo para colocares un nó inicial sobre o bordo do depósito.**",
                "continue_tank": "Engade uns poucos nós ó redor da forma. O círculo será xerado por fóra dos nós que debuxes.{br}Remata a área premendo enter, ou facendo clic outra vez no primeiro ou derradeiro nó. **Remata de debuxar o recinto.**",
                "search_tank": "**Procura '{preset}'.**",
                "choose_tank": "**Escolle {preset} da listaxe.**",
                "rightclick_tank": "**Fai clic co botón dereito para seleccionares o tanque de almacenaxe que creaches e amosar o menú de edición.**",
                "circle_tank": "**Prema no botón {button} para converter o tanque nun círculo.**",
                "retry_circle": "Non premiches no botón de Arredondar. Volve tentalo.",
                "play": "Bo traballo! Practica trazando algúns edificios máis, e proba outras ordes ou comandos do menú de edición. **Cando esteas disposto para seguir co seguinte capítulo, fai clic en \"{next}\".**"
            },
            "startediting": {
                "title": "Comezar a editar",
                "help": "Agora estás disposto para editar no OpenStreetMap! {br} Podes reproducir este paseo en calquera intre ou ollar máis documentación premendo no botón {button} Axuda ou premendo na tecla '{key}'.",
                "shortcuts": "Podes ollar unha listaxe de ordes ou comandos xunto cos teus atallos do teclado premendo a tecla '{key}'.",
                "save": "Non te esquezas de gardar de xeito regular as túas mudanzas!",
                "start": "Comeza a cartografar!"
            }
        },
        "shortcuts": {
            "title": "Atallos do teclado",
            "tooltip": "Amosar os atallos do teclado na pantalla.",
            "toggle": {
                "key": "?"
            },
            "key": {
                "alt": "Alt",
                "backspace": "Retroceso",
                "cmd": "Cmd",
                "ctrl": "Ctrl",
                "delete": "Supr",
                "del": "Supr",
                "end": "Fin",
                "enter": "Enter",
                "esc": "Esc",
                "home": "Inicio",
                "option": "Opción",
                "pause": "Deter",
                "pgdn": "PáxAd",
                "pgup": "PáxAt",
                "return": "Retorno",
                "shift": "Maiús",
                "space": "Espazo"
            },
            "gesture": {
                "drag": "arrastrar"
            },
            "or": "-ou-",
            "browsing": {
                "title": "Desprazarse",
                "navigation": {
                    "title": "Navegación",
                    "pan": "Mover mapa",
                    "pan_more": "Mover mapa unha pantalla",
                    "zoom": "Achegar / afastar",
                    "zoom_more": "Achegar / afastar moito"
                },
                "help": {
                    "title": "Axuda",
                    "help": "Amosar axuda/documentación",
                    "keyboard": "Amosar atallos do teclado"
                },
                "display_options": {
                    "title": "Opcións da visualización",
                    "background": "Trocar a lapela de imaxes do fondo",
                    "background_switch": "Voltar trocar ó último fondo",
                    "map_data": "Trocar a lapela de datos do mapa",
                    "issues": "Trocar a lapela de validacións de problemas",
                    "preferences": "Trocar a lapela de preferencias do usuario",
                    "fullscreen": "Entrar no modo de pantalla completa",
                    "sidebar": "Trocar a barra lateral",
                    "wireframe": "Trocar o modo grella",
                    "osm_data": "Trocar os datos do OpenStreetMap",
                    "minimap": "Trocar o minimapa",
                    "highlight_edits": "Sinalar edicións non gardadas"
                },
                "selecting": {
                    "title": "Seleccionar elementos",
                    "select_one": "Seleccionar un só elemento",
                    "select_multi": "Seleccionar múltiples elementos",
                    "lasso": "Debuxar un lazo de selección arredor dos elementos",
                    "search": "Procurar elementos que coincidan cun texto de procura"
                },
                "with_selected": {
                    "title": "Con elementos seleccionados",
                    "edit_menu": "Trocar o menú de edición",
                    "zoom_to": "Achegarse ós elementos seleccionados"
                },
                "vertex_selected": {
                    "title": "Cun nó seleccionado",
                    "previous": "Brincar ó nó anterior",
                    "next": "Brincar ó nó seguinte",
                    "first": "Brincar ó primeiro nó",
                    "last": "Brincar ó derradeiro nó",
                    "change_parent": "Trocar a vía pai ou raíz"
                }
            },
            "editing": {
                "title": "Editar",
                "drawing": {
                    "title": "Debuxo",
                    "add_point": "Modo 'engadir punto'",
                    "add_line": "Modo 'engadir liña'",
                    "add_area": "Modo 'engadir área'",
                    "add_note": "Modo 'engadir nota'",
                    "place_point": "Situar un punto ou unha nota",
                    "disable_snap": "Manter premido para desactivar o axuste do punto",
                    "stop_line": "Rematar de debuxar unha liña ou área"
                },
                "operations": {
                    "title": "Operacións",
                    "continue_line": "Continuar unha liña no nó seleccionado",
                    "merge": "Combinar (unir) os elementos seleccionados",
                    "disconnect": "Desligar elementos no nó seleccionado",
                    "extract": "Extraer un punto dun elemento",
                    "split": "Dividir unha liña en dúas no nó seleccionado",
                    "reverse": "Inverter elementos seleccionados",
                    "move": "Mover elementos seleccionados",
                    "rotate": "Rotar elementos seleccionados",
                    "orthogonalize": "Escadrar esquinas dunha liña ou área",
                    "straighten": "Endereitar unha liña ou puntos",
                    "circularize": "Arredondar unha liña pechada ou área",
                    "reflect_long": "Reflectir elementos centrados nun eixo longo",
                    "reflect_short": "Reflectir elementos centrados nun eixo curto",
                    "delete": "Eliminar elementos escollidos"
                },
                "commands": {
                    "title": "Ordes ou comandos",
                    "copy": "Copiar elementos seleccionados",
                    "paste": "Pegar elementos seleccionados",
                    "undo": "Desfacer última acción",
                    "redo": "Refacer última acción",
                    "save": "Gardar as mudanzas"
                }
            },
            "tools": {
                "title": "Ferramentas",
                "info": {
                    "title": "Información",
                    "all": "Trocar todas as lapelas de información",
                    "background": "Trocar a lapela do fondo",
                    "history": "Trocar a lapela do historial",
                    "location": "Trocar a lapela da ubicación",
                    "measurement": "Trocar a lapela da medición"
                }
            }
        },
        "units": {
            "feet": "{quantity} ft",
            "miles": "{quantity} mi",
            "square_feet": "{quantity} sq ft",
            "square_miles": "{quantity} sq mi",
            "acres": "{quantity} ac",
            "meters": "{quantity} m",
            "kilometers": "{quantity} km",
            "square_meters": "{quantity} m²",
            "square_kilometers": "{quantity} km²",
            "hectares": "{quantity} ha",
            "area_pair": "{area1} ({area2})",
            "arcdegrees": "{quantity}°",
            "arcminutes": "{quantity}′",
            "arcseconds": "{quantity}″",
            "north": "N",
            "south": "S",
            "east": "E",
            "west": "O",
            "coordinate": "{coordinate}{direction}",
            "coordinate_pair": "{latitude}, {longitude}"
        },
        "wikidata": {
            "identifier": "Identificador",
            "label": "Etiqueta",
            "description": "Descrición"
        },
        "presets": {
            "categories": {
                "category-barrier": {
                    "name": "Elementos de barreira"
                },
                "category-building": {
                    "name": "Elementos de edificio"
                },
                "category-golf": {
                    "name": "Elementos de golf"
                },
                "category-landuse": {
                    "name": "Usos da terra"
                },
                "category-natural": {
                    "name": "Elementos naturais"
                },
                "category-path": {
                    "name": "Sendas"
                },
                "category-rail": {
                    "name": "Raís"
                },
                "category-restriction": {
                    "name": "Tipos de restricións"
                },
                "category-road_major": {
                    "name": "Estradas principais"
                },
                "category-road_minor": {
                    "name": "Estradas menores"
                },
                "category-road_service": {
                    "name": "Estradas de servizo"
                },
                "category-route": {
                    "name": "Elementos de ruta"
                },
                "category-utility": {
                    "name": "Elementos de utilidade"
                },
                "category-water": {
                    "name": "Corpos de auga"
                },
                "category-waterway": {
                    "name": "Canles fluviais"
                }
            },
            "fields": {
                "access": {
                    "label": "Permítese o acceso",
                    "options": {
                        "designated": {
                            "description": "Acceso permitido segundo os sinais ou leis locais específicas",
                            "title": "Designado"
                        },
                        "destination": {
                            "description": "Acceso permitido só para chegar a un destino",
                            "title": "Destino"
                        },
                        "dismount": {
                            "description": "Acceso permitido pero o ciclista ten que baixarse",
                            "title": "Baixar ou desmontar"
                        },
                        "no": {
                            "description": "Acceso non permitido ó público en xeral",
                            "title": "Prohibido"
                        },
                        "permissive": {
                            "description": "Acceso permitido até que o propietario revogue o permiso",
                            "title": "Permisivo"
                        },
                        "permit": {
                            "description": "Acceso permitido só cun permiso ou unha licenza válidos",
                            "title": "Permiso"
                        },
                        "private": {
                            "description": "Acceso permitido só co permiso do propietario de xeito individual",
                            "title": "Privado"
                        },
                        "yes": {
                            "description": "Acceso permitido por lei; un dereito de paso",
                            "title": "Permitido"
                        }
                    },
                    "placeholder": "Sen especificar",
                    "terms": "permitido, acceso, público, publico, poder, pasar, non restrinxido, aberto",
                    "types": {
                        "access": "Todo",
                        "bicycle": "Bicicletas",
                        "foot": "A pé",
                        "horse": "Cabalos",
                        "motor_vehicle": "Automóbiles"
                    }
                },
                "access_simple": {
                    "label": "Permítese o acceso",
                    "terms": "permitido, acceso, público, publico, poder, pasar, non restrinxido, aberto"
                },
                "addr/interpolation": {
                    "label": "Tipo",
                    "options": {
                        "all": "Todo",
                        "alphabetic": "Alfabético",
                        "even": "Par",
                        "odd": "Impar"
                    }
                },
                "address": {
                    "label": "Enderezo",
                    "placeholders": {
                        "block_number": "Número de bloque",
                        "block_number!jp": "Nº de bloque",
                        "city": "Cidade",
                        "city!jp": "Cidade/Vila/Aldea/Barrio especial de Tokio",
                        "city!vn": "Cidade/Vila",
                        "conscriptionnumber": "123",
                        "country": "País",
                        "county": "Condado",
                        "county!jp": "Provincia",
                        "district": "Distrito",
                        "district!vn": "Comarca/Vila/Distrito",
                        "floor": "Andar",
                        "hamlet": "Aldea",
                        "housename": "Nome da casa",
                        "housenumber": "123",
                        "housenumber!jp": "Nº de edificio/Nº de mazá",
                        "neighbourhood": "Veciñanza ou subarrio",
                        "neighbourhood!jp": "Chōme/Aza/Koaza",
                        "place": "Lugar",
                        "postcode": "Código postal",
                        "province": "Provincia",
                        "province!jp": "Prefectura",
                        "quarter": "Distrito",
                        "quarter!jp": "Ōaza/Machi",
                        "state": "Estado",
                        "street": "Rúa",
                        "subdistrict": "Subdistrito",
                        "subdistrict!vn": "Barrio/Comuna/Aldea pequena",
                        "suburb": "Barrio ou suburbio",
                        "suburb!jp": "Barrio",
                        "unit": "Unidade"
                    }
                },
                "admin_level": {
                    "label": "Nivel administrativo"
                },
                "aerialway": {
                    "label": "Tipo"
                },
                "aerialway/access": {
                    "label": "Acceso",
                    "options": {
                        "both": "Ambos",
                        "entry": "Entrada",
                        "exit": "Saída"
                    }
                },
                "aerialway/bubble": {
                    "label": "Cabina"
                },
                "aerialway/capacity": {
                    "label": "Capacidade (por hora)",
                    "placeholder": "500, 2500, 5000..."
                },
                "aerialway/duration": {
                    "label": "Dura (minutos)",
                    "placeholder": "1, 2, 3..."
                },
                "aerialway/heating": {
                    "label": "Calefacción"
                },
                "aerialway/occupancy": {
                    "label": "Ocupación",
                    "placeholder": "2, 4, 8..."
                },
                "aerialway/summer/access": {
                    "label": "Acceso (verán)",
                    "options": {
                        "both": "Ambos",
                        "entry": "Entrada",
                        "exit": "Saída"
                    }
                },
                "aeroway": {
                    "label": "Tipo"
                },
                "agrarian": {
                    "label": "Produtos"
                },
                "air_conditioning": {
                    "label": "Aire acondicionado"
                },
                "amenity": {
                    "label": "Tipo"
                },
                "animal_boarding": {
                    "label": "Para animais"
                },
                "animal_breeding": {
                    "label": "Para animais"
                },
                "animal_shelter": {
                    "label": "Para animais"
                },
                "architect": {
                    "label": "Arquitecto"
                },
                "area/highway": {
                    "label": "Tipo"
                },
                "artist": {
                    "label": "Artista"
                },
                "artwork_type": {
                    "label": "Tipo"
                },
                "atm": {
                    "label": "Caixeiro automático"
                },
                "attraction": {
                    "label": "Tipo"
                },
                "baby_seat": {
                    "label": "Asento para meniños"
                },
                "backrest": {
                    "label": "Respaldo"
                },
                "bar": {
                    "label": "Bar de copas"
                },
                "barrier": {
                    "label": "Tipo"
                },
                "basin": {
                    "label": "Tipo"
                },
                "bath/open_air": {
                    "label": "Ar libre"
                },
                "bath/sand_bath": {
                    "label": "Baño de area"
                },
                "bath/type": {
                    "label": "Especialidade",
                    "options": {
                        "foot_bath": "Baño de pés",
                        "hot_spring": "Fonte termal quente",
                        "onsen": "Onsen xaponés"
                    }
                },
                "beauty": {
                    "label": "Especialidade"
                },
                "bench": {
                    "label": "Banco ou asento",
                    "terms": "asentos, asento, banco, escano, respaldo, banqueta"
                },
                "bicycle_parking": {
                    "label": "Tipo"
                },
                "bin": {
                    "label": "Papeleira"
                },
                "blind": {
                    "label": "Acceso para persoas cegas",
                    "options": {
                        "limited": "Limitado",
                        "no": "Non",
                        "yes": "Si"
                    },
                    "terms": "discapacidade visual, cego, chosco, invidente, once"
                },
                "blood_components": {
                    "label": "Compoñentes do sangue",
                    "options": {
                        "plasma": "plasma",
                        "platelets": "plaquetas ou trombocitos",
                        "stemcells": "mostras de células nai",
                        "whole": "todo o sangue"
                    }
                },
                "board_type": {
                    "label": "Tipo"
                },
                "bollard": {
                    "label": "Tipo"
                },
                "booth": {
                    "label": "Cabina"
                },
                "boules": {
                    "label": "Tipo"
                },
                "boundary": {
                    "label": "Tipo"
                },
                "brand": {
                    "label": "Marca",
                    "terms": "marca, distintivo, sinal, comercial"
                },
                "brewery": {
                    "label": "Cervexa de bocoi / tirada"
                },
                "bridge": {
                    "label": "Tipo",
                    "placeholder": "Por defecto"
                },
                "bridge/support": {
                    "label": "Tipo"
                },
                "building": {
                    "label": "Edificio"
                },
                "building/levels/underground": {
                    "label": "Niveis subterráneos",
                    "placeholder": "2, 4, 6..."
                },
                "building/levels_building": {
                    "label": "Andares do edificio",
                    "placeholder": "2, 4, 6..."
                },
                "building/material": {
                    "label": "Material"
                },
                "building_area": {
                    "label": "Edificio"
                },
                "bunker_type": {
                    "label": "Tipo"
                },
                "cables": {
                    "label": "Cabos ou cables",
                    "placeholder": "1, 2, 3..."
                },
                "camera/direction": {
                    "label": "Dirección (graos en sentido horario)",
                    "placeholder": "45, 90, 180, 270"
                },
                "camera/mount": {
                    "label": "Soporte de cámara"
                },
                "camera/type": {
                    "label": "Tipo de cámara",
                    "options": {
                        "dome": "Cúpula",
                        "fixed": "Fixa",
                        "panning": "Barrido"
                    }
                },
                "capacity": {
                    "label": "Capacidade",
                    "placeholder": "50, 100, 200..."
                },
                "cash_in": {
                    "label": "Pagamento en efectivo"
                },
                "castle_type": {
                    "label": "Tipo"
                },
                "changing_table": {
                    "label": "Cambiador de cueiros"
                },
                "charge_fee": {
                    "label": "Importe da taxa",
                    "terms": "importe, prezo, cartos, diñeiro, morea, cantidade, feixe, custo, custe, peaxe, tarifa, tasa, costo"
                },
                "charge_toll": {
                    "label": "Taxa da portaxe",
                    "terms": "importe, prezo, custo, custe, peaxe, tarifa, tasa, costo"
                },
                "check_date": {
                    "label": "Data da última revisión"
                },
                "clothes": {
                    "label": "Roupa"
                },
                "club": {
                    "label": "Tipo"
                },
                "collection_times": {
                    "label": "Horario de recollida"
                },
                "colour": {
                    "label": "Cor"
                },
                "comment": {
                    "label": "Comentario acerca do conxunto de mudanzas",
                    "placeholder": "Descrición breve das túas achegas (obrigatorio)"
                },
                "communication_multi": {
                    "label": "Tipos de comunicación"
                },
                "construction": {
                    "label": "Tipo"
                },
                "consulate": {
                    "label": "Tipo"
                },
                "contact/webcam": {
                    "label": "URL da webcam",
                    "placeholder": "http://exemplo.gal/"
                },
                "content": {
                    "label": "Contido"
                },
                "conveying": {
                    "label": "Sentido do movemento",
                    "options": {
                        "backward": "Cara atrás",
                        "forward": "Cara adiante",
                        "reversible": "Reversíbel"
                    }
                },
                "conveying_escalator": {
                    "label": "Escadas mecánicas"
                },
                "country": {
                    "label": "País"
                },
                "couplings": {
                    "label": "Acoplamentos",
                    "placeholder": "1, 2, 3..."
                },
                "covered": {
                    "label": "Cuberto"
                },
                "craft": {
                    "label": "Tipo"
                },
                "crane/type": {
                    "label": "Tipo de guindastre",
                    "options": {
                        "floor-mounted_crane": "Guindastre fixo ó chan",
                        "portal_crane": "Guindastre portal",
                        "travel_lift": "Ascensor de viaxe"
                    }
                },
                "crop": {
                    "label": "Cultivos"
                },
                "crossing": {
                    "label": "Tipo"
                },
                "crossing/island": {
                    "label": "Refuxio para peóns"
                },
                "cuisine": {
                    "label": "Cociñas"
                },
                "currency_multi": {
                    "label": "Tipos de moeda"
                },
                "cutting": {
                    "label": "Tipo",
                    "placeholder": "Por defecto"
                },
                "cycle_network": {
                    "label": "Rede"
                },
                "cycleway": {
                    "label": "Carrís bici",
                    "options": {
                        "lane": {
                            "description": "Un carril para bicicletas e marcado e separado do tráfico de estradas",
                            "title": "Carril bici común"
                        },
                        "none": {
                            "description": "Sen carril bici",
                            "title": "Ningún"
                        },
                        "opposite": {
                            "description": "Un carril de bicicletas que vai en ambas direccións nunha vía de un único sentido",
                            "title": "Carril bici contrasentido"
                        },
                        "opposite_lane": {
                            "description": "Un carril de bicicletas que vai na dirección oposta á do tráfico da estrada",
                            "title": "Carril bici inverso"
                        },
                        "share_busway": {
                            "description": "Un carril de bicicletas compartido coas liñas de autobús",
                            "title": "Carril de bicicletas que se comparte coas de autobuses"
                        },
                        "shared_lane": {
                            "description": "Un carril de bicicletas que non está separado do tráfico de estrada",
                            "title": "Carril bici compartido"
                        },
                        "track": {
                            "description": "Un carril de bicicletas que está separado do tráfico por unha barreira física",
                            "title": "Pista de bicicletas"
                        }
                    },
                    "placeholder": "Ningún",
                    "types": {
                        "cycleway:left": "Beira esquerda",
                        "cycleway:right": "Beira dereita"
                    }
                },
                "dance/style": {
                    "label": "Estilos de baile"
                },
                "date": {
                    "label": "Data"
                },
                "delivery": {
                    "label": "Entrega"
                },
                "denomination": {
                    "label": "Denominación"
                },
                "denotation": {
                    "label": "Denotación"
                },
                "departures_board": {
                    "label": "Taboleiro de saídas",
                    "options": {
                        "no": "Ningún",
                        "realtime": "Tempo real",
                        "timetable": "Táboa de horarios",
                        "yes": "Si"
                    }
                },
                "description": {
                    "label": "Descrición"
                },
                "design": {
                    "label": "Deseño"
                },
                "destination/ref_oneway": {
                    "label": "Números de estrada de destino"
                },
                "destination/symbol_oneway": {
                    "label": "Símbolos do destino"
                },
                "destination_oneway": {
                    "label": "Destinos"
                },
                "devices": {
                    "label": "Dispositivos",
                    "placeholder": "1, 2, 3..."
                },
                "diet_multi": {
                    "label": "Tipos da dieta"
                },
                "diplomatic": {
                    "label": "Tipo"
                },
                "diplomatic/services": {
                    "label": "Servizos"
                },
                "direction": {
                    "label": "Dirección (graos en sentido horario)",
                    "placeholder": "45, 90, 180, 270"
                },
                "direction_cardinal": {
                    "label": "Dirección",
                    "options": {
                        "E": "Leste",
                        "ENE": "Leste-nordés",
                        "ESE": "Leste-sueste",
                        "N": "Norte",
                        "NE": "Nordés",
                        "NNE": "Norte-nordés",
                        "NNW": "Norte-noroeste",
                        "NW": "Noroeste",
                        "S": "Sur",
                        "SE": "Sueste",
                        "SSE": "Sur-sueste",
                        "SSW": "Sur-suroeste",
                        "SW": "Suroeste",
                        "W": "Oeste",
                        "WNW": "Oeste-noroeste",
                        "WSW": "Oeste-suroeste"
                    }
                },
                "direction_clock": {
                    "label": "Sentido",
                    "options": {
                        "anticlockwise": "Antihorario",
                        "clockwise": "Horario"
                    }
                },
                "direction_vertex": {
                    "label": "Dirección afectada",
                    "options": {
                        "backward": "Cara atrás",
                        "both": "Ambos / Todos",
                        "forward": "Cara adiante"
                    }
                },
                "dispensing": {
                    "label": "Fan receitas médicas"
                },
                "display": {
                    "label": "Presentación"
                },
                "distance": {
                    "label": "Distancia"
                },
                "dock": {
                    "label": "Tipo"
                },
                "dog": {
                    "label": "Cans",
                    "options": {
                        "leashed": "Só con correa",
                        "no": "Non permitido",
                        "yes": "Permitido"
                    }
                },
                "door": {
                    "label": "Porta"
                },
                "door_type": {
                    "label": "Tipo"
                },
                "drive_through": {
                    "label": "Xanela de autoservizo"
                },
                "duration": {
                    "label": "Dura",
                    "placeholder": "00:00"
                },
                "electrified": {
                    "label": "Electrificación",
                    "options": {
                        "contact_line": "Catenaria",
                        "no": "Non",
                        "rail": "Liña electrificada",
                        "yes": "Si (sen especificar)"
                    },
                    "placeholder": "Catenaria, liña electrificada..."
                },
                "elevation": {
                    "label": "Altitude"
                },
                "email": {
                    "label": "Enderezo de correo electrónico",
                    "placeholder": "exemplo@exemplo.gal"
                },
                "embankment": {
                    "label": "Tipo",
                    "placeholder": "Por defecto"
                },
                "embassy": {
                    "label": "Tipo"
                },
                "emergency": {
                    "label": "Emerxencia"
                },
                "emergency_combo": {
                    "label": "Tipo"
                },
                "enforcement": {
                    "label": "Tipo"
                },
                "entrance": {
                    "label": "Tipo"
                },
                "except": {
                    "label": "Excepcións"
                },
                "faces": {
                    "label": "Caras"
                },
                "fax": {
                    "label": "Fax",
                    "placeholder": "+34 989 12 34 56"
                },
                "fee": {
                    "label": "Taxa"
                },
                "fence_type": {
                    "label": "Tipo"
                },
                "fire_hydrant/diameter": {
                    "label": "Diámetro (mm, polgadas ou letras)"
                },
                "fire_hydrant/pressure": {
                    "label": "Presión (bar)"
                },
                "fire_hydrant/type": {
                    "label": "Forma",
                    "options": {
                        "pillar": "Piar/Sobre o chan",
                        "pipe": "Tubaxe tapada",
                        "underground": "Baixo terra",
                        "wall": "Parede"
                    }
                },
                "fireplace": {
                    "label": "Cheminea"
                },
                "fishing": {
                    "label": "Pesca"
                },
                "fitness_station": {
                    "label": "Tipo de equipamento"
                },
                "fixme": {
                    "label": "Arránxame"
                },
                "flag/type": {
                    "label": "Tipo de bandeira"
                },
                "floating": {
                    "label": "Flotante"
                },
                "flood_prone": {
                    "label": "Propenso a inundarse"
                },
                "ford": {
                    "label": "Tipo",
                    "placeholder": "Por defecto"
                },
                "frequency": {
                    "label": "Frecuencia de operación"
                },
                "frequency_electrified": {
                    "label": "Frecuencia da operación"
                },
                "from": {
                    "label": "Dende"
                },
                "fuel": {
                    "label": "Combustíbel"
                },
                "fuel_multi": {
                    "label": "Tipos de combustíbeis"
                },
                "gauge": {
                    "label": "Ancho de vía"
                },
                "gender": {
                    "label": "Xénero",
                    "options": {
                        "female": "Feminino",
                        "male": "Masculino",
                        "unisex": "Unisex"
                    },
                    "placeholder": "Descoñecido"
                },
                "generator/method": {
                    "label": "Método"
                },
                "generator/output/electricity": {
                    "label": "Potencia de saída",
                    "placeholder": "50 MW, 100 MW, 200 MW..."
                },
                "generator/source": {
                    "label": "Fonte"
                },
                "generator/type": {
                    "label": "Tipo"
                },
                "government": {
                    "label": "Tipo"
                },
                "grape_variety": {
                    "label": "Variedades de uva"
                },
                "guest_house": {
                    "label": "Tipo"
                },
                "handicap": {
                    "label": "Hándicap",
                    "placeholder": "1-18"
                },
                "handrail": {
                    "label": "Pasamáns"
                },
                "hashtags": {
                    "placeholder": "#exemplo"
                },
                "healthcare": {
                    "label": "Tipo"
                },
                "healthcare/speciality": {
                    "label": "Especialidade"
                },
                "height": {
                    "label": "Altura (metros)"
                },
                "height_building": {
                    "label": "Altura do edificio (metros)"
                },
                "highspeed": {
                    "label": "Alta velocidade"
                },
                "highway": {
                    "label": "Tipo"
                },
                "historic": {
                    "label": "Tipo"
                },
                "historic/civilization": {
                    "label": "Civilización histórica"
                },
                "historic/wreck/date_sunk": {
                    "label": "Data afundimento"
                },
                "historic/wreck/visible_at_high_tide": {
                    "label": "Visíbel en marea alta"
                },
                "historic/wreck/visible_at_low_tide": {
                    "label": "Visíbel en marea baixa"
                },
                "hoops": {
                    "label": "Canastras",
                    "placeholder": "1, 2, 4..."
                },
                "horse_dressage": {
                    "label": "Doma clásica",
                    "options": {
                        "equestrian": "Si",
                        "undefined": "Non"
                    }
                },
                "horse_riding": {
                    "label": "Centro de equitación",
                    "options": {
                        "horse_riding": "Si",
                        "undefined": "Non"
                    }
                },
                "horse_scale": {
                    "label": "Dificultade para montar a cabalo",
                    "options": {
                        "common": "Doado: sen problemas nin dificultades. (Predeterminado)",
                        "critical": "Límite: só transitábel para xinetes e cabalos experimentados. Obstáculos importantes. As pontes teñen que examinarse coidadosamente.",
                        "dangerous": "Perigoso: só axeitado para xinetes e cabalos moi experimentados e só cando vai bo tempo. Desmontar.",
                        "demanding": "Empregar con coidado: Vía irregular, pasaxes ocasionalmente difíciles.",
                        "difficult": "Difícil: Camiño estreito e exposto. Pode ter obstáculos para pasar e corredoiras estreitas.",
                        "impossible": "Imposíbel: camiño ou ponte non transitábel para cabalos. Moi estreito, soporte insuficiente, obstáculos coma chanzos. Perigo de morte."
                    },
                    "placeholder": "Difícil, perigoso..."
                },
                "horse_stables": {
                    "label": "Cortello para montar a cabalo",
                    "options": {
                        "stables": "Si",
                        "undefined": "Non"
                    }
                },
                "incline": {
                    "label": "Inclinación"
                },
                "incline_steps": {
                    "label": "Inclinación",
                    "options": {
                        "down": "Abaixo",
                        "up": "Arriba"
                    }
                },
                "indoor": {
                    "label": "Dentro"
                },
                "indoor_type": {
                    "label": "Tipo"
                },
                "industrial": {
                    "label": "Tipo"
                },
                "information": {
                    "label": "Tipo"
                },
                "inscription": {
                    "label": "Inscrición"
                },
                "intermittent": {
                    "label": "Intermitente"
                },
                "intermittent_yes": {
                    "label": "Intermitente"
                },
                "internet_access": {
                    "label": "Acceso á internet",
                    "options": {
                        "no": "Non",
                        "terminal": "Terminal",
                        "wired": "Por cabo ou cable",
                        "wlan": "Wifi",
                        "yes": "Si"
                    }
                },
                "internet_access/fee": {
                    "label": "Taxas de acceso á internet"
                },
                "internet_access/ssid": {
                    "label": "Nome da rede wifi"
                },
                "interval": {
                    "label": "Intervalo"
                },
                "junction/ref_oneway": {
                    "label": "Número de cruzamento"
                },
                "junction_line": {
                    "label": "Cruzamento",
                    "options": {
                        "circular": "Circular",
                        "jughandle": "Cambio de sentido a distinto nivel",
                        "roundabout": "Rotonda"
                    }
                },
                "kerb": {
                    "label": "Bordo"
                },
                "kerb/height": {
                    "label": "Altura"
                },
                "label": {
                    "label": "Etiqueta"
                },
                "lamp_type": {
                    "label": "Tipo"
                },
                "landuse": {
                    "label": "Tipo"
                },
                "lanes": {
                    "label": "Faixas ou carrís",
                    "placeholder": "1, 2, 3..."
                },
                "language_multi": {
                    "label": "Linguas"
                },
                "layer": {
                    "label": "Capa",
                    "placeholder": "0"
                },
                "leaf_cycle": {
                    "label": "Ciclo da follaxe",
                    "options": {
                        "deciduous": "Caducifolio",
                        "evergreen": "Perenne",
                        "mixed": "Mestura",
                        "semi_deciduous": "Medio caducifolio",
                        "semi_evergreen": "Medio perenne"
                    }
                },
                "leaf_cycle_singular": {
                    "label": "Ciclo da follaxe",
                    "options": {
                        "deciduous": "Caducifolio",
                        "evergreen": "Perenne",
                        "semi_deciduous": "Medio caducifolio",
                        "semi_evergreen": "Medio perenne"
                    }
                },
                "leaf_type": {
                    "label": "Tipo de follaxe",
                    "options": {
                        "broadleaved": "Follaxe mixta",
                        "leafless": "Sen follas",
                        "mixed": "Mesturadas",
                        "needleleaved": "Follaxe perenne"
                    }
                },
                "leaf_type_singular": {
                    "label": "Tipo de follaxe",
                    "options": {
                        "broadleaved": "Follaxe mixtas",
                        "leafless": "Sen follaxe",
                        "needleleaved": "Follaxe perenne"
                    }
                },
                "leisure": {
                    "label": "Tipo"
                },
                "length": {
                    "label": "Lonxitude (metros)"
                },
                "level": {
                    "label": "Nivel"
                },
                "liaison": {
                    "label": "Tipo"
                },
                "lit": {
                    "label": "Iluminado"
                },
                "location": {
                    "label": "Localización"
                },
                "location_pool": {
                    "label": "Localización",
                    "options": {
                        "indoor": "Interior",
                        "outdoor": "Exterior",
                        "roof": "Teito"
                    }
                },
                "lock": {
                    "label": "Bloqueo"
                },
                "man_made": {
                    "label": "Tipo"
                },
                "manhole": {
                    "label": "Tipo"
                },
                "manufacturer": {
                    "label": "Fabricante"
                },
                "map_size": {
                    "label": "Cobertura"
                },
                "map_type": {
                    "label": "Tipo"
                },
                "material": {
                    "label": "Material"
                },
                "max_age": {
                    "label": "Idade máxima"
                },
                "maxheight": {
                    "label": "Altura máxima",
                    "placeholder": "4, 4.5, 5, 14'0\", 14'6\", 15'0\""
                },
                "maxspeed": {
                    "label": "Límite da velocidade",
                    "placeholder": "40, 50, 60..."
                },
                "maxspeed/advisory": {
                    "label": "Límite da velocidade recomendado",
                    "placeholder": "40, 50, 60..."
                },
                "maxstay": {
                    "label": "Estancia máxima"
                },
                "maxweight": {
                    "label": "Peso máximo"
                },
                "maxweight_bridge": {
                    "label": "Peso máximo"
                },
                "memorial": {
                    "label": "Tipo"
                },
                "microbrewery": {
                    "label": "Cervexa artesá"
                },
                "min_age": {
                    "label": "Idade mínima"
                },
                "minspeed": {
                    "label": "Límite mínimo de velocidade",
                    "placeholder": "20, 30, 40..."
                },
                "monitoring_multi": {
                    "label": "Supervisando"
                },
                "mtb/scale": {
                    "label": "Dificultade en bicicleta de montaña",
                    "options": {
                        "0": "0: Grava sólida/terra compactada, sen obstáculos, curvas amplas",
                        "1": "1: Algunha superficie solta, pequenos obstáculos, curvas amplas",
                        "2": "2: Moita superficie solta, grandes obstáculos, curvas pechadas doadas",
                        "3": "3: Superficie escorregadiza, grandes obstáculos, curvas pechadas axustadas",
                        "4": "4: Superficie solta ou pedras, curvas pechadas perigosas",
                        "5": "5: Dificultade máxima, campos de pedras, desprendementos de terra",
                        "6": "6: Non practicábel agás polos mellores ciclistas de montaña"
                    },
                    "placeholder": "0, 1, 2, 3..."
                },
                "mtb/scale/imba": {
                    "label": "Dificultade do roteiro de sendeiro",
                    "options": {
                        "0": "O máis doado (círculo branco)",
                        "1": "Doado (círculo verde)",
                        "2": "Media (cadrado azul)",
                        "3": "Difícil (diamante negro)",
                        "4": "Extremadamente difícil (dobre diamante negro)"
                    },
                    "placeholder": "Doado, Medio, Difícil..."
                },
                "mtb/scale/uphill": {
                    "label": "Dificultade do ciclismo de montaña costa arriba",
                    "options": {
                        "0": "0: Incl. media <10%, grava/terra batida, sen obstáculos",
                        "1": "1: Incl. media <15%, grava/terra batida, algúns pequenos obxectos",
                        "2": "2: Incl. media <20%, superficie estábel, rochas de tamaño medio/raíces",
                        "3": "3: Incl. media <25%, superficie variábel, rochas de tamaño medio/pólas",
                        "4": "4: Incl. media <30%, mal estado, grandes rochas/ramas",
                        "5": "5: Moi escarpado, a bicicleta en xeral, debe ser empurrada ou transportada"
                    },
                    "placeholder": "0, 1, 2, 3..."
                },
                "name": {
                    "label": "Nome",
                    "placeholder": "Nome común (se existe)"
                },
                "natural": {
                    "label": "Natural"
                },
                "network": {
                    "label": "Rede"
                },
                "network_bicycle": {
                    "options": {
                        "icn": "Internacional",
                        "lcn": "Local",
                        "ncn": "Nacional",
                        "rcn": "Rexional"
                    },
                    "placeholder": "Local, Rexional, Nacional, Internacional"
                },
                "network_foot": {
                    "options": {
                        "iwn": "Internacional",
                        "lwn": "Local",
                        "nwn": "Nacional",
                        "rwn": "Rexional"
                    },
                    "placeholder": "Local, Rexional, Nacional, Internacional"
                },
                "network_horse": {
                    "options": {
                        "ihn": "Internacional",
                        "lhn": "Local",
                        "nhn": "Nacional",
                        "rhn": "Rexional"
                    },
                    "placeholder": "Local, Rexional, Nacional, Internacional"
                },
                "network_road": {
                    "label": "Rede"
                },
                "note": {
                    "label": "Nota"
                },
                "office": {
                    "label": "Tipo"
                },
                "oneway": {
                    "label": "Sentido único",
                    "options": {
                        "alternating": "Alterno",
                        "no": "Non",
                        "reversible": "Reversíbel",
                        "undefined": "Suponse «Non»",
                        "yes": "Si"
                    }
                },
                "oneway/bicycle": {
                    "label": "Un só sentido (Bicicletas)"
                },
                "oneway_yes": {
                    "label": "Sentido único",
                    "options": {
                        "alternating": "Alterno",
                        "no": "Non",
                        "reversible": "Reversíbel",
                        "undefined": "Suponse «Si»",
                        "yes": "Si"
                    }
                },
                "opening_date": {
                    "label": "Data esperada da apertura"
                },
                "opening_hours": {
                    "label": "Horas",
                    "placeholder": "Descoñecido"
                },
                "operator": {
                    "label": "Operador"
                },
                "outdoor_seating": {
                    "label": "Asentos ó ar libre"
                },
                "par": {
                    "label": "Par",
                    "placeholder": "3, 4, 5..."
                },
                "park_ride": {
                    "label": "Aparcadoiro disuasorio"
                },
                "parking": {
                    "label": "Tipo",
                    "options": {
                        "carports": "Cocheiras",
                        "garage_boxes": "Garaxe en cubículos",
                        "lane": "Carril na estrada",
                        "multi-storey": "Multinivel",
                        "sheds": "Pendellos",
                        "surface": "Superficie",
                        "underground": "Subterráneo"
                    }
                },
                "payment_multi": {
                    "label": "Tipos de pagamento"
                },
                "payment_multi_fee": {
                    "label": "Tipos de pagamento"
                },
                "phases": {
                    "label": "Fases",
                    "placeholder": "1, 2, 3..."
                },
                "phone": {
                    "label": "Teléfono",
                    "placeholder": "+34 989 12 34 56"
                },
                "piste/difficulty": {
                    "label": "Dificultade",
                    "options": {
                        "advanced": "Avanzado",
                        "easy": "Doado",
                        "expert": "Experto",
                        "extreme": "Extremo",
                        "freeride": "Ceibe",
                        "intermediate": "Intermedio ",
                        "novice": "Novato"
                    },
                    "placeholder": "Doado, Intermedio, Avanzado..."
                },
                "piste/difficulty_downhill": {
                    "label": "Dificultade",
                    "options": {
                        "advanced": "Avanzado (diamante negro)",
                        "easy": "Doado (círculo verde)",
                        "expert": "Experto (duplo diamante negro)",
                        "extreme": "Extremo (equipo de escalada requirido)",
                        "freeride": "Ceibe (fuera da pista)",
                        "intermediate": "Intermedio (cadrado azul)",
                        "novice": "Principiante (instrucional)"
                    },
                    "placeholder": "Doado, Intermedio, Avanzado..."
                },
                "piste/difficulty_nordic": {
                    "label": "Dificultade",
                    "options": {
                        "advanced": "Avanzado: sección estreita, encostada ou xeada, xiro forte",
                        "easy": "Doado - Pendentes suaves, sección costenta curta",
                        "expert": "Experto - Terreo perigoso arredor",
                        "intermediate": "Intermedio - sección crebada",
                        "novice": "Novato - Chairo, sen esforzo"
                    },
                    "placeholder": "Doado, Intermedio, Avanzado..."
                },
                "piste/difficulty_skitour": {
                    "label": "Dificultade",
                    "options": {
                        "advanced": "Avanzado - S: 40-45° de pendente",
                        "easy": "Doado - WS: 30-35° de pendente",
                        "expert": "Experto - SS: 45–50° de pendente",
                        "extreme": "Extremo - EX: >55° de pendente",
                        "freeride": "Ceibe - AS: 50–55° de pendente",
                        "intermediate": "Intermedio - ZS: 35-40° de pendente",
                        "novice": "Novato - L: <30° de pendente"
                    },
                    "placeholder": "Doado, Intermedio, Avanzado..."
                },
                "piste/grooming": {
                    "label": "Estilo",
                    "options": {
                        "backcountry": "Backcountry",
                        "classic": "Clásico",
                        "classic+skating": "Patinaxe Clásico",
                        "mogul": "Magnate",
                        "scooter": "Scooter/Motoneve",
                        "skating": "Patinaxe"
                    }
                },
                "piste/grooming_downhill": {
                    "label": "Pisapistas",
                    "options": {
                        "backcountry": "Backcountry - Sen pisapistas",
                        "classic": "Clásico",
                        "mogul": "Fochancas"
                    }
                },
                "piste/grooming_hike": {
                    "label": "Pisapistas",
                    "options": {
                        "backcountry": "Backcountry - Raquetas de neve",
                        "classic": "Clásico - Sendeirismo de inverno"
                    }
                },
                "piste/grooming_nordic": {
                    "label": "Pisapistas",
                    "options": {
                        "backcountry": "Backcountry - Sen pisapistas",
                        "classic": "Clásico",
                        "classic+skating": "Clásico e patinaxe",
                        "scooter": "Motocicleta/Motoneve",
                        "skating": "Patinaxe"
                    }
                },
                "piste/type": {
                    "label": "Tipo",
                    "options": {
                        "connection": "Conexión",
                        "downhill": "Declive",
                        "hike": "Marcha",
                        "ice_skate": "Patinaxe Sobre Xeo",
                        "nordic": "Nórdico",
                        "playground": "Patio de lecer",
                        "skitour": "Skitour",
                        "sled": "Trineo",
                        "sleigh": "Trineo",
                        "snow_park": "Parque de Neve"
                    }
                },
                "place": {
                    "label": "Tipo"
                },
                "plant": {
                    "label": "Planta"
                },
                "plant/output/electricity": {
                    "label": "Potencia de saída",
                    "placeholder": "500 MW, 1000 MW, 2000 MW..."
                },
                "playground": {
                    "label": "Tipo"
                },
                "polling_station": {
                    "label": "Lugar de votación",
                    "terms": "centro electoral, lugar de votación, votación, eleccións, colexio electoral, colexio eleitoral, eleitoral, mesa electoral, referendo, referendum, referendum, zona de votación, sitio de votación"
                },
                "population": {
                    "label": "Poboación"
                },
                "post": {
                    "label": "Enderezo de entrega"
                },
                "power": {
                    "label": "Tipo"
                },
                "power_supply": {
                    "label": "Fonte de enerxía",
                    "terms": "Fonte de alimentación, electricidade, potencia"
                },
                "preschool": {
                    "label": "Preescolar"
                },
                "produce": {
                    "label": "Produce"
                },
                "product": {
                    "label": "Produtos"
                },
                "railway": {
                    "label": "Tipo"
                },
                "railway/position": {
                    "label": "Posición de fito",
                    "placeholder": "Distancia cara un decimal (123.4)"
                },
                "railway/signal/direction": {
                    "label": "Dirección afectada",
                    "options": {
                        "backward": "Cara atrás",
                        "both": "Ambos / Todos",
                        "forward": "Adiante"
                    }
                },
                "rating": {
                    "label": "Potencia nominal"
                },
                "recycling_accepts": {
                    "label": "Acepta"
                },
                "recycling_type": {
                    "label": "Tipo",
                    "options": {
                        "centre": "Centro",
                        "container": "Contedor"
                    },
                    "placeholder": "Contedor, Centro"
                },
                "ref": {
                    "label": "Código de referencia"
                },
                "ref/isil": {
                    "label": "Código ISIL"
                },
                "ref_aeroway_gate": {
                    "label": "Número de porta"
                },
                "ref_golf_hole": {
                    "label": "Número de burato",
                    "placeholder": "1-18"
                },
                "ref_highway_junction": {
                    "label": "Número de cruzamento"
                },
                "ref_platform": {
                    "label": "Número de plataforma"
                },
                "ref_road_number": {
                    "label": "Número de estrada"
                },
                "ref_room_number": {
                    "label": "Número de habitación"
                },
                "ref_route": {
                    "label": "Número de ruta"
                },
                "ref_runway": {
                    "label": "Número de pista",
                    "placeholder": "p. ex. 01L/19R"
                },
                "ref_stop_position": {
                    "label": "Número de parada"
                },
                "ref_taxiway": {
                    "label": "Nome da pista de rodaxe",
                    "placeholder": "p. ex. A5"
                },
                "relation": {
                    "label": "Tipo"
                },
                "religion": {
                    "label": "Relixión"
                },
                "reservation": {
                    "label": "Reservas",
                    "options": {
                        "no": "Non se aceptan",
                        "recommended": "Recomendadas",
                        "required": "Obrigatorias",
                        "yes": "Aceptada"
                    }
                },
                "resort": {
                    "label": "Tipo"
                },
                "resource": {
                    "label": "Recursos"
                },
                "restriction": {
                    "label": "Tipo"
                },
                "restrictions": {
                    "label": "Restricións de xiro"
                },
                "roof/colour": {
                    "label": "Cor do tellado"
                },
                "room": {
                    "label": "Tipo"
                },
                "rooms": {
                    "label": "Habitacións"
                },
                "route": {
                    "label": "Tipo"
                },
                "route_master": {
                    "label": "Tipo"
                },
                "sac_scale": {
                    "label": "Dificultade do sendeirismo",
                    "options": {
                        "alpine_hiking": "T4: Sendeirismo alpino",
                        "demanding_alpine_hiking": "T5: Sendeirismo alpino exixente",
                        "demanding_mountain_hiking": "T3: Sendeirismo de montaña exixente",
                        "difficult_alpine_hiking": "T6: Sendeirismo alpino difícil",
                        "hiking": "T1: Sendeirismo",
                        "mountain_hiking": "T2: Sendeirismo de montaña"
                    },
                    "placeholder": "Sendeirismo de montaña, sendeirismo alpino"
                },
                "salt": {
                    "label": "Salgado"
                },
                "sanitary_dump_station": {
                    "label": "Área de desaugue para caravanas"
                },
                "screen": {
                    "label": "Pantallas",
                    "placeholder": "1, 4, 8…"
                },
                "scuba_diving": {
                    "label": "Servizos"
                },
                "seamark/beacon_isolated_danger/shape": {
                    "label": "Forma"
                },
                "seamark/beacon_lateral/category": {
                    "label": "Categoría",
                    "options": {
                        "danger_left": "Perigo á esquerda",
                        "danger_right": "Perigo á dereita",
                        "port": "Babor",
                        "starboard": "Estribor",
                        "waterway_left": "Canle fluvial esquerda",
                        "waterway_right": "Canle fluvial dereita"
                    }
                },
                "seamark/beacon_lateral/colour": {
                    "label": "Cor",
                    "options": {
                        "green": "Verde",
                        "grey": "Gris",
                        "red": "Vermello"
                    }
                },
                "seamark/beacon_lateral/shape": {
                    "label": "Forma"
                },
                "seamark/beacon_lateral/system": {
                    "label": "Sistema",
                    "options": {
                        "cevni": "CEVNI",
                        "iala-a": "IALA A",
                        "iala-b": "IALA B",
                        "other": "Outro"
                    }
                },
                "seamark/buoy_lateral/category": {
                    "label": "Categoría",
                    "options": {
                        "channel_left": "Canle esquerda",
                        "channel_right": "Canle dereita",
                        "danger_left": "Perigo á esquerda",
                        "danger_right": "Perigo á dereita",
                        "port": "Babor",
                        "preferred_channel_port": "Canle preferida cara babor",
                        "preferred_channel_starboard": "Canle preferida cara estribor",
                        "starboard": "Estribor",
                        "waterway_left": "Canle fluvial esquerda",
                        "waterway_right": "Canle fluvial dereita"
                    }
                },
                "seamark/buoy_lateral/colour": {
                    "label": "Cor",
                    "options": {
                        "green": "Verde",
                        "green;red;green": "Verde-Vermello-Verde",
                        "green;white;green;white": "Verde-Branco-Verde-Branco",
                        "red": "Vermello",
                        "red;green;red": "Vermello-Verde-Vermello",
                        "red;white;red;white": "Vermello-Branco-Vermello-Branco",
                        "white": "Branco",
                        "yellow": "Amarelo"
                    }
                },
                "seamark/buoy_lateral/shape": {
                    "label": "Forma"
                },
                "seamark/buoy_lateral/system": {
                    "label": "Sistema",
                    "options": {
                        "cevni": "CEVNI",
                        "iala-a": "IALA A",
                        "iala-b": "IALA B",
                        "other": "Outro"
                    }
                },
                "seamark/mooring/category": {
                    "label": "Categoría"
                },
                "seamark/type": {
                    "label": "Sinal náutico"
                },
                "seamark/wreck/category": {
                    "label": "Categoría"
                },
                "seasonal": {
                    "label": "Estacional"
                },
                "seats": {
                    "label": "Asentos",
                    "placeholder": "2, 4, 6..."
                },
                "second_hand": {
                    "label": "Segunda Man",
                    "options": {
                        "no": "Non",
                        "only": "Só",
                        "yes": "Si"
                    },
                    "placeholder": "Si, non, só"
                },
                "self_service": {
                    "label": "Autoservizo"
                },
                "service": {
                    "label": "Tipo"
                },
                "service/bicycle": {
                    "label": "Servizos"
                },
                "service/vehicle": {
                    "label": "Servizos"
                },
                "service_rail": {
                    "label": "Tipo de servizo",
                    "options": {
                        "crossover": "Ramal de cruzamento",
                        "siding": "Ramal de apartadoiro",
                        "spur": "Ramal de mercadorías",
                        "yard": "Ramal de manobras"
                    }
                },
                "service_times": {
                    "label": "Horario de servizo"
                },
                "shelter": {
                    "label": "Abeiro"
                },
                "shelter_type": {
                    "label": "Tipo"
                },
                "shop": {
                    "label": "Tipo"
                },
                "siren/purpose": {
                    "label": "Propósito"
                },
                "siren/type": {
                    "label": "Tipo",
                    "options": {
                        "electronic": "Elctrónica",
                        "other": "Outros",
                        "pneumatic": "Pneumática"
                    }
                },
                "site": {
                    "label": "Tipo"
                },
                "site_type": {
                    "label": "Tipo de sitio"
                },
                "smoking": {
                    "label": "Fumar",
                    "options": {
                        "dedicated": "Adicado a fumadores (p.ex. clube de fumadores)",
                        "isolated": "En zonas de fumadores, fisicamente illadas",
                        "no": "Non fumar en ningures",
                        "outside": "Permitido no exterior",
                        "separated": "En zonas de fumadores, non fisicamente illadas",
                        "yes": "Permitido en todas partes"
                    },
                    "placeholder": "Non, Separado, Si..."
                },
                "smoothness": {
                    "label": "Suavidade",
                    "options": {
                        "bad": "Rodas robustas: bicicleta de montaña, coche, carro",
                        "excellent": "Rodas pequenas: patíns, skate",
                        "good": "Rodas estreitas: bicicleta de carreira",
                        "horrible": "Todo terreo: vehículo todo terreo pesado",
                        "impassable": "Intransitábel: ningún vehículo con rodas",
                        "intermediate": "Rodas normais: bicicleta de paseo, cadeiras de rodas, scooters",
                        "very_bad": "Maior altura: vehículo todo terreo lixeiro",
                        "very_horrible": "Off-road especializado: tractor, ATV"
                    },
                    "placeholder": "Patíns, rodas, off-Road ..."
                },
                "social_facility": {
                    "label": "Tipo"
                },
                "social_facility_for": {
                    "label": "Persoas atendidas"
                },
                "source": {
                    "label": "Fontes"
                },
                "sport": {
                    "label": "Deportes"
                },
                "sport_ice": {
                    "label": "Deportes"
                },
                "sport_racing_motor": {
                    "label": "Deportes"
                },
                "sport_racing_nonmotor": {
                    "label": "Deportes"
                },
                "stars": {
                    "label": "Estrelas"
                },
                "start_date": {
                    "label": "Data de inicio"
                },
                "step_count": {
                    "label": "Número de chanzos"
                },
                "stop": {
                    "label": "Tipo de parada",
                    "options": {
                        "all": "Todas direccións",
                        "minor": "Estrada menor"
                    }
                },
                "street_cabinet": {
                    "label": "Tipo"
                },
                "stroller": {
                    "label": "Acceso para carriños",
                    "options": {
                        "limited": "Limitado",
                        "no": "Non",
                        "yes": "Si"
                    },
                    "terms": "cocheciños, cotxet, cochecitos, carriola, carriño de bebé, carriño de meniño, meniño, bebe, cochecito, cotxets, carriolas"
                },
                "structure": {
                    "label": "Estrutura",
                    "options": {
                        "bridge": "Ponte",
                        "cutting": "Desmonte",
                        "embankment": "Terraplén",
                        "ford": "Vao",
                        "tunnel": "Túnel"
                    },
                    "placeholder": "Descoñecido"
                },
                "structure_waterway": {
                    "label": "Estrutura",
                    "options": {
                        "tunnel": "Túnel"
                    },
                    "placeholder": "Descoñecido"
                },
                "studio": {
                    "label": "Tipo"
                },
                "substance": {
                    "label": "Substancia"
                },
                "substation": {
                    "label": "Tipo"
                },
                "supervised": {
                    "label": "Vixiado"
                },
                "support": {
                    "label": "Soporte"
                },
                "surface": {
                    "label": "Superficie"
                },
                "surveillance": {
                    "label": "Tipo de vixilancia"
                },
                "surveillance/type": {
                    "label": "Clase de vixilancia",
                    "options": {
                        "ALPR": "Lector de matrículas automático",
                        "camera": "Cámara",
                        "guard": "Garda"
                    }
                },
                "surveillance/zone": {
                    "label": "Zona de vixiancia"
                },
                "survey/date": {
                    "label": "Data da última revisión"
                },
                "swimming_pool": {
                    "label": "Tipo"
                },
                "switch": {
                    "label": "Tipo",
                    "options": {
                        "circuit_breaker": "Cortocircuíto",
                        "disconnector": "Desconector",
                        "earthing": "Toma de terra",
                        "mechanical": "Mecánico"
                    }
                },
                "tactile_paving": {
                    "label": "Pavimento táctil"
                },
                "takeaway": {
                    "label": "Para Levar",
                    "options": {
                        "no": "Non",
                        "only": "Só Para Levar",
                        "yes": "Si"
                    },
                    "placeholder": "Si, Non, Para Levar Só..."
                },
                "target": {
                    "label": "Obxectivo"
                },
                "tidal": {
                    "label": "Entre mareas"
                },
                "to": {
                    "label": "Até"
                },
                "toilets/disposal": {
                    "label": "Eliminación",
                    "options": {
                        "bucket": "Balde",
                        "chemical": "Química",
                        "flush": "Cisterna",
                        "pitlatrine": "Letrina de pozo"
                    }
                },
                "toilets/handwashing": {
                    "label": "Lavado de mans"
                },
                "toilets/position": {
                    "label": "Posicións"
                },
                "toll": {
                    "label": "Peaxe"
                },
                "tomb": {
                    "label": "Tipo"
                },
                "tourism": {
                    "label": "Tipo"
                },
                "tower/construction": {
                    "label": "Construción",
                    "placeholder": "Cable, Cabo, Malla, Agochado, ..."
                },
                "tower/type": {
                    "label": "Tipo"
                },
                "tracktype": {
                    "label": "Tipo da pista",
                    "options": {
                        "grade1": "Sólido: superficie pavimentada ou fortemente compactada",
                        "grade2": "Principalmente Sólido: grava/rocha con algún material brando mesturado",
                        "grade3": "Mesma mestura de materiais duros e brandos",
                        "grade4": "Principalmente Brando: terra/area/herba con algún material duro mesturado",
                        "grade5": "Brando: terra/area/herba"
                    },
                    "placeholder": "Sólido, maiormente sólido, brando..."
                },
                "trade": {
                    "label": "Tipo"
                },
                "traffic_calming": {
                    "label": "Tipo"
                },
                "traffic_sign": {
                    "label": "Sinal do tráfico"
                },
                "traffic_sign/direction": {
                    "label": "Dirección afectada",
                    "options": {
                        "backward": "Cara atrás",
                        "both": "Ambas / Todas",
                        "forward": "Adiante"
                    }
                },
                "traffic_signals": {
                    "label": "Tipo"
                },
                "traffic_signals/direction": {
                    "label": "Dirección afectada",
                    "options": {
                        "backward": "Atrás",
                        "both": "Ambos/todos",
                        "forward": "Adiante"
                    }
                },
                "trail_visibility": {
                    "label": "Visibilidade do sendeiro",
                    "options": {
                        "bad": "Mao: sen marcas, camiño ás veces invisíbel/sen acceso",
                        "excellent": "Excelente: camiño sen ambigüidades ou marcadores en todas partes",
                        "good": "Ben: marcadores visíbeis, ás veces, esixen procura",
                        "horrible": "Horríbel: moitas veces sen camiños, son necesarias algunhas habilidades de orientación",
                        "intermediate": "Intermedio: poucas marcas, camiño xeralmente visíbel",
                        "no": "Non: sen camiño, requírense excelentes habilidades de orientación"
                    },
                    "placeholder": "Excelente, bo, malo..."
                },
                "transformer": {
                    "label": "Tipo",
                    "options": {
                        "auto": "Autotransformador",
                        "auxiliary": "Auxiliar",
                        "converter": "Conversor",
                        "distribution": "Distribución",
                        "generator": "Xerador",
                        "phase_angle_regulator": "Desfasador",
                        "traction": "Tracción",
                        "yes": "Descoñecido"
                    }
                },
                "trees": {
                    "label": "Árbores"
                },
                "trench": {
                    "label": "Tipo"
                },
                "trolley_wire": {
                    "label": "Cables de trolebús superiores"
                },
                "tunnel": {
                    "label": "Tipo",
                    "placeholder": "Por defecto"
                },
                "usage_rail": {
                    "label": "Tipo de uso",
                    "options": {
                        "branch": "Ramal",
                        "industrial": "Industrial",
                        "main": "Principal",
                        "military": "Militar",
                        "test": "Proba",
                        "tourism": "Turismo"
                    }
                },
                "vending": {
                    "label": "Tipos de bens"
                },
                "visibility": {
                    "label": "Visibilidade",
                    "options": {
                        "area": "Sobre 20m (65pés)",
                        "house": "Até 5m (16pés)",
                        "street": "5 a 20m (16 a 65pés)"
                    }
                },
                "volcano/status": {
                    "label": "Estado do volcán",
                    "options": {
                        "active": "Activo",
                        "dormant": "Latente",
                        "extinct": "Extinto"
                    }
                },
                "volcano/type": {
                    "label": "Tipo de volcán",
                    "options": {
                        "scoria": "Escoria",
                        "shield": "Escudo",
                        "stratovolcano": "Estratovolcán"
                    }
                },
                "voltage": {
                    "label": "Tensión"
                },
                "voltage/primary": {
                    "label": "Tensión do primario"
                },
                "voltage/secondary": {
                    "label": "Tensión do secundario"
                },
                "voltage/tertiary": {
                    "label": "Tensión do terciario"
                },
                "voltage_electrified": {
                    "label": "Voltaxe"
                },
                "wall": {
                    "label": "Tipo"
                },
                "waste": {
                    "label": "Residuos"
                },
                "water": {
                    "label": "Tipo"
                },
                "water_point": {
                    "label": "Punto de auga"
                },
                "water_source": {
                    "label": "Fonte de auga"
                },
                "water_volume": {
                    "label": "Volume de auga encorada (m³)"
                },
                "waterway": {
                    "label": "Tipo"
                },
                "website": {
                    "label": "Sitio web",
                    "placeholder": "https://exemplo.gal/"
                },
                "wetland": {
                    "label": "Tipo"
                },
                "wheelchair": {
                    "label": "Acceso para cadeira de rodas"
                },
                "wholesale": {
                    "label": "Venda ó por maior"
                },
                "width": {
                    "label": "Ancho (Metros)"
                },
                "wikidata": {
                    "label": "Wikidata"
                },
                "wikipedia": {
                    "label": "Wikipedia"
                },
                "windings": {
                    "label": "Devanados",
                    "placeholder": "1, 2, 3..."
                },
                "windings/configuration": {
                    "label": "Configuración dos devanados",
                    "options": {
                        "delta": "Triángulo",
                        "leblanc": "Leblanc",
                        "open": "Independentes",
                        "open-delta": "Triángulo aberto",
                        "scott": "Scott",
                        "star": "Estrela",
                        "zigzag": "Zig-zag"
                    }
                }
            },
            "presets": {
                "address": {
                    "name": "Enderezo",
                    "terms": "dirección, enderezo, domicilio"
                },
                "advertising/billboard": {
                    "name": "Carteleira",
                    "terms": "anuncio, publicidade, carteleira"
                },
                "advertising/column": {
                    "name": "Columna de publicidade",
                    "terms": "columna, publicidade, anuncios, cilindro"
                },
                "aerialway": {
                    "name": "Vía aérea"
                },
                "aerialway/cable_car": {
                    "name": "Teleférico",
                    "terms": "teleférico, telecabina, telecadeira"
                },
                "aerialway/chair_lift": {
                    "name": "Ascensor de Cadeiras",
                    "terms": "telesilla"
                },
                "aerialway/drag_lift": {
                    "name": "Ascensor de Arrastre",
                    "terms": "elevador, remonta pendentes, telesquí, esquí, deslizador, snowboarder"
                },
                "aerialway/gondola": {
                    "name": "Góndola",
                    "terms": "telecabina, telecadeira"
                },
                "aerialway/goods": {
                    "name": "Camiño aéreo de mercadorías",
                    "terms": "produto, mercadoría, artigo, mercadería, carga, material, elevador, remonte"
                },
                "aerialway/magic_carpet": {
                    "name": "Ascensor Magic Carpet",
                    "terms": "alfombra máxica, alfombra rodante, fita transportadora"
                },
                "aerialway/mixed_lift": {
                    "name": "Elevador Mixto",
                    "terms": "telemix, mixto, híbrido, telecadeira, teleférico, chondola, telecombi"
                },
                "aerialway/platter": {
                    "name": "Plataforma Elevadora",
                    "terms": "ascensor de prato, prato de elevación, tele esquí, telesquí"
                },
                "aerialway/pylon": {
                    "name": "Pilón Vía Aérea",
                    "terms": "piar, pilona, columna, poste, soporte"
                },
                "aerialway/rope_tow": {
                    "name": "Ascensor de Corda de Remolque",
                    "terms": "ascensor de remolque de corda, cable de remolque, corda de remolque"
                },
                "aerialway/zip_line": {
                    "name": "Tirolina"
                },
                "aeroway": {
                    "name": "Vía de aviación"
                },
                "aeroway/aerodrome": {
                    "name": "Aeroporto",
                    "terms": "aeroporto, avión, aeródromo, terminal"
                },
                "aeroway/apron": {
                    "name": "Plataforma aeroportuaria",
                    "terms": "plataforma, vía de aparcamento, aparcadoiro, avion, avións, avions, aeronaves, lado aire, ar, lado terra, tierra, rampla, rampa, patio"
                },
                "aeroway/gate": {
                    "name": "Porta de embarque",
                    "terms": "porta, embarque, saída, aeroporto"
                },
                "aeroway/hangar": {
                    "name": "Hangar",
                    "terms": "hangar, pendello, aéreo, aeronáutico, aviación, aeronaves, militar, taller de arranxo, taller de mantemento"
                },
                "aeroway/helipad": {
                    "name": "Heliporto",
                    "terms": "heliporto, helicóptero"
                },
                "aeroway/jet_bridge": {
                    "name": "Manga de aeroporto"
                },
                "aeroway/runway": {
                    "name": "Pista de aeroporto",
                    "terms": "pista, pista de aterraxe, pista de engalaxe"
                },
                "aeroway/taxiway": {
                    "name": "Pista de rodaxe",
                    "terms": "pista, pista de carreteo, carreteiro, pista de rodaxe, pista de taxeo, rúa de rodaxe, calle de rodaje, calle de rodaxe, vía de rodaxe, via de rodaxe"
                },
                "aeroway/terminal": {
                    "name": "Terminal de aeroporto",
                    "terms": "terminal, pasaxeiros, aeroporto"
                },
                "aeroway/windsock": {
                    "name": "Manga de vento",
                    "terms": "manga, vento"
                },
                "allotments/plot": {
                    "name": "Parcela de horto urbano",
                    "terms": "horto urbano, horta urbana, horto, horta, parcela, cultivo, horta comunitaria, horto comunitario, terreo"
                },
                "amenity": {
                    "name": "Instalacións"
                },
                "amenity/animal_boarding": {
                    "name": "Aloxamento de animais",
                    "terms": "animal, aloxamento, hotel, gardería, animais, mascotas, animais domésticos, hotel, gardaría, coidado, aloxamento, gato, can, cabalo, galiña, reptiles, tartaruga, peixes, anfibios, paxaros, roedores"
                },
                "amenity/animal_breeding": {
                    "name": "Granxa de animais",
                    "terms": "granxa, criadeiro"
                },
                "amenity/animal_shelter": {
                    "name": "Abeiro de animais",
                    "terms": "abeiro, refuxio, animais, mascotas, canceira, adopción"
                },
                "amenity/arts_centre": {
                    "name": "Centro de arte",
                    "terms": "arte, artístico, pintura, escultura"
                },
                "amenity/atm": {
                    "name": "Caixeiro automático",
                    "terms": "caixeiro, ATM, caixa, banco, tarxeta, diñeiro, cartos"
                },
                "amenity/bank": {
                    "name": "Banco",
                    "terms": "banco, caixa, entidade financeira"
                },
                "amenity/bar": {
                    "name": "Bar de copas",
                    "terms": "pub, bar, bar de copas, bebidas, alcohol, cantina, taberna, cervexa, alcol, furancho, chill, coctel"
                },
                "amenity/bar/lgbtq": {
                    "name": "Bar de copas LGBTQ+",
                    "terms": "bar gay, bar lésbico, bar lgbtq, bar lgbt, bar lgb, homosexual"
                },
                "amenity/bbq": {
                    "name": "Barbacoa/Grella",
                    "terms": "barbacoa, grella, asador, lume"
                },
                "amenity/bench": {
                    "name": "Banco ou asento",
                    "terms": "asento,banco,bancada,banquillo,banqueta,banca"
                },
                "amenity/bicycle_parking": {
                    "name": "Aparcadoiro de bicicletas",
                    "terms": "bicis, bicicletas, parking, aparcadoiro"
                },
                "amenity/bicycle_parking/building": {
                    "name": "Aparcadoiro para bicicletas",
                    "terms": "aparcadoiro de bicicletas de varios pisos, aparcadoiro de bicicletas"
                },
                "amenity/bicycle_parking/lockers": {
                    "name": "Cacifos de bicicletas",
                    "terms": "bicycle lockers, cacifo de bicicleta, cacifos de bicicleta, cacifo para bicicleta, cacifos para bicicleta, estacionar bicicleta, gardar bicicleta, almacenar bicicleta, casillero de bicicleta, casilleiro de bicicleta, estantería de bicicleta, estate de bicicleta, andel de bicicleta, libraría de bicicleta"
                },
                "amenity/bicycle_parking/shed": {
                    "name": "Pendello para bicicletas",
                    "terms": "pendello para bicicletas, bici"
                },
                "amenity/bicycle_rental": {
                    "name": "Alugueiro de bicicletas",
                    "terms": "bici, bicicleta, alugueiro, préstamo, alugamento, locación"
                },
                "amenity/bicycle_repair_station": {
                    "name": "Lugar para ferramentas de reparación de bicicletas",
                    "terms": "bici, bicicleta, reparación, inchar"
                },
                "amenity/biergarten": {
                    "name": "Biergarten (xardín da cervexa alemán)",
                    "terms": "cervexa, bar, terraza, xardín, ó ar libre, ao aire libre, biergarten"
                },
                "amenity/boat_rental": {
                    "name": "Alugueiro de embarcacións",
                    "terms": "alugueiro, alugamento, locación, bote, barca, lancha, embarcación, embarcacións"
                },
                "amenity/bureau_de_change": {
                    "name": "Troco de divisas",
                    "terms": "troco, cambio, divisa, moeda"
                },
                "amenity/bus_station": {
                    "name": "Estación de autobuses"
                },
                "amenity/cafe": {
                    "name": "Cafetaría",
                    "terms": "cafetaría, café, bar, tetería, cafetería"
                },
                "amenity/car_rental": {
                    "name": "Alugueiro de automóbiles",
                    "terms": "alugueiro, alugamento, locación, coche, automóbil, vehículo, rent-a-car"
                },
                "amenity/car_wash": {
                    "name": "Lavado de automóbiles",
                    "terms": "lavado, limpeza, coche, automóbil, autolavado"
                },
                "amenity/casino": {
                    "name": "Casino",
                    "terms": "casino, xogo, ruleta, póker, cartas, tragaperras, comecartos"
                },
                "amenity/charging_station": {
                    "name": "Estación de carga",
                    "terms": "carga, batería, eléctrico, punto de recarga"
                },
                "amenity/childcare": {
                    "name": "Gardaría",
                    "terms": "coidadora, niñera, niñeira, neneira, gardería, guardería, xardín de infancia, bebés, nenos, nenas, infantil, gardaria, coidado, gardaría infantil, coidado infantil"
                },
                "amenity/cinema": {
                    "name": "Cine",
                    "terms": "cine, cinema, película, filme, pantalla"
                },
                "amenity/clinic": {
                    "name": "Clínica ou centro de saúde",
                    "terms": "clínica, médico, saúde, urxencias, clinica, ambulatorio, saude"
                },
                "amenity/clinic/abortion": {
                    "name": "Clínica de aborto",
                    "terms": "aborto, abotar, interrupción, embarazo, interrupción do embarazo, clínica de aborto, clínica de aborto"
                },
                "amenity/clinic/fertility": {
                    "name": "Clínica de fertilidade",
                    "terms": "clínica de fertilidade, clínica de fertilidade, fertilidade, reprodución, esperma, ovulación, ovulación, clínica de reprodución"
                },
                "amenity/clock": {
                    "name": "Reloxo",
                    "terms": "reloxo, hora, tempo"
                },
                "amenity/clock/sundial": {
                    "name": "Reloxo de sol",
                    "terms": "reloxo, sol, gnomon, sombra"
                },
                "amenity/college": {
                    "name": "Zona de educación superior",
                    "terms": "universidade, educación superior, facultade, colexio, escola, instituto"
                },
                "amenity/community_centre": {
                    "name": "Centro comunitario",
                    "terms": "centro social, centro comunitario"
                },
                "amenity/community_centre/lgbtq": {
                    "name": "Centro comunitario LGBTQ+",
                    "terms": "evento LGBTQ, sala de LGBTQ, salón de eventos LGB, LGB"
                },
                "amenity/compressed_air": {
                    "name": "Aire comprimido",
                    "terms": "aire, pneumáticos, inflado de rodas, inchado de rodas"
                },
                "amenity/conference_centre": {
                    "name": "Centro de convencións",
                    "terms": "auditorio, conferencia, exposición, convención"
                },
                "amenity/courthouse": {
                    "name": "Xulgado",
                    "terms": "xulgado, pazo de xustiza, xustiza, xulgados, xudicial, tribunal, audiencia"
                },
                "amenity/coworking_space": {
                    "name": "Espacio de cotraballo"
                },
                "amenity/crematorium": {
                    "name": "Crematorio",
                    "terms": "crematorio, funeraria"
                },
                "amenity/dentist": {
                    "name": "Dentista",
                    "terms": "dentista, odontólogo, ortodoncista, dentes, dental"
                },
                "amenity/dive_centre": {
                    "name": "Centro de mergullo",
                    "terms": "Centro de mergullo, mergullo"
                },
                "amenity/doctors": {
                    "name": "Doutor",
                    "terms": "doutor, médico, clínica, saúde, clinica, saude"
                },
                "amenity/dojo": {
                    "name": "Dojo/academia de artes marciais",
                    "terms": "dojo, academia, artes marciais, karate, judo, taekwondo, kendo, ninjutsu, kung fu"
                },
                "amenity/dressing_room": {
                    "name": "Vestiario",
                    "terms": "cambio de roupa, vestidor, vestuario, vestiarios, vistidor, gardarroupa, roupeiro, probador, mudar de roupa, cambiar de roupa"
                },
                "amenity/drinking_water": {
                    "name": "Fonte de auga potábel",
                    "terms": "fonte, auga, potábel, bebíbel, beber, potable, bebible, manantial, manancial, fontana, fontanal, hontanar, venero, bebedero"
                },
                "amenity/driving_school": {
                    "name": "Autoescola",
                    "terms": "autoescola, escola de condución, carné de conducir"
                },
                "amenity/embassy": {
                    "name": "Embaixada"
                },
                "amenity/events_venue": {
                    "name": "Lugar de eventos"
                },
                "amenity/fast_food": {
                    "name": "Comida rápida",
                    "terms": "comida rápida, comida ferralla, comida lixo, comida preparada, pratos preparados, comida na rúa, comida de paso, hamburguesa, hotdog, pancho, polos fritidos, tacos, patacas fritidas, pizza, choripán, sandwitch, bocadillos, salchipapas, burrito, sopaipillas, quesadilla, nachos, arepa"
                },
                "amenity/fast_food/burger": {
                    "name": "Comida rápida: Hamburguesa",
                    "terms": "almorzo, cea, comedor, cea, xantar, grella, churrasco, comida, mesa, café, cafe"
                },
                "amenity/fast_food/chicken": {
                    "name": "Comida rápida: Polo",
                    "terms": "almorzo, cea, comedor, cea, xantar, grella, churrasco, comida, mesa, café, cafe"
                },
                "amenity/fast_food/donut": {
                    "name": "Comida rápida: Rosquillas"
                },
                "amenity/fast_food/fish_and_chips": {
                    "name": "Comida rápida: Peixe e patacas fritidas"
                },
                "amenity/fast_food/hot_dog": {
                    "name": "Comida rápida: Hot dog"
                },
                "amenity/fast_food/ice_cream": {
                    "name": "Comida rápida: Xeado"
                },
                "amenity/fast_food/kebab": {
                    "name": "Comida rápida: Kebab"
                },
                "amenity/fast_food/mexican": {
                    "name": "Comida rápida: Mexicana"
                },
                "amenity/fast_food/pizza": {
                    "name": "Comida rápida: Pizza"
                },
                "amenity/fast_food/sandwich": {
                    "name": "Comida rápida: Sandwich"
                },
                "amenity/ferry_terminal": {
                    "name": "Estación / Terminal de ferri"
                },
                "amenity/fire_station": {
                    "name": "Parque de bombeiros",
                    "terms": "estación de bombeiros, bombeiros, parque de bombeiros"
                },
                "amenity/food_court": {
                    "name": "Zona de comidas",
                    "terms": "patio de comida, xantar rápido, comida rápida, zona de comida, área de restaurantes, feira de comidas, almorzo"
                },
                "amenity/fountain": {
                    "name": "Fonte ornamental",
                    "terms": "fonte, auga, artística"
                },
                "amenity/fuel": {
                    "name": "Gasolineira",
                    "terms": "gasolineira, gasolina, gasoil, diésel, combustíbel, combustible, estación de servizo, área de servizo"
                },
                "amenity/grave_yard": {
                    "name": "Camposanto",
                    "terms": "cemitero, cementerio, tumbas, panteón"
                },
                "amenity/grit_bin": {
                    "name": "Contedor de grava",
                    "terms": "depósito, contedor, grava, gravilla, area, arenilla, sal, grixo, pedregullo, pedrullo"
                },
                "amenity/hospital": {
                    "name": "Hospital",
                    "terms": "clínica, urxencias, sanidade, saúde, médico, clinica, saude, ambulatorio"
                },
                "amenity/hunting_stand": {
                    "name": "Posto de caza",
                    "terms": "caza, posto, caseta, caseto"
                },
                "amenity/ice_cream": {
                    "name": "Xeadaría",
                    "terms": "nevería, xeado, sorbete, neve, granizado, raspadillo, frozen, yogur, iogur, copas, tarta xeada, postre, sobremesa, xeadería, xeadaría, xeados, xeaderia, xeadaria"
                },
                "amenity/internet_cafe": {
                    "name": "Internet café",
                    "terms": "internet, terminais, cafe, cyber, cyber cafe, cybercafe, ciber, ciber café, cibercafé, xogos, xogos en rede"
                },
<<<<<<< HEAD
                "amenity/kindergarten": {
                    "name": "Zona de gardaría ou xardín de infancia",
                    "terms": "preescolar, xardín de infancia, guardería, infantil, párvulos, garderia, gardería, gardaria, parvulos, gardaría"
                },
=======
>>>>>>> b1a7bdca
                "amenity/language_school": {
                    "name": "Escola de idiomas",
                    "terms": "escola, colexio, idiomas, linguas"
                },
                "amenity/letter_box": {
                    "name": "Caixa do correo",
                    "terms": "buzon, buzón, receptáculo, casilleiro, casilla, compartimento, caixa, abertura, ranura, orificio, fendedura, correo, buraco, burato"
                },
                "amenity/library": {
                    "name": "Biblioteca",
                    "terms": "biblioteca, libros, lectura, arquivo, hemeroteca, filmoteca, libro"
                },
                "amenity/loading_dock": {
                    "name": "Peirao de carga",
                    "terms": "porto, porta, almacén, almacen, envío, envio, descarga, bahía de carga, bahia, baia, bahía, mercadoría, mercancía, dique, guindastre, grúa, grua, cargueiro, barco, petroleiro, dársena, darsena"
                },
                "amenity/love_hotel": {
                    "name": "Hotel para parellas",
                    "terms": "hotel para parellas, parellas, telo, albergue transitorio, hotel aloxamento, motel"
                },
                "amenity/marketplace": {
                    "name": "Mercado",
                    "terms": "mercado, mercadillo, plaza, praza, publico, feira, feirón"
                },
                "amenity/monastery": {
                    "name": "Zona de mosteiro",
                    "terms": "mosteiro, área de mosteiro, igrexa, capela"
                },
                "amenity/money_transfer": {
                    "name": "Estación de transferencia de diñeiro",
                    "terms": "xiro postal, cheque, factura, moeda, finanzas, transferencia bancaria, cable, cabo, persoa a persoa, efectivo a efectivo, intercambio, troco"
                },
                "amenity/motorcycle_parking": {
                    "name": "Aparcadoiro de motos",
                    "terms": "aparcadoiro, parking, motos, motocicletas, ciclomotores, aparcamento, estacionamento"
                },
                "amenity/music_school": {
                    "name": "Escola de música",
                    "terms": "escola de música, conservatorio, academia, música, instrumentos"
                },
                "amenity/nightclub": {
                    "name": "Clube nocturno ou discoteca",
                    "terms": "clube nocturno, discoteca, after, sala de baile, bailar, bebidas, alcol, club nocturno, clube, club, alcohol, música"
                },
                "amenity/nightclub/lgbtq": {
                    "name": "Discoteca LGBTQ+",
                    "terms": "discoteca gay, discoteca lésbica, discoteca lgbtq, discoteca lgbt, discoteca lgb"
                },
                "amenity/nursing_home": {
                    "name": "Residencia de anciáns"
                },
                "amenity/parking": {
                    "name": "Aparcadoiro de automóbiles",
                    "terms": "aparcadoiro, parking, aparcamento, estacionamento"
                },
                "amenity/parking/multi-storey": {
                    "name": "Garaxe de aparcadoiro multinivel"
                },
                "amenity/parking/park_ride": {
                    "name": "Aparcadoiro disuasorio",
                    "terms": "cercanías, incentivo, estacionamento, P + R, park, ride, transporte público, bus, metro, subte, disuasivo"
                },
                "amenity/parking/underground": {
                    "name": "Aparcadoiro subterráneo"
                },
                "amenity/parking_space": {
                    "name": "Praza de aparcadoiro"
                },
                "amenity/payment_centre": {
                    "name": "Centro de pagamento"
                },
                "amenity/payment_terminal": {
                    "name": "Terminal de pagamento"
                },
                "amenity/pharmacy": {
                    "name": "Farmacia",
                    "terms": "farmacia,botica, laboratorio, apoteca, herbolario, medicamentos, remedios"
                },
                "amenity/photo_booth": {
                    "name": "Cabina de fotos",
                    "terms": "foto, stand, quiosco, cámara, imaxe, cabina"
                },
                "amenity/place_of_worship": {
                    "name": "Lugar de culto",
                    "terms": "lugar de culto, igrexa, templo, capela, basílica, parroquia, santuario, ermida, catedral, sinagoga, mesquita"
                },
                "amenity/place_of_worship/buddhist": {
                    "name": "Templo budista"
                },
                "amenity/place_of_worship/christian": {
                    "name": "Igrexa cristiá"
                },
                "amenity/place_of_worship/christian/jehovahs_witness": {
                    "name": "Testemuñas de Xehová"
                },
                "amenity/place_of_worship/christian/la_luz_del_mundo": {
                    "name": "Templo da Luz do Mundo"
                },
                "amenity/place_of_worship/christian/quaker": {
                    "name": "Casa da Sociedade Relixiosa dos Amigos"
                },
                "amenity/place_of_worship/hindu": {
                    "name": "Templo hindú"
                },
                "amenity/place_of_worship/jewish": {
                    "name": "Sinagoga xudía",
                    "terms": "xudeu, xudía, hebreo, hebrea, israelita, xudia, xudaico, xudaica"
                },
                "amenity/place_of_worship/muslim": {
                    "name": "Mesquita musulmá",
                    "terms": "musulmán, musulman, musulmano, musulmana, musulmá, musulma"
                },
                "amenity/place_of_worship/shinto": {
                    "name": "Santuario xintoísta"
                },
                "amenity/place_of_worship/sikh": {
                    "name": "Templo sikh"
                },
                "amenity/place_of_worship/taoist": {
                    "name": "Templo taoísta"
                },
                "amenity/planetarium": {
                    "name": "Planetario"
                },
                "amenity/police": {
                    "name": "Policía",
                    "terms": "policía, comisaría, cuartel, policía local, policía nacional, garda civil, forzas de seguridade"
                },
                "amenity/polling_station": {
                    "name": "Lugar de votación permanente",
                    "terms": "urna electoral, papeleta electoral, boleta electoral, democracia, eleccións, colexio electoral, votación, elecciones, cabina electoral, máquina de votación, estación de votación, eleitoral"
                },
                "amenity/post_box": {
                    "name": "Caixa do correo",
                    "terms": "correo, buzón, paquetes, honguito, correos, mensaxería, postal, mensaxaría"
                },
                "amenity/post_depot": {
                    "name": "Oficina de clasificación de correos",
                    "terms": "centro de procesamento, distribución de correo, depósito de correo, paquetería, paquetaría"
                },
                "amenity/post_office": {
                    "name": "Oficina de correos",
                    "terms": "oficina, correos, mensaxería, paquetería"
                },
                "amenity/prep_school": {
                    "name": "Preparación para exames / Escola de titoría"
                },
                "amenity/prison": {
                    "name": "Zona penitenciaria",
                    "terms": "penitenciaría, cárcere, prisión"
                },
                "amenity/pub": {
                    "name": "Bar",
                    "terms": "bar, café, cafetería, bebidas, alcohol, cervexa, bar de tapas, pinchos, alcol, furancho, cervexeria, cervexería, cervexaria, cervexaría, tapa, pincho, cerveceria, cervecería, pub inglés, pub irlandés"
                },
                "amenity/pub/lgbtq": {
                    "name": "Bar LGBTQ+",
                    "terms": "bar gay, bar lésbico, bar lgbtq, bar  lgbt, bar lgb, homosexual"
                },
                "amenity/pub/microbrewery": {
                    "name": "Bar cervexeiro",
                    "terms": "alcol, bebida, cervexa, cervexaría artesá, cervexaría de pequenos lotes"
                },
                "amenity/public_bath": {
                    "name": "Baño público",
                    "terms": "baños, servizos, duchas"
                },
                "amenity/public_bookcase": {
                    "name": "Estante pública",
                    "terms": "estante, andel, libraría, biblioteca, pública, libre, libros"
                },
                "amenity/ranger_station": {
                    "name": "Estación de garda de bosques"
                },
                "amenity/recycling": {
                    "name": "Reciclaxe"
                },
                "amenity/recycling/container/electrical_items": {
                    "name": "Contedor de residuos electrónicos",
                    "terms": "computadoras, residuos electrónicos, reciclaxe de produtos electrónicos, electrónicos, teléfonos, tabletas, tablets, notebooks, ordenadores, desfeitos, lixo, refugallos"
                },
                "amenity/recycling/container/green_waste": {
                    "name": "Contedor de residuos orgánicos",
                    "terms": "biodegradable, biolóxico, compost, descomponible, basureiro, desperdicio de xardín, orgánico, basura, restos de comida, verde, residuo, lixo, esterco"
                },
                "amenity/recycling_centre": {
                    "name": "Centro de reciclaxe",
                    "terms": "centro de reciclaxe, punto limpo"
                },
                "amenity/recycling_container": {
                    "name": "Contedor de reciclaxe",
                    "terms": "reciclaxe, colector, contenedor, contedor, lixo, basura, vidro, papel, carton"
                },
                "amenity/register_office": {
                    "name": "Oficina do rexistro"
                },
                "amenity/restaurant": {
                    "name": "Restaurante",
                    "terms": "restaurante, mesón, taberna, comedor, comida, comer, xantar, cear, menú"
                },
                "amenity/restaurant/american": {
                    "name": "Restaurante americano"
                },
                "amenity/restaurant/asian": {
                    "name": "Restaurante asiático"
                },
                "amenity/restaurant/chinese": {
                    "name": "Restaurante chinés"
                },
                "amenity/restaurant/french": {
                    "name": "Restaurante francés"
                },
                "amenity/restaurant/german": {
                    "name": "Restaurante alemán"
                },
                "amenity/restaurant/greek": {
                    "name": "Restaurante grego"
                },
                "amenity/restaurant/indian": {
                    "name": "Restaurante indio"
                },
                "amenity/restaurant/italian": {
                    "name": "Restaurante italiano"
                },
                "amenity/restaurant/japanese": {
                    "name": "Restaurante xaponés"
                },
                "amenity/restaurant/mexican": {
                    "name": "Restaurante mexicano"
                },
                "amenity/restaurant/noodle": {
                    "name": "Restaurante de fideos"
                },
                "amenity/restaurant/pizza": {
                    "name": "Restaurante de pizza"
                },
                "amenity/restaurant/seafood": {
                    "name": "Restaurante de mariscos"
                },
                "amenity/restaurant/steakhouse": {
                    "name": "Asador ou churrascos"
                },
                "amenity/restaurant/sushi": {
                    "name": "Restaurante de sushi"
                },
                "amenity/restaurant/thai": {
                    "name": "Restaurante tailandés"
                },
                "amenity/restaurant/turkish": {
                    "name": "Restaurante turco"
                },
                "amenity/restaurant/vietnamese": {
                    "name": "Restaurante vietnamita"
                },
                "amenity/sanitary_dump_station": {
                    "name": "Eliminación de WC de caravanas"
                },
                "amenity/school": {
                    "name": "Zona escolar",
                    "terms": "escola, colexio, instituto, educación, ensinanza, primaria, secundaria, ESO, bacharelato"
                },
                "amenity/scrapyard": {
                    "name": "Depósito de chatarra"
                },
                "amenity/shelter": {
                    "name": "Abeiro",
                    "terms": "abeiro, abrigo, refuxio, cuberto, pavillón, gazebo"
                },
                "amenity/shelter/gazebo": {
                    "name": "Gazebo",
                    "terms": "gazebo,glorieta"
                },
                "amenity/shelter/lean_to": {
                    "name": "Pendello",
                    "terms": "pendello"
                },
                "amenity/shelter/picnic_shelter": {
                    "name": "Abeiro de pícnic",
                    "terms": "pícnic, refuxio, pavillón, picnic, abeiro"
                },
                "amenity/shelter/public_transport": {
                    "name": "Abeiro ou marquesiña de transporte público",
                    "terms": "abeiro, refuxio, marquesiña, parada de autobús, parada de metro, espera, paraxe, agarde, paraxe de bus"
                },
                "amenity/shower": {
                    "name": "Ducha",
                    "terms": "duchas, baño, auga"
                },
                "amenity/smoking_area": {
                    "name": "Zona de fumadores",
                    "terms": "área de fumadoiro, fumadoiro, fumar, área de fume, fume"
                },
                "amenity/social_centre": {
                    "name": "Centro social"
                },
                "amenity/social_facility": {
                    "name": "Axuda Social",
                    "terms": "servizos sociais, asistencia social"
                },
                "amenity/social_facility/ambulatory_care": {
                    "name": "Ambulatory Care",
                    "terms": "atención ambulatoria, coidado ambulatorio"
                },
                "amenity/social_facility/food_bank": {
                    "name": "Banco de Alimentos",
                    "terms": "Banco de alimentos"
                },
                "amenity/social_facility/group_home": {
                    "name": "Residencia da terceira idade"
                },
                "amenity/social_facility/homeless_shelter": {
                    "name": "Abeiro para persoas sen fogar",
                    "terms": "abeiro social, abeiro, refuxio social, refuxio, comedor social, albergue, centro, vadío, vagabundo, indixente, homeless"
                },
                "amenity/social_facility/nursing_home": {
                    "name": "Residencia de Anciáns"
                },
                "amenity/studio": {
                    "name": "Estudio",
                    "terms": "estudio, estudio de gravación, radio, gravar, televisión, estudo, estación, emisora, cadena, cadea, canle, canal, plató"
                },
                "amenity/studio/audio": {
                    "name": "Estudio de gravación",
                    "terms": "mestura de son, mezcla de audio, mezcla de audio, producción de audio, gravación de audio, estudio de audio, mezcla de son, producción de son, gravación de son, estudio de son, produción de son, produción de audio"
                },
                "amenity/studio/radio": {
                    "name": "Estudio de radio",
                    "terms": "radio am, radio fm, radiodifusión, estudio de radio, am, fm, emisora, restransmisión, transmisión, estudo, canal, canle, estación"
                },
                "amenity/studio/television": {
                    "name": "Estudio de televisión",
                    "terms": "transmisión de televisión, estacion de television, canal de televisión, estación de televisión, tv, estudio, estudo, canle de televisión, canle, canal, plató, plato, prató, prato, oficinas, mezcla, mestura, produción, producción, gravación, rodaxe, rodar"
                },
                "amenity/studio/video": {
                    "name": "Estudio de filmes",
                    "terms": "estudio de cine, estudio de cinema, produción de cine, producción, estudo de cine, produción de video, gravación de video, estudio de video, vídeo, rodaxe, plató, plato, prató, prato, rodar, cámara, camara"
                },
                "amenity/swimming_pool": {
                    "name": "Piscina"
                },
                "amenity/taxi": {
                    "name": "Paraxe de taxi",
                    "terms": "taxi, parada, acopio de taxis, taxis, estacion, estación, carrera, final de carrera"
                },
                "amenity/telephone": {
                    "name": "Teléfono",
                    "terms": "teléfono, chamadas, cabina"
                },
                "amenity/theatre": {
                    "name": "Teatro",
                    "terms": "auditorio, teatro, anfiteatro, arte, cultura, escenografía, música, son, espectáculo, teatral"
                },
                "amenity/theatre/type/amphi": {
                    "name": "Anfiteatro",
                    "terms": "ar libre, aire libre, ao aire libre, grego, ampi, anfi, anfiteatro"
                },
                "amenity/toilets": {
                    "name": "Aseos",
                    "terms": "aseos, baños, WC"
                },
                "amenity/toilets/disposal/flush": {
                    "name": "Inodoros con cisterna"
                },
                "amenity/townhall": {
                    "name": "Casa do Concello",
                    "terms": "casa do concello, concello, consistorio, municipio, municipal, cabido"
                },
                "amenity/toy_library": {
                    "name": "Biblioteca de xoguetes",
                    "terms": "xogo, xoguete"
                },
                "amenity/university": {
                    "name": "Zona universitaria",
                    "terms": "campus, universidade"
                },
                "amenity/vehicle_inspection": {
                    "name": "Inspección de vehículo"
                },
                "amenity/vending_machine": {
                    "name": "Máquina expendedora",
                    "terms": "vending, expendedora"
                },
                "amenity/vending_machine/cigarettes": {
                    "name": "Expendedora de tabaco"
                },
                "amenity/vending_machine/coffee": {
                    "name": "Máquina do café",
                    "terms": "café, máquina, expendedora, cafetera"
                },
                "amenity/vending_machine/condoms": {
                    "name": "Expendedora de condóns"
                },
                "amenity/vending_machine/drinks": {
                    "name": "Expendedora de bebidas"
                },
                "amenity/vending_machine/eggs": {
                    "name": "Máquina expendedora de ovos",
                    "terms": "ovos, ovo, galiña, campeiros, clase, tamaño"
                },
                "amenity/vending_machine/electronics": {
                    "name": "Máquina expendedora de electrónica"
                },
                "amenity/vending_machine/elongated_coin": {
                    "name": "Máquina expendedora de moedas planas"
                },
                "amenity/vending_machine/excrement_bags": {
                    "name": "Dispensador de bolsas de excremento",
                    "terms": "bolsas de excremento, caca, feces, merda, refugallos, can, animal"
                },
                "amenity/vending_machine/feminine_hygiene": {
                    "name": "Máquina expendedora de hixiene feminina"
                },
                "amenity/vending_machine/food": {
                    "name": "Expendedora de comida"
                },
                "amenity/vending_machine/fuel": {
                    "name": "Surtidor de combustíbel"
                },
                "amenity/vending_machine/ice_cream": {
                    "name": "Expendedora de xeados"
                },
                "amenity/vending_machine/newspapers": {
                    "name": "Expendedora de xornais",
                    "terms": "expendedora, xornais, revistas, periódicos"
                },
                "amenity/vending_machine/parcel_pickup": {
                    "name": "Máquina de recollida de paquetaría",
                    "terms": "paquete, envios, retirar, recoller, paquetes, produtos, amazon, locker, casilleiro, casillero, armario, estante, estantería, libraría, andel, librería, paquetería, paquetaria, paqueteria, envíos, recollida, productos, produto, Amazon, retiro"
                },
                "amenity/vending_machine/parcel_pickup_dropoff": {
                    "name": "Máquina para recollida e entrega de paquetaría",
                    "terms": "paquete, envios, retirar, recoller, paquetes, produtos, amazon, locker, casilleiro, casillero, armario, estante, estantería, libraría, andel, librería, paquetería, paquetaria, paqueteria, envíos, recollida, productos, produto, Amazon, retiro, entrega"
                },
                "amenity/vending_machine/parking_tickets": {
                    "name": "Parquímetro",
                    "terms": "parquímetro, aparcadoiro, parking"
                },
                "amenity/vending_machine/public_transport_tickets": {
                    "name": "Expendedora de billetes de transporte público"
                },
                "amenity/vending_machine/sweets": {
                    "name": "Expendedora de Snacks"
                },
                "amenity/veterinary": {
                    "name": "Veterinario"
                },
                "amenity/waste/dog_excrement": {
                    "name": "Cacacan"
                },
                "amenity/waste_basket": {
                    "name": "Papeleira",
                    "terms": "papeleira, lixo, basura"
                },
                "amenity/waste_disposal": {
                    "name": "Contedor de lixo"
                },
                "amenity/waste_transfer_station": {
                    "name": "Estación de bombeo de augas residuais"
                },
                "amenity/water_point": {
                    "name": "Auga potábel para caravanas",
                    "terms": "casa rodante, autocaravana, caravana, motorhome, camper, auga potable, agua, auga, recarga"
                },
                "amenity/watering_place": {
                    "name": "Bebedoiro de animais",
                    "terms": "auga, agua, animales, animais, bebedero, estanque, posa, abrevadero, pilón, fonte, manantial, pozo, manancial, bebedeiro"
                },
                "amenity/weighbridge": {
                    "name": "Balanza de camións",
                    "terms": "estación de pesado, báscula, peaxe, portaxe, aduana, alfándega, libra, pesar, peso, pesaxe"
                },
                "area": {
                    "name": "Área",
                    "terms": "superficie, extensión, espazo, zona, sector, campo, dominio, territorio, terra, parcela, terreo"
                },
                "area/highway": {
                    "name": "Área da estrada"
                },
                "attraction": {
                    "name": "Atracción"
                },
                "attraction/amusement_ride": {
                    "name": "Atracción",
                    "terms": "atracción, parque de atraccións"
                },
                "attraction/animal": {
                    "name": "Recinto de animais"
                },
                "attraction/big_wheel": {
                    "name": "Noria",
                    "terms": "noria, nora, atracción"
                },
                "attraction/bumper_car": {
                    "name": "Coches de choque"
                },
                "attraction/bungee_jumping": {
                    "name": "Puenting"
                },
                "attraction/carousel": {
                    "name": "Carrusel",
                    "terms": "carrusel, carrousel, cabaliños, tiovivo, atracción"
                },
                "attraction/dark_ride": {
                    "name": "Camiño escuro"
                },
                "attraction/maze": {
                    "name": "Labirinto"
                },
                "attraction/roller_coaster": {
                    "name": "Montaña rusa",
                    "terms": "montaña rusa, atracción"
                },
                "attraction/summer_toboggan": {
                    "name": "Escorregadoiro de verán"
                },
                "attraction/train": {
                    "name": "Tren turístico",
                    "terms": "tren, ferrocarril, atracción"
                },
                "attraction/water_slide": {
                    "name": "Tobogán de auga",
                    "terms": "tobogán, auga, escorregadoiro, esvaradoiro, acuático, acuatico, agua"
                },
                "barrier": {
                    "name": "Barreira",
                    "terms": "barreira, bloqueo, obstáculo"
                },
                "barrier/block": {
                    "name": "Bloque",
                    "terms": "bloque, pedra, obstáculo"
                },
                "barrier/bollard": {
                    "name": "Bolardo",
                    "terms": "bolardo, poste, obstáculo"
                },
                "barrier/bollard_line": {
                    "name": "Ringleira de bolardos",
                    "terms": "bolardo, poste, fila, fila de bolardos, liña de bolardos, liña, linea, norai"
                },
                "barrier/border_control": {
                    "name": "Alfándega",
                    "terms": "alfándega, aduana, fronteira"
                },
                "barrier/cattle_grid": {
                    "name": "Reixa de Retención",
                    "terms": "paso canadiense"
                },
                "barrier/chain": {
                    "name": "Cadea",
                    "terms": "cadea, encadear, encadeamento"
                },
                "barrier/city_wall": {
                    "name": "Muralla histórica",
                    "terms": "muralla, muro, parede, murallón, fortificación, fortaleza, cercado, baluarte, contraforte, bulevar, boulevard, porta, murón, valado, valo, pedra"
                },
                "barrier/cycle_barrier": {
                    "name": "Barreira ciclista",
                    "terms": "barreira, obstáculo, ciclista, bicicletas"
                },
                "barrier/ditch": {
                    "name": "Trincheira",
                    "terms": "foso, trincheira"
                },
                "barrier/entrance": {
                    "name": "Entrada"
                },
                "barrier/fence": {
                    "name": "Valo",
                    "terms": "Valado, reixa, valo, cercado, alambrada, cerca"
                },
                "barrier/fence/railing": {
                    "name": "Reixa",
                    "terms": "reixa, enreixado, varanda"
                },
                "barrier/gate": {
                    "name": "Porta",
                    "terms": "porta, entrada, cancela, cancelo, acceso"
                },
                "barrier/guard_rail": {
                    "name": "Gardarraíl",
                    "terms": "gardarraíl, quitamedos, barreira"
                },
                "barrier/hedge": {
                    "name": "Sebe",
                    "terms": "cobertura, sebe, liña de arbustos"
                },
                "barrier/height_restrictor": {
                    "name": "Restrinxente de altura",
                    "terms": "redutor de altura, restrinxente de altura"
                },
                "barrier/kerb": {
                    "name": "Bordo",
                    "terms": "bordo, beirarrúa, cuneta, vereda"
                },
                "barrier/kerb/lowered": {
                    "name": "Bordo rebaixado"
                },
                "barrier/kerb/raised": {
                    "name": "Bordo elevado"
                },
                "barrier/kissing_gate": {
                    "name": "Porta Kissing"
                },
                "barrier/lift_gate": {
                    "name": "Barreira levadiza"
                },
                "barrier/retaining_wall": {
                    "name": "Muro de contención"
                },
                "barrier/sally_port": {
                    "name": "Poterna",
                    "terms": "poterna, porta lateral do castelo, porta esclusa, porta de seguridade, porta de seguranza, porta de castelo, porta castelo, poterna castelo"
                },
                "barrier/stile": {
                    "name": "Escada",
                    "terms": "escada, escaleira, valado, cerca, reixa"
                },
                "barrier/toll_booth": {
                    "name": "Peaxe",
                    "terms": "peaxe, cabina de peaxe, cabina de cobro"
                },
                "barrier/wall": {
                    "name": "Muro"
                },
                "boundary": {
                    "name": "Límite"
                },
                "boundary/administrative": {
                    "name": "Límite administrativo",
                    "terms": "límite administrativo, fronteira, término municipal"
                },
                "bridge/support": {
                    "name": "Piar de ponte",
                    "terms": "columna, pilastra, peitoril, soporte, puente, ponte, piar, suporte, pilar"
                },
                "bridge/support/pier": {
                    "name": "Peirao de ponte",
                    "terms": "pilar, puente, ponte, columna, pilastra, piar, peirao, molle, muelle, auga, porto"
                },
                "building": {
                    "name": "Edificio",
                    "terms": "edificio, casa, inmóbel, vivenda, inmoble"
                },
                "building/apartments": {
                    "name": "Edificio de apartamentos"
                },
                "building/barn": {
                    "name": "Celeiro/Hórreo",
                    "terms": "celeiro, hórreo, cabazo, cabaceiro, cabaceira, piorno"
                },
                "building/boathouse": {
                    "name": "Pendello para embarcacións",
                    "terms": "pendello, botes, embarcacións, alboio, alpendre"
                },
                "building/bungalow": {
                    "name": "Bungaló"
                },
                "building/bunker": {
                    "name": "Bunker"
                },
                "building/cabin": {
                    "name": "Cabana",
                    "terms": "casa, cabana, cabaña"
                },
                "building/carport": {
                    "name": "Cocheira cuberta"
                },
                "building/cathedral": {
                    "name": "Edificio de catedral",
                    "terms": "catedral, igrexa"
                },
                "building/chapel": {
                    "name": "Edificio de capela",
                    "terms": "capela, igrexa"
                },
                "building/church": {
                    "name": "Edificio de igrexa",
                    "terms": "igrexa, templo"
                },
                "building/civic": {
                    "name": "Edificio cívico"
                },
                "building/college": {
                    "name": "Instituto de educación superior",
                    "terms": "universidade, educación superior, facultade, colexio, escola, instituto, FP, formación profesional"
                },
                "building/commercial": {
                    "name": "Edificio de oficinas"
                },
                "building/construction": {
                    "name": "Edificio en construción"
                },
                "building/detached": {
                    "name": "Casa illada"
                },
                "building/dormitory": {
                    "name": "Residencia",
                    "terms": "residencia, dormitorios, habitacións"
                },
                "building/entrance": {
                    "name": "Entrada/Saída"
                },
                "building/farm": {
                    "name": "Casa de campo"
                },
                "building/farm_auxiliary": {
                    "name": "Edificio agrícola"
                },
                "building/garage": {
                    "name": "Garaxe"
                },
                "building/garages": {
                    "name": "Garaxes",
                    "terms": "garaxes, cocheiras, garaxe, cocheira"
                },
                "building/grandstand": {
                    "name": "Tribuna"
                },
                "building/greenhouse": {
                    "name": "Invernadoiro"
                },
                "building/hangar": {
                    "name": "Edificio do hangar"
                },
                "building/hospital": {
                    "name": "Edificio de hospital"
                },
                "building/hotel": {
                    "name": "Edificio de hotel"
                },
                "building/house": {
                    "name": "Casa",
                    "terms": "casa, vivenda"
                },
                "building/houseboat": {
                    "name": "Casa flotante",
                    "terms": "fogar, familia, residencia, vivenda, lar"
                },
                "building/hut": {
                    "name": "Refuxio",
                    "terms": "refuxio, choza, cabaña, cabana"
                },
                "building/industrial": {
                    "name": "Edificio industrial"
                },
<<<<<<< HEAD
                "building/kindergarten": {
                    "name": "Edificio de preescolar/xardín de infancia",
                    "terms": "preescolar, parvulario, párvulos, xardín, xardín de infancia, xardín infantil, edificio, kinder"
                },
=======
>>>>>>> b1a7bdca
                "building/mosque": {
                    "name": "Edificio da mesquita"
                },
                "building/pavilion": {
                    "name": "Edificio do pavillón"
                },
                "building/public": {
                    "name": "Edificio público",
                    "terms": "edificio publico, construción, centro cultural, centro social, delegación"
                },
                "building/residential": {
                    "name": "Edificio residencial",
                    "terms": "residencial, vivenda, casa, apartamento, domicilio"
                },
                "building/retail": {
                    "name": "Edificio de comercios"
                },
                "building/roof": {
                    "name": "Tellado"
                },
                "building/ruins": {
                    "name": "Edificio en ruínas",
                    "terms": "ruina, ruinas, restos"
                },
                "building/school": {
                    "name": "Edificio escolar"
                },
                "building/semidetached_house": {
                    "name": "Casa adosada"
                },
                "building/service": {
                    "name": "Edificio de servizo"
                },
                "building/shed": {
                    "name": "Pendello",
                    "terms": "galpón, alboio, alpendre, pendello, sobeira, cuberto, chapitel, caustra, cabanel, galpon, Galpón, Galpon, Alpendre"
                },
                "building/stable": {
                    "name": "Establo",
                    "terms": "establo, corte"
                },
                "building/stadium": {
                    "name": "Edificio do estadio"
                },
                "building/static_caravan": {
                    "name": "Caravana estática"
                },
                "building/temple": {
                    "name": "Edificio do templo"
                },
                "building/terrace": {
                    "name": "Ringleira de casas",
                    "terms": "casas en fila, fila de casas, ringleira de casas, casas adosadas, vivendas adosadas"
                },
                "building/university": {
                    "name": "Edificio universitario",
                    "terms": "universidade, facultade, escola, colexio"
                },
                "building/warehouse": {
                    "name": "Almacén"
                },
                "building_part": {
                    "name": "Parte de edificio"
                },
                "building_point": {
                    "name": "Edificio"
                },
                "club": {
                    "name": "Clube"
                },
                "club/sport": {
                    "name": "Clube de deportes"
                },
                "craft": {
                    "name": "Oficio",
                    "terms": "oficio, artesán, artesanal"
                },
                "craft/basket_maker": {
                    "name": "Cesteiría",
                    "terms": "cesteiría, cesteiro, cesta"
                },
                "craft/beekeeper": {
                    "name": "Apicultor",
                    "terms": "apicultor, abellas, mel"
                },
                "craft/blacksmith": {
                    "name": "Ferreiro"
                },
                "craft/boatbuilder": {
                    "name": "Construtor de embarcacións",
                    "terms": "carpinteiro de ribeira, barco, astillero, estaleiro, barcos, barco, embarcacion, constructor"
                },
                "craft/bookbinder": {
                    "name": "Encadernador",
                    "terms": "encadernador, libros"
                },
                "craft/brewery": {
                    "name": "Cervexeiro",
                    "terms": "Cervexeiro, cervexaría, cervexa"
                },
                "craft/carpenter": {
                    "name": "Carpinteiro",
                    "terms": "carpinteiro, madeira, ebanista"
                },
                "craft/carpet_layer": {
                    "name": "Alfombreiro",
                    "terms": "alfombreiro, alfombra, moqueta, tapizaría, tapicería"
                },
                "craft/caterer": {
                    "name": "Catering",
                    "terms": "provedor, catering, comida, xantar"
                },
                "craft/chimney_sweeper": {
                    "name": "Desenfeluxador",
                    "terms": "feluxe, borra, borro, charrizo, cisco, parruma, sarrio, cheminea, chaminea, fumeira, fumeiro, fume, chimenea, fogón, hollín, limpiachimenea, limpeza de chemineas, deshollinador"
                },
                "craft/clockmaker": {
                    "name": "Reloxeiro",
                    "terms": "reloxaría, reloxeiro, reloxo, tempo"
                },
                "craft/confectionery": {
                    "name": "Confeiteiro",
                    "terms": "confeito, facer confeito, confite, doce, fabricación de doces, caramelos duros, caramelos de goma, gomitas, goma de mascar, chicles, regaliz, algodón de azucre, chocolates, trufas de chocolate, graxeas, doce de azucre, caramelos, toffees"
                },
                "craft/distillery": {
                    "name": "Destilaría",
                    "terms": "destilaría, alcohol, alcol, bebida, whisky, ron, ginebra, vodka, brandy, licor, tequila, augardente, licor café"
                },
                "craft/dressmaker": {
                    "name": "Costureiro/a",
                    "terms": "costureira, costureiro, roupa, coser, xastre"
                },
                "craft/electrician": {
                    "name": "Electricista",
                    "terms": "electricista, electricidade, eléctrico"
                },
                "craft/electronics_repair": {
                    "name": "Tenda de Reparacións Electrónicas",
                    "terms": "reparación, electrónica, aparatos, equipos"
                },
                "craft/floorer": {
                    "name": "Colocador de chans"
                },
                "craft/gardener": {
                    "name": "Xardineiro/a",
                    "terms": "xardineiro, xardín"
                },
                "craft/glaziery": {
                    "name": "Vidreiro",
                    "terms": "vidreiro, vidrería, vidro, cristal"
                },
                "craft/handicraft": {
                    "name": "Artesán",
                    "terms": "artesanía, artesán"
                },
                "craft/hvac": {
                    "name": "HVAC",
                    "terms": "HVAC, aire acondicionado, calefaccion, ventilación, frío, calor, climatización"
                },
                "craft/insulator": {
                    "name": "Illador",
                    "terms": "illador, illamento, illar, aislar"
                },
                "craft/joiner": {
                    "name": "Ebanista",
                    "terms": "mobles, móbeis, mobeis, moblaxe, mobiliario, moblería, moblaría, decoración, madeira, carpinteiro,bmuebles"
                },
                "craft/key_cutter": {
                    "name": "Copiado de chaves",
                    "terms": "cerralleiro, chaves, copia"
                },
                "craft/locksmith": {
                    "name": "Cerralleiro"
                },
                "craft/metal_construction": {
                    "name": "Construción en metal"
                },
                "craft/painter": {
                    "name": "Pintor"
                },
                "craft/photographer": {
                    "name": "Fotógrafo"
                },
                "craft/photographic_laboratory": {
                    "name": "Laboratorio de fotografía",
                    "terms": "laboratorio, fotografía, foto, revelado"
                },
                "craft/plasterer": {
                    "name": "Xeseiro",
                    "terms": "xeseiro, xeso"
                },
                "craft/plumber": {
                    "name": "Fontaneiro",
                    "terms": "fontaneiro, fontanaría"
                },
                "craft/rigger": {
                    "name": "Aparellador",
                    "terms": "Aparellador"
                },
                "craft/roofer": {
                    "name": "Tellador"
                },
                "craft/saddler": {
                    "name": "Seleiro"
                },
                "craft/sailmaker": {
                    "name": "Fabricante de velas mariñas",
                    "terms": "velas, velería, velaría"
                },
                "craft/sawmill": {
                    "name": "Serradoiro",
                    "terms": "serradoiro, madeira"
                },
                "craft/scaffolder": {
                    "name": "Andamista",
                    "terms": "andamios, andamista"
                },
                "craft/sculptor": {
                    "name": "Escultor"
                },
                "craft/shoemaker": {
                    "name": "Zapateiro",
                    "terms": "zapateiro, zapatos"
                },
                "craft/signmaker": {
                    "name": "Fabricante de carteis",
                    "terms": "fabricante, creador, criador, cartaces, cartaz, carteles, tendas, negocios, rótulo, rotulo, rótulos, rotulos"
                },
                "craft/stonemason": {
                    "name": "Albanel",
                    "terms": "albanel, canteiro, pedra"
                },
                "craft/tailor": {
                    "name": "Xastre"
                },
                "craft/tiler": {
                    "name": "Alicatador",
                    "terms": "alicatador, alicatar, embaldosar, baldosa"
                },
                "craft/tinsmith": {
                    "name": "Follalateiro"
                },
                "craft/upholsterer": {
                    "name": "Tapiceiro",
                    "terms": "tapiceiro, tapizado, tapizaría, tapicería"
                },
                "craft/watchmaker": {
                    "name": "Reloxeiro"
                },
                "craft/window_construction": {
                    "name": "Fabricación de fiestras",
                    "terms": "fiestras, ventás, xanelas"
                },
                "craft/winery": {
                    "name": "Adega de viños",
                    "terms": "lagar, adega, prensa, lagareta, viño, uva"
                },
                "embankment": {
                    "name": "Terraplén"
                },
                "emergency": {
                    "name": "Elemento de emerxencia"
                },
                "emergency/ambulance_station": {
                    "name": "Estación de ambulancias"
                },
                "emergency/defibrillator": {
                    "name": "Desfibrilador"
                },
                "emergency/designated": {
                    "name": "Acceso de emerxencia designado"
                },
                "emergency/destination": {
                    "name": "Acceso de emerxencia como destino"
                },
                "emergency/fire_extinguisher": {
                    "name": "Extintor"
                },
                "emergency/fire_hose": {
                    "name": "Mangueira de incendios",
                    "terms": "mangueira, manga, goma, moca, incendio, lume, lumes, incendios"
                },
                "emergency/fire_hydrant": {
                    "name": "Boca de incendio"
                },
                "emergency/first_aid_kit": {
                    "name": "Caixa de urxencias",
                    "terms": "kit de primeiros auxilios, botiquín de primeiros auxilios, kit, botiquín"
                },
                "emergency/life_ring": {
                    "name": "Salvavidas"
                },
                "emergency/lifeguard": {
                    "name": "Salvavidas",
                    "terms": "salvavidas, socorrista"
                },
                "emergency/no": {
                    "name": "Sen acceso de emerxencia"
                },
                "emergency/official": {
                    "name": "Acceso de emerxencia oficial"
                },
                "emergency/phone": {
                    "name": "Teléfono de emerxencia",
                    "terms": "Teléfono, emerxencias, SOS"
                },
                "emergency/private": {
                    "name": "Acceso de emerxencia privado"
                },
                "emergency/siren": {
                    "name": "Sirena"
                },
                "emergency/water_tank": {
                    "name": "Depósito de auga de emerxencia",
                    "terms": "tanque de agua, cisterna, depósito, deposito, urxencia, bombeiros, lumes, incendios, fogos, fogueiras, lapas, cacharelas"
                },
                "emergency/yes": {
                    "name": "Acceso de emerxencia permitido"
                },
                "ford": {
                    "name": "Vao",
                    "terms": "vao, vado, paso, cruce, cruzamento, gual"
                },
                "ford_line": {
                    "name": "Vao"
                },
                "golf/bunker": {
                    "name": "Trampa de Area"
                },
                "golf/cartpath": {
                    "name": "Camiño do carriño de golf",
                    "terms": "carrito, carriño, sendeiro, carro, golf, sendero, pista, estrada, senda, cocheciño, cochecito, golfe"
                },
                "golf/fairway": {
                    "name": "Camiño Acceso"
                },
                "golf/green": {
                    "name": "Putting Green"
                },
                "golf/hole": {
                    "name": "Burato de Golf"
                },
                "golf/lateral_water_hazard": {
                    "name": "Óbice lateral de auga",
                    "terms": "atranco, dificultade, empezo, estorbo, impedimento, tropezo, obxección, pexa, traba, obstáculo, risco, riesgo, perigo, peligro, auga, agua, lateral, golf"
                },
                "golf/path": {
                    "name": "Camiño de golf"
                },
                "golf/rough": {
                    "name": "Duro"
                },
                "golf/tee": {
                    "name": "Caixa de Te"
                },
                "golf/water_hazard": {
                    "name": "Óbice de auga",
                    "terms": "atranco, dificultade, empezo, estorbo, impedimento, tropezo, obxección, pexa, traba, obstáculo, risco, riesgo, perigo, peligro, auga, agua, lateral, golf"
                },
                "healthcare": {
                    "name": "Coidado santitario",
                    "terms": "asistencia sanitaria, asistencia médica, atención médica, atención sanitaria, servizo de saúde, seguro sanitario, caixa, seguro privado, sistema de saúde, clínica, doutor, consultorio, saúde, institución, enfermo, doente, cirurxía, benestar, salubridade, diagnóstico, enfermidade, doenza, lesións, discapacidade, médicos, odontoloxía, obstetricia, enfermaría, optometría, audioloxía, psicoloxía, laboratorio, fisoterapia, rehabilitación"
                },
                "healthcare/alternative": {
                    "name": "Medicina alternativa",
                    "terms": "medicina alternativa, acupuntura, antroposófico, kinesioloxía aplicada, aromaterapia, ayurveda, herbolario, homeopatía, hidroterapia, hipnosis, naturopatía, osteopatía, reflexoloxía, reiki, shiatsu, tradicional, tuina, unani, medicina alterna, herboristaría, herboristería"
                },
                "healthcare/alternative/chiropractic": {
                    "name": "Quiropráctico"
                },
                "healthcare/audiologist": {
                    "name": "Fonoaudiólogo",
                    "terms": "audiólogo, oído, audición, son, audio"
                },
                "healthcare/birthing_center": {
                    "name": "Centro de parto"
                },
                "healthcare/blood_donation": {
                    "name": "Doación de sangue"
                },
                "healthcare/laboratory": {
                    "name": "Laboratorio médico"
                },
                "healthcare/optometrist": {
                    "name": "Optometrista"
                },
                "healthcare/physiotherapist": {
                    "name": "Fisioterapeuta"
                },
                "healthcare/podiatrist": {
                    "name": "Podólogo"
                },
                "healthcare/psychotherapist": {
                    "name": "Psicoterapeuta"
                },
                "healthcare/speech_therapist": {
                    "name": "Logopeda",
                    "terms": "fonoaudiologo, fonoaudiología, logopedia, habla, terapeuta, terapia, voz, fala, foniatría, son, audio, falar"
                },
                "highway/bridleway": {
                    "name": "Camiño de ferradura",
                    "terms": "camiño, ferradura, cabalo"
                },
                "highway/bus_guideway": {
                    "name": "Bus guiado"
                },
                "highway/bus_stop": {
                    "name": "Paraxe de bus"
                },
                "highway/construction": {
                    "name": "Estrada cortada"
                },
                "highway/corridor": {
                    "name": "Corredor interior",
                    "terms": "corredor, pasillo"
                },
                "highway/crossing": {
                    "name": "Paso de peóns"
                },
                "highway/crossing/marked": {
                    "name": "Paso de peóns marcado",
                    "terms": "cebra, paso de cebra, cruzamento marcado, paso de peóns, cruzamento de peóns"
                },
                "highway/crossing/marked-raised": {
                    "name": "Paso de peóns marcado (Levantado)",
                    "terms": "paso de cebra, cruzamento marcado, paso de peóns, lombo de burro, lombada, velocidade, calmador, redutor"
                },
                "highway/crossing/unmarked": {
                    "name": "Paso de peóns sen marcar",
                    "terms": "paso de peóns sen marcar"
                },
                "highway/crossing/unmarked-raised": {
                    "name": "Paso de peóns sen marcar (Levantado)"
                },
                "highway/crossing/zebra": {
                    "name": "Paso de peóns marcado"
                },
                "highway/crossing/zebra-raised": {
                    "name": "Paso de peóns marcado (Levantado)"
                },
                "highway/cycleway": {
                    "name": "Senda ciclista"
                },
                "highway/cycleway/bicycle_foot": {
                    "name": "Senda ciclista e peonil"
                },
                "highway/cycleway/crossing": {
                    "name": "Paso de bicicletas"
                },
                "highway/cycleway/crossing/marked": {
                    "name": "Paso de bicicletas marcado",
                    "terms": "paso de bicicleta, cruzamento de carril bici, cruzamento de ciclovía, cruzamento de bicicleta, cruzamento de bici, cruzamento de senda ciclista"
                },
                "highway/cycleway/crossing/unmarked": {
                    "name": "Paso de bicicletas sen marcar",
                    "terms": "cruzamento de carril bici, cruzamento de ciclovía, cruzamento de bicicleta, cruzamento de bici, cruzamento de senda ciclista"
                },
                "highway/elevator": {
                    "name": "Montacargas",
                    "terms": "montacargas, ascensor, elevador"
                },
                "highway/emergency_bay": {
                    "name": "Lugar de paraxe de emerxencia",
                    "terms": "autopista, parada de emerxencia, autoestrada, autovía"
                },
                "highway/footway": {
                    "name": "Senda peonil"
                },
                "highway/footway/conveying": {
                    "name": "Pasarela móbil"
                },
                "highway/footway/crossing": {
                    "name": "Paso de peóns"
                },
                "highway/footway/marked": {
                    "name": "Paso de peóns marcado",
                    "terms": "cebra, paso de cebra, cruzamento marcado, paso de peóns, cruzamento de peóns"
                },
                "highway/footway/marked-raised": {
                    "name": "Paso de peóns marcado (Levantado)",
                    "terms": "paso de cebra, cruzamento marcado, paso de peóns, lombo de burro, lombada, velocidade, calmador, redutor"
                },
                "highway/footway/sidewalk": {
                    "name": "Beirarrúa"
                },
                "highway/footway/unmarked": {
                    "name": "Paso peonil sen marcar",
                    "terms": "cruzamento sen marcar, paso de peóns sen marcar"
                },
                "highway/footway/unmarked-raised": {
                    "name": "Paso de peóns sen marcar (Levantado)"
                },
                "highway/footway/zebra": {
                    "name": "Paso de peóns marcado"
                },
                "highway/footway/zebra-raised": {
                    "name": "Paso de peóns marcado (Levantado)"
                },
                "highway/give_way": {
                    "name": "Ceda o paso"
                },
                "highway/living_street": {
                    "name": "Rúa semipeonil",
                    "terms": "rua, residencial, urbanización, residencial, semipeatonal, zona residencial, zona 30, vía compartida, calle"
                },
                "highway/milestone": {
                    "name": "Fito quilométrico",
                    "terms": "fito kilométrico, mollón, mollon, mouteira, marco, rota, autoestrada, estrada, senda, sendeiro, camiño, carreiro, pista, ruta, autopista, carretera"
                },
                "highway/mini_roundabout": {
                    "name": "Mini rotonda",
                    "terms": "rotonda, glorieta, xiro"
                },
                "highway/motorway": {
                    "name": "Autoestrada",
                    "terms": "autovía, autopista, autoestrada"
                },
                "highway/motorway_junction": {
                    "name": "Saída de autoestrada",
                    "terms": "saída, entrada, autopista, autovía, autoestrada"
                },
                "highway/motorway_link": {
                    "name": "Ligazón da autoestrada",
                    "terms": "autovía, autoestrada, ligazón, enlace, entrada, saída, acceso, autopista"
                },
                "highway/passing_place": {
                    "name": "Lugar de pasaxe",
                    "terms": "lugar de paso, parada, zona de descanso, zona de paso, paraxe, repouso, escaleirón, relanzo"
                },
                "highway/path": {
                    "name": "Camiño"
                },
                "highway/pedestrian_area": {
                    "name": "Zona peonil",
                    "terms": "área, area, centro, praza, pasarela, peatón, peaton, peatonal, peón, peon, peonil, plaza"
                },
                "highway/pedestrian_line": {
                    "name": "Rúa peonil",
                    "terms": "peón, peon, peonil, rua peonil, rua de peóns, pasarela, peatonal, comercial, so garaxes, praza"
                },
                "highway/primary": {
                    "name": "Estrada primaria",
                    "terms": "estrada, primaria, primaria básica"
                },
                "highway/primary_link": {
                    "name": "Ligazón da estrada primaria"
                },
                "highway/raceway/karting": {
                    "name": "Circuíto de carreiras de karting"
                },
                "highway/raceway/motocross": {
                    "name": "Circuíto de carreiras de motocross"
                },
                "highway/residential": {
                    "name": "Rúa urbana",
                    "terms": "calle, avenida, ruta, vía, boulevar, bulevar, paseo, residencial, urbana, domiciliaria, rua"
                },
                "highway/rest_area": {
                    "name": "Zona de descanso",
                    "terms": "área de descanso, apartadeiro"
                },
                "highway/road": {
                    "name": "Estrada de categoría descoñecida"
                },
                "highway/secondary": {
                    "name": "Estrada secundaria",
                    "terms": "primaria complementaria"
                },
                "highway/secondary_link": {
                    "name": "Ligazón da estrada secundaria"
                },
                "highway/service": {
                    "name": "Estrada de servizo"
                },
                "highway/service/alley": {
                    "name": "Ruela",
                    "terms": "calexon, calexón, Calexón, calella, canellón, quella, calexa, congostra, corredoira, quenlla, ruela, calello"
                },
                "highway/service/drive-through": {
                    "name": "Autoservizo"
                },
                "highway/service/driveway": {
                    "name": "Entrada de garaxe"
                },
                "highway/service/emergency_access": {
                    "name": "Acceso de emerxencia"
                },
                "highway/service/parking_aisle": {
                    "name": "Corredor do aparcadoiro"
                },
                "highway/services": {
                    "name": "Zona de servizo",
                    "terms": "área de servizo, estación de servizo, área de servicio, estación de servicio"
                },
                "highway/speed_camera": {
                    "name": "Rádar de velocidade"
                },
                "highway/steps": {
                    "name": "Escadas"
                },
                "highway/steps/conveying": {
                    "name": "Escadas mecánicas",
                    "terms": "escadas mecánicas, escaleira mecánica"
                },
                "highway/stop": {
                    "name": "Sinal de Stop",
                    "terms": "sinal, cartel, stop, deterse, parada, pare, alto, stop, paraxe"
                },
                "highway/street_lamp": {
                    "name": "Farol"
                },
                "highway/tertiary": {
                    "name": "Estrada terciaria",
                    "terms": "secundaria, diputación"
                },
                "highway/tertiary_link": {
                    "name": "Ligazón da estrada terciaria"
                },
                "highway/track": {
                    "name": "Pista ou carreiro sen mantemento",
                    "terms": "camiño, senda, sendeiro, rúa, vía, pista, rural, forestal, agrícola, campo, sen mantemento, offroad, jeep, dobre tracción, tractor, 4x4, atv, cuadrimotor, quadratrack, con huella, con pegada, carreiro, verea, vieiro, rural, aldea, parroquia, lugar"
                },
                "highway/traffic_mirror": {
                    "name": "Espello de tráfico"
                },
                "highway/traffic_signals": {
                    "name": "Semáforo"
                },
                "highway/trailhead": {
                    "name": "Comezo da pista"
                },
                "highway/trunk": {
                    "name": "Estrada principal",
                    "terms": "nacional, vía rápida, vía de alta capacidade"
                },
                "highway/trunk_link": {
                    "name": "Ligazón da estrada principal"
                },
                "highway/turning_circle": {
                    "name": "Círculo de xiro"
                },
                "highway/turning_loop": {
                    "name": "Círculo de xiro (illa)"
                },
                "highway/unclassified": {
                    "name": "Estrada menor/Sen clasificar"
                },
                "historic": {
                    "name": "Lugar histórico"
                },
                "historic/archaeological_site": {
                    "name": "Sitio arqueolóxico"
                },
                "historic/boundary_stone": {
                    "name": "Marco",
                    "terms": "marco, fito, mollón, mouteira, linde, pedra"
                },
                "historic/castle": {
                    "name": "Castelo"
                },
                "historic/castle/fortress": {
                    "name": "Fortaleza histórica"
                },
                "historic/castle/palace": {
                    "name": "Pazo real",
                    "terms": "residencia real, real, rei, raíña"
                },
                "historic/castle/stately": {
                    "name": "Château",
                    "terms": "casa de campo histórica, casa señorial, señoril, nobreza, representante"
                },
                "historic/city_gate": {
                    "name": "Porta histórica de cidade",
                    "terms": "porta histórica, porta, histórico, cidade"
                },
                "historic/fort": {
                    "name": "Forte histórico",
                    "terms": "militar, forte hirtórico, forte"
                },
                "historic/manor": {
                    "name": "Casa señoril ou pazo",
                    "terms": "mansión, nobreza, finca, casa solariega, casa señoril, casa señorial, pazo"
                },
                "historic/memorial": {
                    "name": "Monumento conmemorativo"
                },
                "historic/memorial/plaque": {
                    "name": "Placa conmemorativa"
                },
                "historic/monument": {
                    "name": "Monumento"
                },
                "historic/ruins": {
                    "name": "Ruínas",
                    "terms": "restos, ruina, ruinas, vestixios, destruido"
                },
                "historic/tomb": {
                    "name": "Tumba"
                },
                "historic/wayside_cross": {
                    "name": "Cruceiro",
                    "terms": "cruceiro, cruz"
                },
                "historic/wayside_shrine": {
                    "name": "Peto de ánimas"
                },
                "historic/wreck": {
                    "name": "Naufraxio"
                },
                "indoor": {
                    "name": "Elemento de interior"
                },
                "indoor/area": {
                    "name": "Zona interior",
                    "terms": "espazo interior, interior, área, area"
                },
                "indoor/corridor": {
                    "name": "Corredor interior"
                },
                "indoor/corridor_line": {
                    "name": "Corredor interior"
                },
                "indoor/door": {
                    "name": "Porta interior"
                },
                "indoor/elevator": {
                    "name": "Eixo elevador interno",
                    "terms": "oco do ascensor, buraco do ascensor, ascensor, burato"
                },
                "indoor/room": {
                    "name": "Habitación"
                },
                "indoor/stairs": {
                    "name": "Escada interior",
                    "terms": "escaleira, oco de escaleira, escalóns, chanzos, buraco, burato, escadas, escalones"
                },
                "indoor/wall": {
                    "name": "Parede interior"
                },
                "internet_access/wlan": {
                    "name": "Punto de acceso Wifi"
                },
                "junction": {
                    "name": "Intersección",
                    "terms": "intersección, cruzamento, cruce, incorporación"
                },
                "landuse/allotments": {
                    "name": "Hortas comunitarias",
                    "terms": "xardín, comunitario, horta, horto, urbano"
                },
                "landuse/aquaculture": {
                    "name": "Acuicultura"
                },
                "landuse/basin": {
                    "name": "Conca"
                },
                "landuse/brownfield": {
                    "name": "Soar urbanizado abandonado"
                },
                "landuse/cemetery": {
                    "name": "Cemiterio"
                },
                "landuse/churchyard": {
                    "name": "Adro"
                },
                "landuse/commercial": {
                    "name": "Zona de oficinas",
                    "terms": "área comercial, área de oficinas, área de negocios, parques empresariais, área de venda de produtos, área de servizos, empresa, oficina"
                },
                "landuse/construction": {
                    "name": "Zona de construción",
                    "terms": "edificio, excavadora, sitio de construción, zona de construción, grúa, guindastre, demolición, desarrollo, infraestrutura, construción, desenvolvemento, área de construción, area, zona en construcion"
                },
                "landuse/farm": {
                    "name": "Terra de cultivo"
                },
                "landuse/farmland": {
                    "name": "Terra de cultivo",
                    "terms": "terra de cultivo, leira, veiga, agro, eido"
                },
                "landuse/farmyard": {
                    "name": "Granxa"
                },
                "landuse/flowerbed": {
                    "name": "Xardín floral",
                    "terms": "xardín de flores, xardín floral, parterre, flores, flor"
                },
                "landuse/forest": {
                    "name": "Bosque xestionado",
                    "terms": "talla, tala, bosque, madeira, árbore, arbore"
                },
                "landuse/garages": {
                    "name": "Zona de garaxes privados",
                    "terms": "terreo, garaxe, almacenamento, almacenaxe, cocheiras, cocheira, área, area, uso da terra, soar, solar"
                },
                "landuse/grass": {
                    "name": "Céspede",
                    "terms": "céspede, herba"
                },
                "landuse/greenfield": {
                    "name": "Soar urbanizábel",
                    "terms": "soar, terreo, campo, urbanizábel, construír, construción"
                },
                "landuse/greenhouse_horticulture": {
                    "name": "Invernadoiro de horticultura"
                },
                "landuse/harbour": {
                    "name": "Peirao",
                    "terms": "peirao, porto, muelle"
                },
                "landuse/industrial": {
                    "name": "Zona industrial",
                    "terms": "área industrial, parque industrial, industria, fábrica, area industrial, terreo industrial, poligono, polígono, fabrica, fábricas, industrial"
                },
                "landuse/industrial/scrap_yard": {
                    "name": "Depósito de ferralla"
                },
                "landuse/industrial/slaughterhouse": {
                    "name": "Matadoiro",
                    "terms": "matadoiro, carne, carnicería, carnizaría, becerro, polo, vaca, porco, aves de curral, curral"
                },
                "landuse/landfill": {
                    "name": "Vertedoiro",
                    "terms": "vertedoiro, lixo, escombrera, basurero"
                },
                "landuse/meadow": {
                    "name": "Pradaría",
                    "terms": "prado, pasto, pradeira, herba"
                },
                "landuse/military": {
                    "name": "Zona militar",
                    "terms": "área militar, terreo militar, zona militar, base aérea, municións, barracas, bunkers, control militar, base naval, zona de perigo, área perigosa, sitio de explosión nuclear, oficinas militares, reximentos, polígonos de tiro, áreas de adestramento, liceos militares, cuarteis"
                },
                "landuse/military/airfield": {
                    "name": "Aeródromo militar"
                },
                "landuse/military/barracks": {
                    "name": "Barracóns"
                },
                "landuse/military/danger_area": {
                    "name": "Área perigosa",
                    "terms": "zona de perigo, bombas, minas, munición, explosivo, militar, exército, forza aérea, mariña, armada, forza naval, área perigosa, zona de exclusión"
                },
                "landuse/military/naval_base": {
                    "name": "Base naval"
                },
                "landuse/military/obstacle_course": {
                    "name": "Pista de obstáculos"
                },
                "landuse/military/range": {
                    "name": "Campo de tiro militar"
                },
                "landuse/military/training_area": {
                    "name": "Área de adestramento militar",
                    "terms": "área de probas, zona de probas, sitio de probas, tiro, disparo, proba de armas, proba táctica militar, tecnoloxía militar, demostración de terreo, militar, exército, forza aérea, mariña, armada, forza naval"
                },
                "landuse/orchard": {
                    "name": "Área de froitais",
                    "terms": "froitais, froitas, pomar"
                },
                "landuse/plant_nursery": {
                    "name": "Viveiro de plantas",
                    "terms": "viveiro, invernadoiro, xardinaría, plantas"
                },
                "landuse/pond": {
                    "name": "Estanque"
                },
                "landuse/quarry": {
                    "name": "Canteira",
                    "terms": "canteira, pedra, minaría, mina, pedra, rocha, minerais"
                },
                "landuse/railway": {
                    "name": "Corredor ferroviario"
                },
                "landuse/recreation_ground": {
                    "name": "Zona recreativa"
                },
                "landuse/religious": {
                    "name": "Zona relixiosa"
                },
                "landuse/reservoir": {
                    "name": "Encoro"
                },
                "landuse/residential": {
                    "name": "Zona residencial",
                    "terms": "área residencial, zona residencial, zona urbana, mancha urbana, urbanización, condominio, rua"
                },
                "landuse/residential/apartments": {
                    "name": "Complexo de apartamentos"
                },
                "landuse/retail": {
                    "name": "Zona comercial",
                    "terms": "comercial, minorista, venda, tendas, comercios"
                },
                "landuse/vineyard": {
                    "name": "Viña",
                    "terms": "viña, viñedo, uva"
                },
                "landuse/winter_sports": {
                    "name": "Zona de deportes de inverno"
                },
                "leisure/adult_gaming_centre": {
                    "name": "Centro recreativo para adultos"
                },
                "leisure/amusement_arcade": {
                    "name": "Sala de xogos recreativos"
                },
                "leisure/bandstand": {
                    "name": "Palco de música",
                    "terms": "quiosco, templete, Quiosco de música, música, musica, palco, carpa"
                },
                "leisure/beach_resort": {
                    "name": "Complexo turístico",
                    "terms": "resort, complexo, praia, complexo de praia, complexo hoteleiro, complejo hotelero, complexo hotelero"
                },
                "leisure/bird_hide": {
                    "name": "Observatorio de aves",
                    "terms": "observatorio, aves, paxaros"
                },
                "leisure/bleachers": {
                    "name": "Chanzos",
                    "terms": "chanzos, banzos, bancada, gradas, multitude, banco, deportes, soporte, asento, asentos"
                },
                "leisure/bowling_alley": {
                    "name": "Birlos",
                    "terms": "bowling, bolos, boliche, xogo de bolos, pista de bowling, boleira, birlos"
                },
                "leisure/common": {
                    "name": "Zona comunal",
                    "terms": "terras comunais, terreo comunal, comunal, terras comúns"
                },
                "leisure/dance": {
                    "name": "Sala de baile"
                },
                "leisure/dancing_school": {
                    "name": "Escola de danza"
                },
                "leisure/dog_park": {
                    "name": "Parque para cans",
                    "terms": "parque, can, cans, canino"
                },
                "leisure/escape_game": {
                    "name": "Escape room",
                    "terms": "sala de escape, xogo de escape, escapar da habitación, sala de rompecabezas, crebacabezas, quebracabezas, sala de misións, escape room, sala de escape, cuarto de escape"
                },
                "leisure/fishing": {
                    "name": "Lugar de pesca",
                    "terms": "lugar de pesca, pescador, pescar, pescantín"
                },
                "leisure/fitness_centre": {
                    "name": "Ximnasio",
                    "terms": "ximnasio, fitness, exercicio"
                },
                "leisure/fitness_centre/yoga": {
                    "name": "Estudio de ioga",
                    "terms": "ioga, yoga"
                },
                "leisure/fitness_station": {
                    "name": "Estación de ximnasia ao aire libre"
                },
                "leisure/fitness_station/rings": {
                    "name": "Aneis ou argolas para exercicio"
                },
                "leisure/garden": {
                    "name": "Xardín"
                },
                "leisure/golf_course": {
                    "name": "Campo de golf"
                },
                "leisure/horse_riding": {
                    "name": "Centro de equitación"
                },
                "leisure/ice_rink": {
                    "name": "Pista de xeo"
                },
                "leisure/marina": {
                    "name": "Porto deportivo"
                },
                "leisure/miniature_golf": {
                    "name": "Minigolf"
                },
                "leisure/nature_reserve": {
                    "name": "Reserva natural"
                },
                "leisure/outdoor_seating": {
                    "name": "Zona de asentos ó exterior",
                    "terms": "ó ar libre, ó aire libre, ao ar libre, ao aire libre, xardín de cervexa, comedor, cafetería, cafetaría, cafeteria, restaurante, pub, bar, patio, terraza, mesas, estar, sombrilla, parasol, antuca, catasol"
                },
                "leisure/park": {
                    "name": "Parque",
                    "terms": "parque, zona verde, xardín, alameda"
                },
                "leisure/picnic_table": {
                    "name": "Mesa de pícnic",
                    "terms": "mesa de picnic, mesa de parque, mesa de merendeiro"
                },
                "leisure/picnic_table/chess": {
                    "name": "Taboleiro de xadrez"
                },
                "leisure/pitch": {
                    "name": "Cancha deportiva",
                    "terms": "cancha, frontón, campo, pista, polideportivo, terreo de xogo, xogo, deporte, pavillón, complexo"
                },
                "leisure/pitch/american_football": {
                    "name": "Campo de fútbol americano"
                },
                "leisure/pitch/badminton": {
                    "name": "Cancha de bádminton"
                },
                "leisure/pitch/baseball": {
                    "name": "Campo de béisbol"
                },
                "leisure/pitch/basketball": {
                    "name": "Cancha de baloncesto"
                },
                "leisure/pitch/beachvolleyball": {
                    "name": "Cancha de voley praia"
                },
                "leisure/pitch/bowls": {
                    "name": "Campo de bolos",
                    "terms": "bolos, petanca, bocha"
                },
                "leisure/pitch/cricket": {
                    "name": "Campo de crícket"
                },
                "leisure/pitch/equestrian": {
                    "name": "Picadeiro",
                    "terms": "picadeiro, cabalos, equitación"
                },
                "leisure/pitch/field_hockey": {
                    "name": "Campo de hóckey",
                    "terms": "hockey, hoquei, oquei, xoquei, xockey, hokey, xokey"
                },
                "leisure/pitch/rugby_league": {
                    "name": "Campo de rugby league",
                    "terms": "rugby, rugby league, rugby liga, rugby a 13"
                },
                "leisure/pitch/rugby_union": {
                    "name": "Campo de rugby union",
                    "terms": "rugby, rugby union, rugby a 15"
                },
                "leisure/pitch/skateboard": {
                    "name": "Parque de patinaxe",
                    "terms": "patinaxe, skate, skateboard, patíns, monopatín"
                },
                "leisure/pitch/soccer": {
                    "name": "Campo de fútbol"
                },
                "leisure/pitch/softball": {
                    "name": "Campo de softbol"
                },
                "leisure/pitch/table_tennis": {
                    "name": "Mesa de pimpón",
                    "terms": "ping-pong, ping pong, pimpón, tenis de mesa, pimpon"
                },
                "leisure/pitch/tennis": {
                    "name": "Cancha de tenis"
                },
                "leisure/pitch/volleyball": {
                    "name": "Cancha de voleibol"
                },
                "leisure/playground": {
                    "name": "Parque infantil",
                    "terms": "parque infantil, área de recreo, columpios, tobogán"
                },
                "leisure/resort": {
                    "name": "Complexo turístico",
                    "terms": "resort, complexo turístico, vacacións"
                },
                "leisure/sauna": {
                    "name": "Sauna"
                },
                "leisure/slipway": {
                    "name": "Rampla para embarcacións"
                },
                "leisure/slipway_point": {
                    "name": "Rampla para embarcacións"
                },
                "leisure/sports_centre": {
                    "name": "Complexo deportivo",
                    "terms": "complexo deportivo, centro deportivo, polideportivo, campos, piscinas, ximnasio"
                },
                "leisure/sports_centre/swimming": {
                    "name": "Instalacións de piscina",
                    "terms": "piscina, natación, buceo, auga"
                },
                "leisure/stadium": {
                    "name": "Estadio"
                },
                "leisure/swimming_area": {
                    "name": "Zona de natación natural"
                },
                "leisure/swimming_pool": {
                    "name": "Piscina"
                },
                "leisure/track": {
                    "name": "Pista de competición (non motorizada)"
                },
                "leisure/track/cycling_point": {
                    "name": "Pista de ciclismo"
                },
                "leisure/track/horse_racing_point": {
                    "name": "Pista de carreiras de cabalos"
                },
                "leisure/track/running": {
                    "name": "Pista de atletismo"
                },
                "leisure/track/running_point": {
                    "name": "Pista de carreiras"
                },
                "leisure/water_park": {
                    "name": "Parque acuático",
                    "terms": "parque de auga, auga, agua, aquapark"
                },
                "line": {
                    "name": "Liña"
                },
                "man_made/adit": {
                    "name": "Entrada a mina",
                    "terms": "entrada, mina, minaría, cova, galería, túnel"
                },
                "man_made/antenna": {
                    "name": "Antena"
                },
                "man_made/beehive": {
                    "name": "Abellariza",
                    "terms": "colmea, alvariza, apiario, colmear, apicultor, granxa, mel, polinización"
                },
                "man_made/breakwater": {
                    "name": "Crebaondas",
                    "terms": "rompeolas, rompeondas, quebraondas, crebaondas, dique, espigón, malecón"
                },
                "man_made/bridge": {
                    "name": "Área da ponte",
                    "terms": "área, ponte, zona, area"
                },
                "man_made/chimney": {
                    "name": "Cheminea"
                },
                "man_made/clearcut": {
                    "name": "Bosque cortado",
                    "terms": "bosque cortado, bosque talado, bosque, tallado, talla, desmonte, madeira, árbore"
                },
                "man_made/crane": {
                    "name": "Guindastre",
                    "terms": "guindastre, grúa, grua, elevadora, cabria, cabrestante, trucha, pluma"
                },
                "man_made/cutline": {
                    "name": "Corta lumes",
                    "terms": "cortalumes, cortafuegos"
                },
                "man_made/dyke": {
                    "name": "Dique"
                },
                "man_made/embankment": {
                    "name": "Terraplén"
                },
                "man_made/flagpole": {
                    "name": "Mastro de bandeira",
                    "terms": "bandeira, mastro, hasta"
                },
                "man_made/gasometer": {
                    "name": "Gasómetro",
                    "terms": "gasómetro, gas, contedor, depósito"
                },
                "man_made/groyne": {
                    "name": "Dique",
                    "terms": "dique, espolón, espigón"
                },
                "man_made/lighthouse": {
                    "name": "Faro",
                    "terms": "faro, baliza"
                },
                "man_made/manhole": {
                    "name": "Pozo de inspección",
                    "terms": "cuberta, buraco, burato, sumidoiro, tapa de sumidoiro, rede de sumidoiro, alcantarilla, alcantarillado, telecomunicacións, boca de sumidoiro, rexistro, colector, colectores, foxo, foxos, furaco, furado"
                },
                "man_made/manhole/gas": {
                    "name": "Pozo de inspección de servizo de gas",
                    "terms": "cuberta, gas, calefacción, buraco, burato, inspección, pozo"
                },
                "man_made/manhole/power": {
                    "name": "Pozo de inspección de rede eléctrica",
                    "terms": "cuberta, buraco, burato, eléctrico, electricidade, pozo, inspección"
                },
                "man_made/manhole/sewer": {
                    "name": "Pozo de inspección de sumidoiro",
                    "terms": "cuberta, desagüe, buraco, burato, alcantarillado, pozo, inspección, sumidoiro, rede de sumidoiro, tapa de sumidoiro, inspeccion, auga, augas negras, alcantarilla, augas residuais, residual, refugallo, refugallos"
                },
                "man_made/manhole/telecom": {
                    "name": "Pozo de inspección de telecomunicacións",
                    "terms": "cable, cabo, cuberta, teléfono, buraco, burato, telecomunicacións, pozo, inspección"
                },
                "man_made/manhole/water": {
                    "name": "Pozo de inspección de servizo de agua",
                    "terms": "cuberta, bebida, burato, buraco, utilidade, auga, pozo, inspección, inspeccion, tapa de sumidoiro, sumidoiro"
                },
                "man_made/mast": {
                    "name": "Mastro",
                    "terms": "mastro, pau, poste, hasta, antena, telefonía, comunicación, torre"
                },
                "man_made/mast/communication": {
                    "name": "Mastro de comunicacións"
                },
                "man_made/mast/communication/mobile_phone": {
                    "name": "Mastro de telefonía móbil"
                },
                "man_made/mast/communication/radio": {
                    "name": "Mastro de radio"
                },
                "man_made/mast/communication/television": {
                    "name": "Mastro de televisión"
                },
                "man_made/monitoring_station": {
                    "name": "Estación meteorolóxica"
                },
                "man_made/observatory": {
                    "name": "Observatorio"
                },
                "man_made/petroleum_well": {
                    "name": "Pozo petrolífero",
                    "terms": "pozo, petróleo, petrolífero"
                },
                "man_made/pier": {
                    "name": "Peirao",
                    "terms": "peirao, muelle, embarcadoiro, pantalán"
                },
                "man_made/pipeline": {
                    "name": "Tubaxe",
                    "terms": "tubaxe, tubería, tubaría, tubo, canalización, oleoduto"
                },
                "man_made/pipeline/underground": {
                    "name": "Tubaxe subterránea",
                    "terms": "petróleo, gas natural, auga, alcantarillado, augas residuais, desechos, refugallos, tubería, gasoduto, oleoduto, tubaxe, tubaría, tuberia, tubo"
                },
                "man_made/pipeline/valve": {
                    "name": "Válvula de tubaxe",
                    "terms": "petróleo, gas natural, auga, alcantarillado, augas residuais, pluviais, oleoduto"
                },
                "man_made/pumping_station": {
                    "name": "Estación de bombeo",
                    "terms": "estación de bombeo, bomba, drenaxe, auga"
                },
                "man_made/silo": {
                    "name": "Silo",
                    "terms": "silo, depósito, gran, almacenar"
                },
                "man_made/storage_tank": {
                    "name": "Tanque de almacenaxe",
                    "terms": "tanque, depósito, almacenaxe, almacenamento, contedor"
                },
                "man_made/storage_tank/water": {
                    "name": "Depósito de auga"
                },
                "man_made/street_cabinet": {
                    "name": "Armario de telecomunicacións",
                    "terms": "televisión por cable, caixa de monitoreo, caixa técnica, telecomunicaciones, telecomunicacións, comunicacións, gabinete, caixa, caseta, cabina, rúa, rua, calle, estrada, avenida, control de sinais de tráfico, caja, carretera, semaforo, semáforos, caixa de rúa, armario se rúa, armario de instalacións, armario de instalaciones, armario outdoor, bastidor, cuadro, cadro, teleco, eléctrico, electrico, eletrico, enerxía, rexistro, nicho, cabinet, cabinete, cabinets"
                },
                "man_made/surveillance": {
                    "name": "Vixilancia",
                    "terms": "vixilancia, cámara, vídeo, recoñecemento facial, lector de matrículas, cctv, seguridade, webcam, seguranza, vixiar, zona videovixiada"
                },
                "man_made/surveillance/camera": {
                    "name": "Cámara de vixilancia"
                },
                "man_made/survey_point": {
                    "name": "Vértice xeodésico",
                    "terms": "vértice xeodésico, xeodesia"
                },
                "man_made/tower": {
                    "name": "Torre",
                    "terms": "torre, mastro, edificio, estrutura alta"
                },
                "man_made/tower/bell_tower": {
                    "name": "Campanil",
                    "terms": "campanario, campanil, torre da igrexa, campá, sino"
                },
                "man_made/tower/communication": {
                    "name": "Torre de comunicación",
                    "terms": "antena, torre de transmisión, torre de telefonía celular, torre de telefonía móbil, mastro de comunicación, torre de comunicación, torre adaptada, torre de telefonía móbil, mastro de radio, torre de radio, torre de televisión, mastro de transmisión, torre de transmisión, torre de televisión"
                },
                "man_made/tower/defensive": {
                    "name": "Torre defensiva",
                    "terms": "torre fortificada, torre do castelo"
                },
                "man_made/tower/observation": {
                    "name": "Torre de observación",
                    "terms": "torre de vixiancia, torre de lume"
                },
                "man_made/tunnel": {
                    "name": "Área de túnel"
                },
                "man_made/wastewater_plant": {
                    "name": "Depuradora de augas residuais",
                    "terms": "depuradora, auga, planta depuradora, EDAR, augas residuais, saneamento, tratamento de augas residuais, depuración, PTAR"
                },
                "man_made/water_tower": {
                    "name": "Torre de auga",
                    "terms": "torre de auga, depósito de auga elevado, tanque de auga"
                },
                "man_made/water_well": {
                    "name": "Pozo de auga",
                    "terms": "auga en pozo, goio"
                },
                "man_made/water_works": {
                    "name": "Planta potabilizadora de auga",
                    "terms": "potabilizadora, ETAP, planta potabilizadora, abastecemento de auga, auga potable, auga potábel"
                },
                "man_made/watermill": {
                    "name": "Muíño de auga",
                    "terms": "auga, agua, hidráulico, hidraulico, caz, azud, aceña, roda, turbina, paleta, molino, noria, moler, moer, muíño hidráulico"
                },
                "man_made/windmill": {
                    "name": "Muíño de vento",
                    "terms": "vento, eólico, granxa, roda, muíño, turbina, extraer auga, bombeo, muiño"
                },
                "man_made/works": {
                    "name": "Fábrica"
                },
                "natural/bare_rock": {
                    "name": "Rocha núa",
                    "terms": "rochas, pedras, zona rochosa, área rochosa, rocha núa, rocha exposta"
                },
                "natural/bay": {
                    "name": "Badía",
                    "terms": "baía, baia, golfo, enseada, bahía, bahia, badia, abra, arnela, cala, enseada, golfo, rada"
                },
                "natural/beach": {
                    "name": "Praia"
                },
                "natural/cape": {
                    "name": "Cabo"
                },
                "natural/cave_entrance": {
                    "name": "Entrada de cova"
                },
                "natural/cliff": {
                    "name": "Cantil"
                },
                "natural/coastline": {
                    "name": "Beiramar",
                    "terms": "liña de costa, costa, litoral, ribeira, beiramar"
                },
                "natural/fell": {
                    "name": "Zonas de montaña"
                },
                "natural/glacier": {
                    "name": "Glaciar"
                },
                "natural/grassland": {
                    "name": "Pradeira",
                    "terms": "pradeira, pradaría, herba, herbáceas, gramíneas"
                },
                "natural/heath": {
                    "name": "Uceira",
                    "terms": "uceira, breixeira, moural, urceira, uzal, herba, arbustos, gamallos"
                },
                "natural/mud": {
                    "name": "Barro"
                },
                "natural/peak": {
                    "name": "Cumio",
                    "terms": "pico, cumio, cume, montaña, monte, cúspide"
                },
                "natural/reef": {
                    "name": "Arrecife"
                },
                "natural/ridge": {
                    "name": "Cume",
                    "terms": "crista, cumieira, cumeira, cume, cumeada, tergo, serras, montañas, cresta, montaña, canto, crista elevada, bico, cima, cúspide, pico, petouto, picoto, picouto, cumio"
<<<<<<< HEAD
=======
                },
                "natural/rock": {
                    "name": "Rocha incrustada",
                    "terms": "rocha, pedra, pena, penedo, roca, con, farallón"
>>>>>>> b1a7bdca
                },
                "natural/saddle": {
                    "name": "Paso de montaña",
                    "terms": "porto de montaña, paso de montaña"
                },
                "natural/sand": {
                    "name": "Area"
                },
                "natural/scree": {
                    "name": "Pedregal",
                    "terms": "pedregal, laxas, laxes, pedras, rochas"
                },
                "natural/scrub": {
                    "name": "Matogueira",
                    "terms": "matogueira, arbustos, toxeira, toxos, silveira, breña, coucheira, fraguiza, vedramio"
                },
                "natural/spring": {
                    "name": "Manancial",
                    "terms": "manancial, fonte, auga"
                },
                "natural/stone": {
                    "name": "Pedra solta",
                    "terms": "rocha, pedra, pena, penedo, roca, con, farallón"
                },
                "natural/tree": {
                    "name": "Árbore",
                    "terms": "arbore, árbore, árvore, árbol, arbol, arbusto"
                },
                "natural/tree_row": {
                    "name": "Ringleira de árbores"
                },
                "natural/valley": {
                    "name": "Val"
                },
                "natural/volcano": {
                    "name": "Volcán"
                },
                "natural/water": {
                    "name": "Auga",
                    "terms": "río, auga, lago, laguna, albufeira, ibón, lagoa, estanque, embalse, encoro, pantano, balsa, corpo de auga, augas, lámina de auga, poza de auga, charca, agua, regato, rego, pozo, poza, burgas, termas"
                },
                "natural/water/basin": {
                    "name": "Conca"
                },
                "natural/water/canal": {
                    "name": "Área da canle"
                },
                "natural/water/lake": {
                    "name": "Lagoa",
                    "terms": "lago, lagoa, charca, auga"
                },
                "natural/water/moat": {
                    "name": "Foso",
                    "terms": "foso"
                },
                "natural/water/pond": {
                    "name": "Estanque",
                    "terms": "auga, estanque, lagoa, charca"
                },
                "natural/water/reservoir": {
                    "name": "Encoro",
                    "terms": "encoro, presa, embalse, estanque"
                },
                "natural/water/river": {
                    "name": "Área do río"
                },
                "natural/water/stream": {
                    "name": "Área do regato"
                },
                "natural/water/wastewater": {
                    "name": "Conca de augas residuais",
                    "terms": "bazofia, desperdicio, desproveito, reboutallo, sobra, varredura, refugo, excrementos, caca, feces, merda, refugallo, mierda, augas residuais, residuos, conca de asentamento, conca clarificadora, cuenca"
                },
                "natural/wetland": {
                    "name": "Pantano"
                },
                "noexit/yes": {
                    "name": "Sen saída"
                },
                "office": {
                    "name": "Oficina"
                },
                "office/accountant": {
                    "name": "Contábel"
                },
                "office/administrative": {
                    "name": "Administración local"
                },
                "office/adoption_agency": {
                    "name": "Axencia de adopción"
                },
                "office/advertising_agency": {
                    "name": "Axencia de publicidade"
                },
                "office/architect": {
                    "name": "Arquitecto"
                },
                "office/association": {
                    "name": "Oficina de organización sen ánimo de lucro"
                },
                "office/charity": {
                    "name": "Oficina da caridade",
                    "terms": "caridade, beneficencia"
                },
                "office/company": {
                    "name": "Oficina corporativa"
                },
                "office/coworking": {
                    "name": "Espacio de cotraballo"
                },
                "office/diplomatic": {
                    "name": "Oficina diplomática"
                },
                "office/diplomatic/consulate": {
                    "name": "Consulado",
                    "terms": "consulado, cónsul"
                },
                "office/diplomatic/embassy": {
                    "name": "Embaixada"
                },
                "office/diplomatic/liaison": {
                    "name": "Oficina de ligazóns"
                },
                "office/educational_institution": {
                    "name": "Institución educativa"
                },
                "office/employment_agency": {
                    "name": "Oficina de emprego"
                },
                "office/energy_supplier": {
                    "name": "Oficina de empresa enerxética"
                },
                "office/estate_agent": {
                    "name": "Axencia inmobiliaria"
                },
                "office/financial": {
                    "name": "Oficina financeira"
                },
                "office/financial_advisor": {
                    "name": "Asesor financeiro"
                },
                "office/forestry": {
                    "name": "Oficina forestal",
                    "terms": "bosque, parque, gardabosques, gardaparques"
                },
                "office/foundation": {
                    "name": "Oficina de fundación"
                },
                "office/government": {
                    "name": "Oficina gobernamental",
                    "terms": "oficina gobernamental, oficina do goberno"
                },
                "office/government/register_office": {
                    "name": "Oficina de rexistro civil"
                },
                "office/government/tax": {
                    "name": "Oficina de impostos e rentas"
                },
                "office/guide": {
                    "name": "Oficina de guías turísticos"
                },
                "office/insurance": {
                    "name": "Oficina de seguros",
                    "terms": "seguros, aseguradora"
                },
                "office/it": {
                    "name": "Oficina de tecnoloxías da información"
                },
                "office/lawyer": {
                    "name": "Bufete",
                    "terms": "bufete, avogados, legal"
                },
                "office/lawyer/notary": {
                    "name": "Notaría"
                },
                "office/moving_company": {
                    "name": "Empresa de mudanzas"
                },
                "office/newspaper": {
                    "name": "Oficina de xornal"
                },
                "office/ngo": {
                    "name": "Oficina ONG"
                },
                "office/notary": {
                    "name": "Notaría"
                },
                "office/physician": {
                    "name": "Médico"
                },
                "office/political_party": {
                    "name": "Oficina do partido político",
                    "terms": "oficina de partido político, partido político, politico, politica, sede"
                },
                "office/private_investigator": {
                    "name": "Oficina de investigador privado"
                },
                "office/religion": {
                    "name": "Oficina relixiosa",
                    "terms": "oficina relixiosa, relixión"
                },
                "office/research": {
                    "name": "Oficina de investigación",
                    "terms": "investigación, desenvolvemento, I+D, laboratorio"
                },
                "office/tax_advisor": {
                    "name": "Oficina de xestor fiscal"
                },
                "office/telecommunication": {
                    "name": "Oficina de telecomunicacións"
                },
                "office/therapist": {
                    "name": "Oficina de terapeuta"
                },
                "office/travel_agent": {
                    "name": "Axencia de viaxes"
                },
                "office/water_utility": {
                    "name": "Oficina de servizos públicos de auga",
                    "terms": "servizo público, servicio público, publico, auga, agua, saneamento"
                },
                "place": {
                    "name": "Lugar"
                },
                "place/city": {
                    "name": "Cidade"
                },
                "place/city_block": {
                    "name": "Mazá urbana",
                    "terms": "mazá"
                },
                "place/farm": {
                    "name": "Granxa"
                },
                "place/hamlet": {
                    "name": "Aldea"
                },
                "place/island": {
                    "name": "Illa",
                    "terms": "illa, isla, illote, insua"
                },
                "place/islet": {
                    "name": "Illote"
                },
                "place/isolated_dwelling": {
                    "name": "Vivenda illada"
                },
                "place/locality": {
                    "name": "Lugar"
                },
                "place/neighbourhood": {
                    "name": "Veciñanza ou subarrio",
                    "terms": "veciñanza, subarrio, colonia, barrio pequeno, núcleo urbano"
                },
                "place/plot": {
                    "name": "Parcela"
                },
                "place/quarter": {
                    "name": "Sub-municipio / Distrito"
                },
                "place/square": {
                    "name": "Praza",
                    "terms": "praza, plaza"
                },
                "place/suburb": {
                    "name": "Barrio ou suburbio",
                    "terms": "barrio, suburbio, división administrativa, division administrativa, burgo, delegación, delegacion, localidade, bairro, distrito, veciñanza"
                },
                "place/town": {
                    "name": "Cidade pequena"
                },
                "place/village": {
                    "name": "Vila",
                    "terms": "poboación, aldea, vila, poboado"
                },
                "playground/sandpit": {
                    "name": "Areeiro",
                    "terms": "areeiro, areal, area, caixón de area"
                },
                "playground/zipwire": {
                    "name": "Tirolina",
                    "terms": "tirolina, soga, cable, colgarse, pendurarse, tirolesa, corda"
                },
                "point": {
                    "name": "Punto"
                },
                "power/cable/underground": {
                    "name": "Liña eléctrica subterránea",
                    "terms": "cable, alimentación, enerxía, electricidade, subterráneo, cabo, rede, alta, baixa, tensión, tension"
                },
                "power/generator": {
                    "name": "Xerador de enerxía",
                    "terms": "subestación, xerador, xenerador, xenerador eléctrico, xenerador de electricidade, xenerador de potencia, xerador de enerxia, estación eléctrica, planta de electridade, central eléctrica, electricidade, eléctrica, electrica"
                },
                "power/generator/method/photovoltaic": {
                    "name": "Panel solar",
                    "terms": "módulo fotovoltaico, FV, PV, luz solar, solar, panel"
                },
                "power/generator/source/hydro": {
                    "name": "Turbina de auga",
                    "terms": "encalco, encoro, represa, vaira, xerador, xenerador, turbina francis, hidroelectricidade, turbina kaplan, turbina pelton"
                },
                "power/generator/source/wind": {
                    "name": "Turbina eólica"
                },
                "power/line": {
                    "name": "Liña eléctrica de alta tensión",
                    "terms": "enerxía, liña, eléctrica, liñas eléctricas, liña electrica, liñas electricas"
                },
                "power/minor_line": {
                    "name": "Liña eléctrica de media ou baixa tensión",
                    "terms": "media tensión, baixa tensión, enerxía, electrica"
                },
                "power/plant": {
                    "name": "Zona de central eléctrica"
                },
                "power/pole": {
                    "name": "Piar eléctrico",
                    "terms": "poste, electricidade, postes de electricidade, poste de electricidade, piar de enerxía"
                },
                "power/substation": {
                    "name": "Subestación"
                },
                "power/switch": {
                    "name": "Interruptor de enerxía"
                },
                "power/tower": {
                    "name": "Torre de alta tensión",
                    "terms": "torre de alto voltaxe, torres de alta tensión, torre de electricidade"
                },
                "power/transformer": {
                    "name": "Transformador"
                },
                "public_transport/platform/aerialway_point": {
                    "name": "Paraxe / Plataforma de vía aérea"
                },
                "public_transport/platform/bus_point": {
                    "name": "Paraxe de bus",
                    "terms": "autobús, bus, colectivo, plataforma, transporte público, parada"
                },
                "public_transport/platform/ferry": {
                    "name": "Plataforma de ferri",
                    "terms": "bote, muelle, transbordador, plataforma, transporte público, peirao, barco"
                },
                "public_transport/platform/ferry_point": {
                    "name": "Paraxe / Plataforma de ferri"
                },
                "public_transport/platform/light_rail": {
                    "name": "Plataforma de tren lixeiro"
                },
                "public_transport/platform/light_rail_point": {
                    "name": "Paraxe / Plataforma de tren lixeiro"
                },
                "public_transport/platform/monorail_point": {
                    "name": "Paraxe / Plataforma de monorraíl"
                },
                "public_transport/platform/subway_point": {
                    "name": "Paraxe / Plataforma de metro"
                },
                "public_transport/platform/train_point": {
                    "name": "Paraxe / Plataforma de tren"
                },
                "public_transport/platform/tram_point": {
                    "name": "Paraxe / Plataforma de tranvía",
                    "terms": "eléctrico, tren lixeiro, plataforma, transporte público, ferrocarril, tranvía, pista, tránsito, transporte"
                },
                "public_transport/platform/trolleybus_point": {
                    "name": "Paraxe de trolebús",
                    "terms": "autobús, eléctrico, plataforma, transporte público, tranvía, sen rieles, trolley, trolebús, transporte, bus, trollei, trole, sen raís, bus, parada"
                },
                "public_transport/platform_point": {
                    "name": "Paraxe / Plataforma de transporte público",
                    "terms": "plataforma, transporte público, tránsito, transporte, parada"
                },
                "public_transport/station": {
                    "name": "Estación de transporte público"
                },
                "public_transport/station_bus": {
                    "name": "Estación de autobuses"
                },
                "public_transport/station_ferry": {
                    "name": "Estación / Terminal de ferri",
                    "terms": "barco, muelle, transbordador, ferry, buque, transporte público, transporte publico, estación, terminal, tránsito, transporte, ferri, peirao, barco"
                },
                "public_transport/station_light_rail": {
                    "name": "Estación de tren lixeiro"
                },
                "public_transport/station_subway": {
                    "name": "Estación de metro"
                },
                "public_transport/station_train": {
                    "name": "Estación de tren"
                },
                "public_transport/station_tram": {
                    "name": "Estación de tranvía"
                },
                "public_transport/stop_area": {
                    "name": "Zona de paraxe do transporte público",
                    "terms": "transporte público, parada, punto de detención"
                },
                "public_transport/stop_position": {
                    "name": "Ubicación de paraxe do transporte público",
                    "terms": "punto detención, transporte público, tránsito, transporte, aéreo, autobús, ferry, tren lixeiro, tranvía, tren, monorraíl, metro, trolebús, parada, bus, ferri"
                },
                "public_transport/stop_position_aerialway": {
                    "name": "Ubicación de paraxe da vía aérea",
                    "terms": "punto detención, transporte público, tránsito, transporte, teleférico, telecabina, góndola, transportador, parada"
                },
                "public_transport/stop_position_bus": {
                    "name": "Punto de paraxe do autobús",
                    "terms": "punto detención, transporte público, tránsito, transporte, autobús, bus, minibús, parada"
                },
                "public_transport/stop_position_ferry": {
                    "name": "Ubicación de paraxe do ferri",
                    "terms": "punto detención, transporte público, tránsito, transporte, naval, marítimo, bote, barco, ferry, buque, lancha, muelle, dársena, ferri, peirao, parada"
                },
                "public_transport/stop_position_light_rail": {
                    "name": "Ubicación de paraxe do tren lixeiro",
                    "terms": "punto detención, transporte público, tránsito, transporte, tren, ferrocarril, tren lixeiro, parada"
                },
                "public_transport/stop_position_monorail": {
                    "name": "Ubicación de paraxe do monorraíl",
                    "terms": "punto detención, transporte público, tránsito, transporte, tren, ferrocarril, monorraíl, monocarril, bus, parada"
                },
                "public_transport/stop_position_subway": {
                    "name": "Ubicación de paraxe do metro",
                    "terms": "punto detención, transporte público, tránsito, transporte, tren, ferrocarril, metro, subterráneo, parada"
                },
                "public_transport/stop_position_train": {
                    "name": "Ubicación de paraxe do tren",
                    "terms": "punto detención, transporte público, tránsito, transporte, tren, ferrocarril, parada"
                },
                "public_transport/stop_position_tram": {
                    "name": "Ubicación de paraxe do tranvía",
                    "terms": "punto detención, transporte público, tránsito, transporte, tren, ferrocarril, tranvía, parada"
                },
                "public_transport/stop_position_trolleybus": {
                    "name": "Ubicación de paraxe do trolebús",
                    "terms": "punto detención, transporte público, tránsito, transporte, tren, ferrocarril, bus, autobús, trolebús, bus, parada"
                },
                "railway/abandoned": {
                    "name": "Vía de tren abandonada"
                },
                "railway/buffer_stop": {
                    "name": "Toupeira (paraxe de buffer)",
                    "terms": "parachoques deslizante, tope, amortiguador, quitamedos, topera, topeira, toupeira"
                },
                "railway/construction": {
                    "name": "Ferrocarril en construción"
                },
                "railway/crossing": {
                    "name": "Cruzamento ferroviario (camiño)"
                },
                "railway/derail": {
                    "name": "Derailer Ferroviario"
                },
                "railway/disused": {
                    "name": "Vía de tren en desuso"
                },
                "railway/funicular": {
                    "name": "Funicular"
                },
                "railway/level_crossing": {
                    "name": "Paso a nivel (estrada)",
                    "terms": "paso a nivel, cruzamento ferroviario, paso ferroviario, cruzamento a nivel"
                },
                "railway/light_rail": {
                    "name": "Tren lixeiro"
                },
                "railway/milestone": {
                    "name": "Fito de Vía"
                },
                "railway/monorail": {
                    "name": "Monorraíl"
                },
                "railway/narrow_gauge": {
                    "name": "Ferrocarril de vía estreita"
                },
                "railway/rail": {
                    "name": "Vía de tren"
                },
                "railway/rail/highspeed": {
                    "name": "Liña de alta velocidade"
                },
                "railway/signal": {
                    "name": "Sinal ferroviaria"
                },
                "railway/station": {
                    "name": "Estación de trens"
                },
                "railway/subway": {
                    "name": "Metro"
                },
                "railway/subway_entrance": {
                    "name": "Entrada de metro"
                },
                "railway/switch": {
                    "name": "Garda Agullas"
                },
                "railway/train_wash": {
                    "name": "Lava Tren"
                },
                "railway/tram": {
                    "name": "Tranvía"
                },
                "railway/tram_stop": {
                    "name": "Paraxe de tranvía"
                },
                "relation": {
                    "name": "Relación",
                    "terms": "Relación, Ligazón, Vínculo, Asociación"
                },
                "route/ferry": {
                    "name": "Liña de ferri",
                    "terms": "ruta, rota, liña, ferry, ferri, buque, transbordador, lancha, embarcación, trasbordador, barco"
                },
                "seamark": {
                    "name": "Sinal náutico"
                },
                "shop": {
                    "name": "Tenda"
                },
                "shop/agrarian": {
                    "name": "Tenda de subministracións agrícolas"
                },
                "shop/alcohol": {
                    "name": "Licoraría"
                },
                "shop/antiques": {
                    "name": "Tenda de antigüidades"
                },
                "shop/appliance": {
                    "name": "Tenda de electrodomésticos"
                },
                "shop/art": {
                    "name": "Tenda de arte"
                },
                "shop/baby_goods": {
                    "name": "Tenda de produtos para meniños"
                },
                "shop/bag": {
                    "name": "Tenda de maletas"
                },
                "shop/bakery": {
                    "name": "Panadaría"
                },
                "shop/bathroom_furnishing": {
                    "name": "Tenda de mobles de baño"
                },
                "shop/beauty": {
                    "name": "Salón de beleza"
                },
                "shop/beauty/nails": {
                    "name": "Salón de unllas"
                },
                "shop/beauty/tanning": {
                    "name": "Salón de bronceado"
                },
                "shop/bed": {
                    "name": "Tenda de colchóns/roupa de cama"
                },
                "shop/beverages": {
                    "name": "Tenda de bebidas"
                },
                "shop/bicycle": {
                    "name": "Tenda de bicicletas"
                },
                "shop/boat": {
                    "name": "Tenda de embarcacións",
                    "terms": "barco, bote, lancha, barco de pesca, jetski, bote de remos, veleiro, embarcacion, barcos"
                },
                "shop/bookmaker": {
                    "name": "Corredor de apostas",
                    "terms": "casa de apostas, casino, Codere, Luckia, apostas"
                },
                "shop/books": {
                    "name": "Libraría",
                    "terms": "libraría, venda de libros"
                },
                "shop/boutique": {
                    "name": "Boutique"
                },
                "shop/butcher": {
                    "name": "Carnizaría"
                },
                "shop/candles": {
                    "name": "Tenda de velas"
                },
                "shop/car": {
                    "name": "Concesionario de automóbiles"
                },
                "shop/car_parts": {
                    "name": "Tenda de recambios de automóbiles"
                },
                "shop/car_repair": {
                    "name": "Taller de arranxo de automóbiles"
                },
                "shop/carpet": {
                    "name": "Tenda de alfombras"
                },
                "shop/charity": {
                    "name": "Tenda solidaria"
                },
                "shop/cheese": {
                    "name": "Tenda de queixos"
                },
                "shop/chemist": {
                    "name": "Drogaría"
                },
                "shop/chocolate": {
                    "name": "Chocolataría"
                },
                "shop/clothes": {
                    "name": "Tenda de roupa"
                },
                "shop/coffee": {
                    "name": "Tenda de café"
                },
                "shop/computer": {
                    "name": "Tenda de informática"
                },
                "shop/confectionery": {
                    "name": "Tenda de larpeiradas",
                    "terms": "larpeira, larpeirada, doce, caramelo, docería, dozaría, confeitería, confeitaría, bombonaría, bombóns, tenda de doces, larpeiradas, gominolas, tenda de larpeiradas"
                },
                "shop/convenience": {
                    "name": "Tenda de ultramarinos"
                },
                "shop/copyshop": {
                    "name": "Copistaría"
                },
                "shop/cosmetics": {
                    "name": "Tenda de cosméticos"
                },
                "shop/curtain": {
                    "name": "Tenda de cortinas"
                },
                "shop/dairy": {
                    "name": "Tenda de produtos frescos",
                    "terms": "produtos frescos, frescos, produtos, leite, lácteos, leitária, queixaría, central leiteira"
                },
                "shop/deli": {
                    "name": "Delicatessen"
                },
                "shop/department_store": {
                    "name": "Grandes almacéns"
                },
                "shop/doityourself": {
                    "name": "Tenda de bricolaxe",
                    "terms": "bricolaxe, DIY"
                },
                "shop/dry_cleaning": {
                    "name": "Tinturaría"
                },
                "shop/e-cigarette": {
                    "name": "Tenda de cigarros electrónicos"
                },
                "shop/electronics": {
                    "name": "Tenda de electrodomésticos"
                },
                "shop/erotic": {
                    "name": "Tenda erótica"
                },
                "shop/fabric": {
                    "name": "Tenda de teas"
                },
                "shop/farm": {
                    "name": "Tenda de produtos agrícolas"
                },
                "shop/fashion": {
                    "name": "Tenda de moda"
                },
                "shop/fishing": {
                    "name": "Lonxa ou tenda de pesca"
                },
                "shop/fishmonger": {
                    "name": "Peixaría"
                },
                "shop/florist": {
                    "name": "Floraría"
                },
                "shop/frame": {
                    "name": "Tenda de enmarcado",
                    "terms": "enmarcado, marco, enmarcar, cadro"
                },
                "shop/frozen_food": {
                    "name": "Conxelados",
                    "terms": "alimentos, comidas, conxeladas, conxelados"
                },
                "shop/funeral_directors": {
                    "name": "Funeraria",
                    "terms": "funeraria, tanatorio, velorio, abellón"
                },
                "shop/furnace": {
                    "name": "Forneiro"
                },
                "shop/furniture": {
                    "name": "Moblaría"
                },
                "shop/garden_centre": {
                    "name": "Centro de xardinaría"
                },
                "shop/gas": {
                    "name": "Tenda de bombonas de gas"
                },
                "shop/gift": {
                    "name": "Tenda de agasallos"
                },
                "shop/greengrocer": {
                    "name": "Froitaría"
                },
                "shop/hairdresser": {
                    "name": "Perrucaría"
                },
                "shop/hardware": {
                    "name": "Ferraxaría"
                },
                "shop/hearing_aids": {
                    "name": "Tenda de audífonos"
                },
                "shop/herbalist": {
                    "name": "Herboristaría"
                },
                "shop/hifi": {
                    "name": "Tenda de equipamento de son"
                },
                "shop/houseware": {
                    "name": "Tenda de artigos do fogar"
                },
                "shop/hunting": {
                    "name": "Tenda de caza"
                },
                "shop/interior_decoration": {
                    "name": "Tenda de decoración de interiores"
                },
                "shop/kiosk": {
                    "name": "Quiosco"
                },
                "shop/kitchen": {
                    "name": "Tenda de deseño de cociñas"
                },
                "shop/laundry": {
                    "name": "Lavandaría"
                },
                "shop/leather": {
                    "name": "Tenda de peles"
                },
                "shop/lighting": {
                    "name": "Tenda de iluminación",
                    "terms": "Iluminación fluorescente, lámpadas, LEDs, luminarias"
                },
                "shop/locksmith": {
                    "name": "Cerralleiro",
                    "terms": "cerralleiro, zarralleiro, cerraxeiro, chaves, duplicado de chaves, copia de chaves"
                },
                "shop/lottery": {
                    "name": "Tenda de lotaría"
                },
                "shop/mall": {
                    "name": "Centro comercial"
                },
                "shop/massage": {
                    "name": "Tenda de masaxes"
                },
                "shop/medical_supply": {
                    "name": "Tenda de subministracións médicas"
                },
                "shop/mobile_phone": {
                    "name": "Tenda de telefonía móbil"
                },
                "shop/money_lender": {
                    "name": "Prestamista de cartos",
                    "terms": "prestamista, usureiro, logreiro, cartos, diñeiro"
                },
                "shop/motorcycle": {
                    "name": "Concesionario de motocicletas"
                },
                "shop/motorcycle_repair": {
                    "name": "Taller de arranxo de motocicletas"
                },
                "shop/music": {
                    "name": "Tenda de música"
                },
                "shop/musical_instrument": {
                    "name": "Tenda de instrumentos musicais"
                },
                "shop/newsagent": {
                    "name": "Tenda de xornais/revistas"
                },
                "shop/nutrition_supplements": {
                    "name": "Tenda de suplementos nutricionais"
                },
                "shop/optician": {
                    "name": "Óptica"
                },
                "shop/organic": {
                    "name": "Tenda de produtos ecolóxicos"
                },
                "shop/outdoor": {
                    "name": "Tenda de actividades ó ar libre",
                    "terms": "alpinismo, montañismo, sendeirismo, acampada, escalada, excursión, GPS"
                },
                "shop/paint": {
                    "name": "Tenda de pinturas"
                },
                "shop/party": {
                    "name": "Tenda de artigos para festas",
                    "terms": "globos, disfraces, decoracións, invitacións, festas, convites, esmorga, algueirada, carallada, chola, folía, foliada, gandaina, pándega, rexouba, riola, ruada, troula, trouleo, xolda, rua, garulada, festividade"
                },
                "shop/pastry": {
                    "name": "Confeitaría ou pastelaría",
                    "terms": "confitaría, pastelaría, pasteis, tartas"
                },
                "shop/pawnbroker": {
                    "name": "Casa de empeños"
                },
                "shop/perfumery": {
                    "name": "Perfumaría"
                },
                "shop/pet": {
                    "name": "Tenda de mascotas"
                },
                "shop/photo": {
                    "name": "Tenda de fotografía"
                },
                "shop/pyrotechnics": {
                    "name": "Tenda de fogos artificiais",
                    "terms": "pirotecnia, fogos artificiais, fogos de artificio"
                },
                "shop/radiotechnics": {
                    "name": "Tenda de compoñentes electrónicos",
                    "terms": "compoñentes, electrónica, radio"
                },
                "shop/religion": {
                    "name": "Tenda relixiosa"
                },
                "shop/rental": {
                    "name": "Tenda de alugueiro",
                    "terms": "alugueiro, arrendamento, arrendo, locación, alugamento, alquilar, alquiler, vehículos, equipos"
                },
                "shop/scuba_diving": {
                    "name": "Tenda de mergullo",
                    "terms": "mergullo, submarinismo, scuba,  buceo, mergullo submarino"
                },
                "shop/seafood": {
                    "name": "Peixaría",
                    "terms": "peixaría, peixería, peixeiro, peixe, marisco"
                },
                "shop/second_hand": {
                    "name": "Tenda de segunda man"
                },
                "shop/sewing": {
                    "name": "Tenda de artigos de costura",
                    "terms": "tenda de subministros de costura, costura, mercería, merzaría, artigos, obxectos, cosedura, confeccion, corte"
                },
                "shop/shoes": {
                    "name": "Zapataría"
                },
                "shop/sports": {
                    "name": "Tenda de deportes"
                },
                "shop/stationery": {
                    "name": "Papelaría"
                },
                "shop/storage_rental": {
                    "name": "Alugueiro de almacéns",
                    "terms": "almacenamento, almacén, almacenaxe, depósito, baulera, aluguer, renta, arrendamento, locación, arrendo, alugamento"
                },
                "shop/supermarket": {
                    "name": "Supermercado"
                },
                "shop/tailor": {
                    "name": "Xastraría"
                },
                "shop/tattoo": {
                    "name": "Salón de tatuaxes"
                },
                "shop/tea": {
                    "name": "Tenda de té"
                },
                "shop/ticket": {
                    "name": "Venda de entradas"
                },
                "shop/tobacco": {
                    "name": "Estanco"
                },
                "shop/toys": {
                    "name": "Tenda de xoguetes"
                },
                "shop/travel_agency": {
                    "name": "Axencia de viaxes"
                },
                "shop/tyres": {
                    "name": "Tenda de pneumáticos"
                },
                "shop/vacant": {
                    "name": "Local baleiro"
                },
                "shop/vacuum_cleaner": {
                    "name": "Tenda de aspiradoras"
                },
                "shop/variety_store": {
                    "name": "Tenda de variedades ou bazar",
                    "terms": "bazar, todo a cen, todo a 100, variedades"
                },
                "shop/video": {
                    "name": "Videoclube"
                },
                "shop/video_games": {
                    "name": "Tenda de videoxogos"
                },
                "shop/watches": {
                    "name": "Reloxaría"
                },
                "shop/water": {
                    "name": "Tenda de auga potábel",
                    "terms": "auga, agua, potable, bebible, potábel"
                },
                "shop/water_sports": {
                    "name": "Tenda de deportes acuáticos / natación",
                    "terms": "acuático, natación, goggles, lentes natación, bañador, bikini, biquini, neopreno, auga"
                },
                "shop/weapons": {
                    "name": "Armaría"
                },
                "shop/wholesale": {
                    "name": "Almacén ó por maior"
                },
                "shop/window_blind": {
                    "name": "Tenda de persianas"
                },
                "shop/wine": {
                    "name": "Tenda de viños"
                },
                "tourism/alpine_hut": {
                    "name": "Refuxio de montaña"
                },
                "tourism/apartment": {
                    "name": "Apartamento de hóspedes"
                },
                "tourism/aquarium": {
                    "name": "Acuario"
                },
                "tourism/artwork": {
                    "name": "Obra artística"
                },
                "tourism/artwork/bust": {
                    "name": "Busto"
                },
                "tourism/artwork/graffiti": {
                    "name": "Graffiti"
                },
                "tourism/artwork/installation": {
                    "name": "Instalación de arte"
                },
                "tourism/artwork/mural": {
                    "name": "Mural"
                },
                "tourism/artwork/sculpture": {
                    "name": "Escultura"
                },
                "tourism/artwork/statue": {
                    "name": "Estatua"
                },
                "tourism/attraction": {
                    "name": "Atracción turística"
                },
                "tourism/camp_pitch": {
                    "name": "Lugar de campismo",
                    "terms": "lugar, patio, cancha, terreo, camping, cámping, campamento, acampe, tenda, carpa, rv, motorhome, motor home, caravana, autocaravana, campismo, acampada, acampar"
                },
                "tourism/camp_site": {
                    "name": "Cámping",
                    "terms": "área de camping, area de camping, area de campismo, zona de camping, zona de cámping, área de cámping, area de cámping, área de campismo, acampada, campamento"
                },
                "tourism/caravan_site": {
                    "name": "Parque de caravanas"
                },
                "tourism/chalet": {
                    "name": "Casas de vacacións ou chalets"
                },
                "tourism/gallery": {
                    "name": "Galería de arte",
                    "terms": "arte, galería, galería de arte, museo, cadros, cuadros"
                },
                "tourism/guest_house": {
                    "name": "Hostal",
                    "terms": "hostal, pensión, hospedaxe, fonda, pousada, aloxamento, habitación"
                },
                "tourism/hostel": {
                    "name": "Albergue"
                },
                "tourism/hotel": {
                    "name": "Hotel"
                },
                "tourism/information": {
                    "name": "Información"
                },
                "tourism/information/board": {
                    "name": "Taboleiro de información"
                },
                "tourism/information/guidepost": {
                    "name": "Poste indicador",
                    "terms": "indicador, poste indicador, cartel indicador"
                },
                "tourism/information/map": {
                    "name": "Mapa"
                },
                "tourism/information/office": {
                    "name": "Oficina de Información Turística"
                },
                "tourism/motel": {
                    "name": "Motel"
                },
                "tourism/museum": {
                    "name": "Museo"
                },
                "tourism/picnic_site": {
                    "name": "Merendeiro ou zona de pícnic",
                    "terms": "picnic, esparcemento, merendeiro, sitio de picnic, lugar de picnic, zona de picnic"
                },
                "tourism/theme_park": {
                    "name": "Parque de atraccións"
                },
                "tourism/viewpoint": {
                    "name": "Miradoiro"
                },
                "tourism/zoo": {
                    "name": "Zoolóxico"
                },
                "traffic_calming": {
                    "name": "Acougo de tráfico"
                },
                "traffic_calming/bump": {
                    "name": "Redutor de velocidade estreito",
                    "terms": "lombo, banda de frenado, badén, garda tumbado, lombo de burro, lombo de toro, resalto, resalte, tope, rompemuelle, túmulo, calmado de tráfico, redutor de velocidade"
                },
                "traffic_calming/chicane": {
                    "name": "Chicán de Tráfico"
                },
                "traffic_calming/choker": {
                    "name": "Estreitamento",
                    "terms": "estreitamento, camiño estreito"
                },
                "traffic_calming/cushion": {
                    "name": "Banda de freado"
                },
                "traffic_calming/dip": {
                    "name": "Cuneta/Lombo"
                },
                "traffic_calming/hump": {
                    "name": "Badén",
                    "terms": "badén, reductora de velocidade"
                },
                "traffic_calming/island": {
                    "name": "Illa de Tráfico"
                },
                "traffic_calming/rumble_strip": {
                    "name": "Bandas sonoras",
                    "terms": "bandas reductoras de velocidade, bandas sonoras"
                },
                "traffic_calming/table": {
                    "name": "Redutor de velocidade",
                    "terms": "redutor de velocidade ancho, lomo de burro, lomada, velocidade, lento, lombo, badén, baden, lomba, lombada"
                },
                "traffic_sign": {
                    "name": "Sinal de tráfico"
                },
                "traffic_sign/city_limit": {
                    "name": "Sinal de límite de cidade"
                },
                "traffic_sign/city_limit_vertex": {
                    "name": "Sinal de límite de cidade"
                },
                "traffic_sign/maxspeed": {
                    "name": "Sinal de límite da velocidade"
                },
                "traffic_sign/maxspeed_vertex": {
                    "name": "Sinal de límite da velocidade"
                },
                "type/boundary": {
                    "name": "Límite"
                },
                "type/boundary/administrative": {
                    "name": "Límite administrativo"
                },
                "type/multipolygon": {
                    "name": "Multipolígono"
                },
                "type/public_transport/stop_area_group": {
                    "name": "Grupo de área da paraxe de transporte",
                    "terms": "transporte público, parada, punto de detención"
                },
                "type/restriction": {
                    "name": "Restrición"
                },
                "type/restriction/no_left_turn": {
                    "name": "Prohibido xirar á esquerda"
                },
                "type/restriction/no_right_turn": {
                    "name": "Prohibido xirar á dereita"
                },
                "type/restriction/no_straight_on": {
                    "name": "Prohibido seguir de fronte"
                },
                "type/restriction/no_u_turn": {
                    "name": "Prohibido o cambio de sentido"
                },
                "type/restriction/only_left_turn": {
                    "name": "Só cara a esquerda"
                },
                "type/restriction/only_right_turn": {
                    "name": "Só cara a dereita"
                },
                "type/restriction/only_straight_on": {
                    "name": "Só cara adiante"
                },
                "type/route": {
                    "name": "Ruta"
                },
                "type/route/bicycle": {
                    "name": "Roteiro ciclista"
                },
                "type/route/bus": {
                    "name": "Liña de bus"
                },
                "type/route/detour": {
                    "name": "Ruta de desvío"
                },
                "type/route/ferry": {
                    "name": "Liña de ferri",
                    "terms": "ruta, rota, liña, ferri, itinerario, rumbo, dirección, traxecto, ferry, transbordador, buque, barco"
                },
                "type/route/foot": {
                    "name": "Roteiro a pé"
                },
                "type/route/hiking": {
                    "name": "Roteiro de sendeirismo"
                },
                "type/route/horse": {
                    "name": "Ruta de equitación"
                },
                "type/route/light_rail": {
                    "name": "Ruta de tren lixeiro"
                },
                "type/route/pipeline": {
                    "name": "Ruta de tubaxe",
                    "terms": "ruta, rota, tubería, tubaría, gasoduto, oleoduto, conduto, cañería, duto, ducto, tubaxe, tubo"
                },
                "type/route/power": {
                    "name": "Ruta de rede eléctrica",
                    "terms": "liña de alta tensión, cable, cabo, electricidade, enerxía, rede elećtrica, liña electrica, ruta"
                },
                "type/route/road": {
                    "name": "Ruta de estrada"
                },
                "type/route/subway": {
                    "name": "Liña do metro"
                },
                "type/route/train": {
                    "name": "Liña de tren"
                },
                "type/route/tram": {
                    "name": "Liña de tranvía"
                },
                "type/route_master": {
                    "name": "Ruta mestra"
                },
                "type/site": {
                    "name": "Lugar"
                },
                "type/waterway": {
                    "name": "Canle fluvial",
                    "terms": "vía fluvial, fluvial, acuático, acuatico, acuática, acuatica, cauce, marítima, maritima, navegable, navegábel, canle, canal"
                },
                "waterway/boatyard": {
                    "name": "Estaleiro",
                    "terms": "astillero, varadeiro, bote, lancha, embarcación, varadoiro, barco, barcos, embarcacion"
                },
                "waterway/canal": {
                    "name": "Canle"
                },
                "waterway/dam": {
                    "name": "Encoro"
                },
                "waterway/ditch": {
                    "name": "Birta"
                },
                "waterway/dock": {
                    "name": "Dique Húmido/Dique Seco"
                },
                "waterway/drain": {
                    "name": "Cuneta",
                    "terms": "drenaxe, sumidoiro, sumideiro, acougadoiro, desacougadoiro, pluviais, augas, chuvia, chuva, choiva, desagüe, sumidero, alcantarilla, alcantarillado, resumidero"
                },
                "waterway/fuel": {
                    "name": "Gasolineira para embarcacións"
                },
                "waterway/milestone": {
                    "name": "Fito de canle fluvial",
                    "terms": "fita de vías navegables, mollón, mollon, marco, mouteira, chito, marcote, mojón, mojon, marcaxe, marca, navegábel, navegable, canal, canle"
                },
                "waterway/river": {
                    "name": "Río",
                    "terms": "río, regato, afluente, auga"
                },
                "waterway/riverbank": {
                    "name": "Beira do río"
                },
                "waterway/sanitary_dump_station": {
                    "name": "Inodoro para embarcacións"
                },
                "waterway/stream": {
                    "name": "Regato",
                    "terms": "río, regato, rego, torrente, auga"
                },
                "waterway/stream_intermittent": {
                    "name": "Regato intermitente"
                },
                "waterway/water_point": {
                    "name": "Auga potábel para embarcacións",
                    "terms": "auga potable, auga, agua, porto, embarcación, porto deportivo, mariña, marina, barco, paquebote, nave, paquete, lancha, peirao"
                },
                "waterway/waterfall": {
                    "name": "Fervenza",
                    "terms": "abanqueiro, cadoiro, freixa, ruxida, ruxidoira, salto, salto de auga, seimeira, cachoada, cachoeira, cachón, callón, catarata, cascada, caída de auga, brinco de auga, torrente, brinco, férveda, ferveda, brinco"
                },
                "waterway/weir": {
                    "name": "Vaira",
                    "terms": "vaira, presa, represa, encalco, encoro, vertedoiro, hidráulico, aliviadoiro hidráulico, dique, pequena represa"
                }
            }
        },
        "imagery": {
            "AGIV": {
                "attribution": {
                    "text": "© agentschap Informatie Vlaanderen"
                },
                "name": "Imaxes aéreas máis recentes do AIV Flanders"
            },
            "AGIV10cm": {
                "attribution": {
                    "text": "© agentschap Informatie Vlaanderen"
                },
                "name": "Imaxes aéreas do AIV Flandes 2013-2015 10cm"
            },
            "AGIVFlandersGRB": {
                "attribution": {
                    "text": "© agentschap Informatie Vlaanderen"
                },
                "name": "AIV Flanders GRB"
            },
            "AIV_DHMV_II_HILL_25cm": {
                "attribution": {
                    "text": "© agentschap Informatie Vlaanderen"
                },
                "name": "Modelo de altura dixital AIV Flanders II, sombreado multidireccional 0.25 m"
            },
            "AIV_DHMV_II_SVF_25cm": {
                "attribution": {
                    "text": "© agentschap Informatie Vlaanderen"
                },
                "name": "Modelo de altura dixital AIV Flanders II, factor Skyview 0.25 m"
            },
            "Bing": {
                "description": "Imaxes satelitais e aéreas.",
                "name": "Imaxes aéreas do Bing"
            },
            "EOXAT2018CLOUDLESS": {
                "attribution": {
                    "text": "Sentinel-2 sen nubes - https://s2maps.eu polo EOX IT Services GmbH (Contén os datos do Copernicus Sentinel modificados no 2017 e 2018)"
                },
                "description": "Imaxes satelitais post-procesadas do Sentinel",
                "name": "eox.at 2018 sen nubes"
            },
            "EsriWorldImagery": {
                "attribution": {
                    "text": "Termos e opinións"
                },
                "description": "Imaxes mundiais do Esri.",
                "name": "Imaxes mundiais do Esri"
            },
            "EsriWorldImageryClarity": {
                "attribution": {
                    "text": "Termos e opinións"
                },
                "description": "Arquivo de imaxes do Esri que pode que sexan máis craras e máis precisas que a súa capa por defecto.",
                "name": "Imaxes mundiais do Esri (Clarity) Beta"
            },
            "MAPNIK": {
                "attribution": {
                    "text": "© contribuíntes do OpenStreetMap, CC-BY-SA"
                },
                "description": "Capa OpenStreetMap por defecto.",
                "name": "OpenStreetMap (Estándar)"
            },
            "Mapbox": {
                "attribution": {
                    "text": "Termos e opinións"
                },
                "description": "Imaxes satelitais e aéreas.",
                "name": "Mapbox Satélite"
            },
            "OSM_Inspector-Addresses": {
                "attribution": {
                    "text": "© Geofabrik GmbH, contribuíntes do OpenStreetMap, CC-BY-SA"
                },
                "name": "OSM Inspector: Enderezos"
            },
            "OSM_Inspector-Geometry": {
                "attribution": {
                    "text": "© Geofabrik GmbH, contribuíntes do OpenStreetMap, CC-BY-SA"
                },
                "name": "OSM Inspector: Xeometría"
            },
            "OSM_Inspector-Highways": {
                "attribution": {
                    "text": "© Geofabrik GmbH, contribuíntes do OpenStreetMap, CC-BY-SA"
                },
                "name": "OSM Inspector: Estradas"
            },
            "OSM_Inspector-Multipolygon": {
                "attribution": {
                    "text": "© Geofabrik GmbH, contribuíntes do OpenStreetMap, CC-BY-SA"
                },
                "name": "OSM Inspector: Área"
            },
            "OSM_Inspector-Places": {
                "attribution": {
                    "text": "© Geofabrik GmbH, contribuíntes do OpenStreetMap, CC-BY-SA"
                },
                "name": "OSM Inspector: Lugares"
            },
            "OSM_Inspector-Routing": {
                "attribution": {
                    "text": "© Geofabrik GmbH, contribuíntes do OpenStreetMap, CC-BY-SA"
                },
                "name": "OSM Inspector: Roteiros"
            },
            "OSM_Inspector-Tagging": {
                "attribution": {
                    "text": "© Geofabrik GmbH, contribuíntes do OpenStreetMap, CC-BY-SA"
                },
                "name": "OSM Inspector: Etiquetado"
            },
            "SPW_ORTHO_LAST": {
                "name": "Imaxes aéreas máis recentes do SPW(allonie)"
            },
            "SPW_PICC": {
                "name": "Imaxes numéricas PICC do SPW(allonie)"
            },
            "US-TIGER-Roads-2014": {
                "description": "No nivel de achegamento de 16 ou máis, datos do mapa de dominio público dende o US Census. En achegamentos máis baixos, só hai mudanzas dende o 2006 agás as mudanzas xa engadidas no OpenStreetMap",
                "name": "Estradas do TIGER 2014"
            },
            "US-TIGER-Roads-2017": {
                "description": "Amarelo = Datos do mapa de dominio público dende o US Census. Vermello = Datos non atopados no OpenStreetMap",
                "name": "Estradas do TIGER 2017"
            },
            "US-TIGER-Roads-2018": {
                "description": "Amarelo = Datos do mapa de dominio público do Censo dos Estados Unidos. Vermello = Datos non atopados no OpenStreetMap",
                "name": "Estradas do TIGER 2018"
            },
            "US-TIGER-Roads-2019": {
                "description": "Amarelo = Datos do mapa de dominio público do censo dos EE.UU. Vermello = Datos non atopados no OpenStreetMap",
                "name": "Estradas TIGER 2019"
            },
            "USDA-NAIP": {
                "description": "O ano máis recente de DOQQs do Programa Nacional de Imaxes de Agricultura (NAIP) para cada estado nos Estados Unidos adxacentes.",
                "name": "Programa Nacional de Imaxes de Agricultura"
            },
            "US_Forest_Service_roads_overlay": {
                "description": "Estrada: marco verde = sen clasificar. marco marrón = pista. Superficie: grava = recheo marrón claro, asfalto = negro, pavimentado = gris, terra = branco, formigón = azul, herba/pasto = verde. Estacional = barras brancas",
                "name": "Sobreposición de estradas forestais dos EE.UU."
            },
            "UrbISOrtho2016": {
                "attribution": {
                    "text": "Feito por medio do Brussels UrbIS®© - Distribución e Copyright CIRB"
                },
                "name": "UrbIS-Ortho 2016"
            },
            "UrbISOrtho2017": {
                "attribution": {
                    "text": "Feito por medio do Brussels UrbIS®© - Distribución e Copyright CIRB"
                },
                "name": "UrbIS-Ortho 2017"
            },
            "UrbISOrtho2018": {
                "attribution": {
                    "text": "Feito a través do Bruselas UrbIS® © - Distribución e Copyright CIRB"
                },
                "name": "UrbIS-Ortho 2018"
            },
            "UrbISOrtho2019": {
                "attribution": {
                    "text": "Feito por medio do Brussels UrbIS® © - Distribución e Copyright CIRB"
                },
                "name": "UrbIS-Ortofoto 2019"
            },
            "UrbisAdmFR": {
                "attribution": {
                    "text": "Feito por medio do Brussels UrbIS®© - Distribución e Copyright CIRB"
                },
                "name": "UrbisAdm FR"
            },
            "UrbisAdmNL": {
                "attribution": {
                    "text": "Feito por medio do Brussels UrbIS®© - Distribución e Copyright CIRB"
                },
                "name": "UrbisAdm NL"
            },
            "Waymarked_Trails-Cycling": {
                "attribution": {
                    "text": "© waymarkedtrails.org, contribuíntes do OpenStreetMap, CC by-SA 3.0"
                },
                "name": "Marcador de Pistas: Ciclismo"
            },
            "Waymarked_Trails-Hiking": {
                "attribution": {
                    "text": "© waymarkedtrails.org, contribuíntes do OpenStreetMap, CC by-SA 3.0"
                },
                "name": "Marcador de Pistas: Excursionismo"
            },
            "Waymarked_Trails-MTB": {
                "attribution": {
                    "text": "© waymarkedtrails.org, contribuíntes do OpenStreetMap, CC by-SA 3.0"
                },
                "name": "Marcador de Pistas: MTB"
            },
            "Waymarked_Trails-Skating": {
                "attribution": {
                    "text": "© waymarkedtrails.org, contribuíntes do OpenStreetMap, CC by-SA 3.0"
                },
                "name": "Marcador de Pistas: Skate"
            },
            "Waymarked_Trails-Winter_Sports": {
                "attribution": {
                    "text": "© waymarkedtrails.org, contribuíntes do OpenStreetMap, CC by-SA 3.0"
                },
                "name": "Marcadores de Pistas: Deportes de inverno"
            },
            "basemap.at": {
                "attribution": {
                    "text": "basemap.at"
                },
                "description": "Mapa base de Austria, baseado nos datos gobernamentais.",
                "name": "basemap.at"
            },
            "basemap.at-orthofoto": {
                "attribution": {
                    "text": "basemap.at"
                },
                "description": "Capa ortofoto fornecida polo basemap.at  \"Sucesor\" de imaxes do geoimage.at.",
                "name": "Ortofoto basemap.at"
            },
            "basemap.at-overlay": {
                "attribution": {
                    "text": "basemap.at"
                },
                "description": "Sobreposición de anotación fornecida por basemap.at.",
                "name": "Sobreposición basemap.at"
            },
            "basemap.at-surface": {
                "attribution": {
                    "text": "basemap.at"
                },
                "description": "Capa da superficie fornecida por basemap.at.",
                "name": "Superficie basemap.at"
            },
            "basemap.at-terrain": {
                "attribution": {
                    "text": "basemap.at"
                },
                "description": "Capa do terreo fornecida por basemap.at.",
                "name": "Terreo basemap.at"
            },
            "eufar-balaton": {
                "attribution": {
                    "text": "Ortofotos do EUFAR Balaton 2010"
                },
                "description": "Imaxe xeo-etiquetada do 1940 do Instituto Limnolóxico Balaton.",
                "name": "Ortofotos do EUFAR Balaton"
            },
            "finds.jp_KBN_2500": {
                "attribution": {
                    "text": "GSI KIBAN 2500"
                },
                "description": "GSI Kiban 2500 a través do finds.jp. Bo para rastrexar, pero un pouco máis vello.",
                "name": "Xapón GSI KIBAN 2500"
            },
            "gothenburg-citymap": {
                "attribution": {
                    "text": "© Concello de Gotemburgo, CC0"
                },
                "description": "O mapa da cidade é un mapa xeral que describe Gotemburgo. Contén información xeral acerca dos terreos, comunicacións, hidrografía, edificios, números de enderezo, nomes de rúas, división administrativa e outros textos orientativos.",
                "name": "Mapa da cidade de Gotemburgo"
            },
            "gsi.go.jp": {
                "attribution": {
                    "text": "Xapón GSI"
                },
                "description": "Imaxes ortográficas do Xapón GSI. Polo xeral, mellor que o bing, pero un pouco máis vello.",
                "name": "Imaxes ortográficas do Xapón GSI"
            },
            "gsi.go.jp_airphoto": {
                "attribution": {
                    "text": "Xapón GSI"
                },
                "description": "Imaxes aéreas do Xapón GSI. Non está ortorrectificado de xeito completo, pero é un chisco máis recente e/ou está cuberto de xeito diferente que as ortoimaxes do GSI.",
                "name": "Imaxes aéreas do Xapón GSI"
            },
            "gsi.go.jp_seamlessphoto": {
                "attribution": {
                    "text": "Imaxes sen ortorectificar do GSI Xapón"
                },
                "description": "Imaxes sen ortorectificar do GSI Xapón. A colección das últimas imaxes ortográficas, imaxe aérea, postdesastre e outros do GSI.",
                "name": "Imaxes sen ortorectificar do GSI Xapón"
            },
            "gsi.go.jp_std_map": {
                "attribution": {
                    "text": "Xapón GSI"
                },
                "description": "Xapón GSI Mapa Estándar. Amplamente cuberto.",
                "name": "Mapa estándar do Xapón GSI"
            },
            "helsingborg-orto": {
                "attribution": {
                    "text": "© Municipio de Helsingborg"
                },
                "description": "Ortofotos do municipio de Helsingborg 2016, dominio público.",
                "name": "Ortofoto de Helsingborg"
            },
            "kalmar-orto-2014": {
                "attribution": {
                    "text": "© Municipio de Kalmar"
                },
                "description": "Ortofotos da costa norte do municipio de Kalmar 2014.",
                "name": "Ortofoto do norte de Kalmar 2014"
            },
            "kalmar-orto-2016": {
                "attribution": {
                    "text": "© Municipio de Kalmar"
                },
                "description": "Ortofotos da costa sur do municipio de Kalmar 2016.",
                "name": "Ortofoto do sur de Kalmar 2016"
            },
            "kalmar-orto-2018": {
                "attribution": {
                    "text": "© Municipio de Kalmar"
                },
                "description": "Ortofotos de áreas urbás do municipio de Kalmar 2018.",
                "name": "Ortofotos Urbás Kalmar 2018"
            },
            "kelkkareitit": {
                "attribution": {
                    "text": "© Kelkkareitit.fi"
                },
                "description": "Kelkkareitit.fi camiños de motonieve do OSM (cobertura nórdica)",
                "name": "Capa de transparencia motoneve nórdica"
            },
            "lantmateriet-orto1960": {
                "attribution": {
                    "text": "© Lantmäteriet, CC0"
                },
                "description": "Mosaico de ortofotos suecas do período 1955-1965. Pódense obter imaxes máis antigas e máis novas.",
                "name": "Ortofotos históricas Lantmäteriet 1960"
            },
            "lantmateriet-orto1975": {
                "attribution": {
                    "text": "© Lantmäteriet, CC0"
                },
                "description": "Mosaico de ortofotos suecas do período 1970-1980. Baixo construción.",
                "name": "Lantmäteriet Ortofoto Histórica 1975"
            },
            "lantmateriet-topowebb": {
                "attribution": {
                    "text": "© Lantmäteriet, CC0"
                },
                "description": "Mapa topografico de Suecia 1:50 000",
                "name": "Mapa topográfico do Lantmäteriet"
            },
            "linkoping-orto": {
                "attribution": {
                    "text": "© Municipio do Linköping"
                },
                "description": "Ortofotos do municipio de Linköping 2010, datos abertos",
                "name": "Ortofotos de Linköping"
            },
            "mapbox_locator_overlay": {
                "attribution": {
                    "text": "Termos e opinións"
                },
                "description": "Amosa os elementos importantes para axudarche a orientarte.",
                "name": "Sobreposición do localizador"
            },
            "openpt_map": {
                "attribution": {
                    "text": "© contribuíntes do OpenStreetMap, CC-BY-SA"
                },
                "name": "Mapa OpenPT (sobreposición)"
            },
            "osm-gps": {
                "attribution": {
                    "text": "© contribuíntes do OpenStreetMap"
                },
                "description": "Pistas GPS públicas subidas ó OpenStreetMap.",
                "name": "Pistas GPS do OpenStreetMap"
            },
            "osm-mapnik-black_and_white": {
                "attribution": {
                    "text": "© contribuíntes do OpenStreetMap, CC-BY-SA"
                },
                "name": "OpenStreetMap (Estándar Branco e Negro)"
            },
            "osm-mapnik-german_style": {
                "attribution": {
                    "text": "© contribuíntes do OpenStreetMap, CC-BY-SA"
                },
                "name": "OpenStreetMap (Estilo Alemá)"
            },
            "osmse-ekonomiska": {
                "attribution": {
                    "text": "© Lantmäteriet"
                },
                "description": "Escaneo de \"mapas económicos\" ca. 1950-1980",
                "name": "Mapa económico de Lantmäteriet 1950-1980"
            },
            "qa_no_address": {
                "attribution": {
                    "text": "Simon Poole, Datos ©contribuíntes do OpenStreetMap"
                },
                "name": "QA Sen Enderezos"
            },
            "skobbler": {
                "attribution": {
                    "text": "© Teselas: skobbler Datos do mapa: contribuíntes do OpenStreetMap"
                },
                "name": "skobbler"
            },
            "skoterleder": {
                "attribution": {
                    "text": "© Skoterleder.org"
                },
                "description": "Camiños de motoneve",
                "name": "Mapa de motoneve Suecia"
            },
            "stamen-terrain-background": {
                "attribution": {
                    "text": "Teselas do mapa por Stamen Design, baixo CC BY 3.0. Datos por OpenStreetMap, baixo ODbL"
                },
                "name": "Terreo Stamen"
            },
            "stockholm-orto": {
                "attribution": {
                    "text": "© Municipio de Estocolmo, CC0"
                },
                "description": "Ortofotos do municipio de Estocolmo no 2016, licenza CC0.",
                "name": "Ortofoto de Estocolmo"
            },
            "tf-cycle": {
                "attribution": {
                    "text": "Mapas © Thunderforest, Datos © contribuíntes do OpenStreetMap"
                },
                "name": "OpenCycleMap de Thunderforest"
            },
            "tf-landscape": {
                "attribution": {
                    "text": "Mapas © Thunderforest, Datos © contribuíntes do OpenStreetMap"
                },
                "name": "Landscape de Thunderforest"
            },
            "trafikverket-baninfo": {
                "attribution": {
                    "text": "© Trafikverket, CC0"
                },
                "description": "Rede de trens de Suecia, incluíndo apeadoiros",
                "name": "Rede de trens de Trafikverket"
            },
            "trafikverket-baninfo-option": {
                "attribution": {
                    "text": "© Trafikverket, CC0"
                },
                "description": "Rede de trens de Suecia, con varias opcións de capas sobre o mapa",
                "name": "Opcións do Trafikverket Railway Network"
            },
            "trafikverket-vagnat": {
                "attribution": {
                    "text": "© Trafikverket, CC0"
                },
                "description": "Rede de estradas suecas NVDB",
                "name": "Rede de estradas Trafikverket"
            },
            "trafikverket-vagnat-extra": {
                "attribution": {
                    "text": "© Trafikverket, CC0"
                },
                "description": "Detalles adicionais da NVDB sueca: referencia de autoestrada, redutores de tráfico, área de descanso, paraxe de autobús, ponte, túnel, cámara de velocidade",
                "name": "Trafikverket Road Network extra"
            },
            "trafikverket-vagnat-navn": {
                "attribution": {
                    "text": "© Trafikverket, CC0"
                },
                "description": "Nomes de rúas suecas NVDB",
                "name": "Nomes de rúas de Trafikverket"
            },
            "trafikverket-vagnat-option": {
                "attribution": {
                    "text": "© Trafikverket, CC0"
                },
                "description": "Rede de estradas suecas NVDB con varias opcións de capas de mapas",
                "name": "Opcións da rede de estradas de Trafikverket"
            }
        },
        "community": {
            "Bahia-telegram": {
                "name": "Grupo de Telegram do OpenStreetMap Baía",
                "description": "Únete á comunidade do OpenStreetMap Baía no Telegram",
                "extendedDescription": "Únete á comunidade para obter máis información acerca do OpenStreetMap, facer cuestións ou participar nas nosas xuntanzas. Todos son benvidos!"
<<<<<<< HEAD
            },
            "Bay-Area-OpenStreetMappers": {
                "name": "OpenStreetMappers da área da badía",
                "description": "Mellore o OpenStreetMap na área da badía"
            },
            "Galicia-Telegram": {
                "name": "Telegram do OpenStreetMap Galicia",
                "description": "Telegram do OpenStreetMap Galicia"
            },
            "Galicia-Twitter": {
                "name": "Twitter do OpenStreetMap Galicia",
                "description": "Séguenos no Twitter en {url}"
            },
            "GeoPhilly": {
                "name": "GeoPhilly"
            },
            "LATAM-Facebook": {
                "name": "Facebook do OpenStreetMap Latinoamérica",
                "description": "OpenStreetMap Latinoamérica no Facebook"
            },
            "LATAM-Twitter": {
                "description": "Séguenos no Twitter en {url}"
            },
            "MapMinnesota": {
                "name": "MapMinnesota"
            },
            "Mapping-DC-meetup": {
                "description": "Mellore o OpenStreetMap na área de DC"
            },
            "MaptimeHRVA-twitter": {
                "description": "Séguenos no Twitter en {url}"
            },
            "OSM-AR-facebook": {
                "name": "Facebook do OpenStreetMap Arxentina",
                "description": "Unirse á comunidade do OpenStreetMap Arxentina no Facebook"
            },
            "OSM-AR-forum": {
                "name": "Foro web do OpenStreetMap Arxentina",
                "description": "Únete ó foro web do OpenStreetMap Arxentina",
                "extendedDescription": "Axeitado para conversas longas ou importantes. Tempo de resposta tardo. "
            },
            "OSM-AR-irc": {
                "name": "IRC do OpenStreetMap Arxentina",
                "description": "Únete a #osm-ar en irc.oftc.net (porto 6667)",
                "extendedDescription": "Seica atopes ó usuario máis experto da comunidade."
            },
            "OSM-AR-mailinglist": {
                "name": "Listaxe de correo Talk-ar",
                "description": "Listaxe de correo electrónico vella. Case sen uso hoxe en día."
            },
            "OSM-AR-telegram": {
                "name": "Telegram do OpenStreetMap Arxentina",
                "description": "Únete á comunidade do OpenStreetMap Arxentina no Telegram",
                "extendedDescription": "A canle máis activa da comunidade, axeitada para parolar e obter respostas ás túas cuestións no mesmo intre. Todos son benvidos!"
            },
            "OSM-AR-twitter": {
                "name": "Twitter do OpenStreetMap Arxentina",
                "description": "Séguenos no Twitter en {url}",
                "extendedDescription": "Novas da comunidade local e do OpenStreetMap en xeral. "
            },
            "OSM-BGD-facebook": {
                "name": "OpenStreetMap Bangladesh",
                "description": "Mellore o OpenStreetMap en Bangladesh",
                "extendedDescription": "Cartografando en Bangladesh? Tes algunha pregunta e desexas contactar ca comunidade aquí? Únete a nós en {url}. Todos son benvidos!"
            },
            "OSM-BO-mailinglist": {
                "name": "Listaxe de correo talk-bo",
                "description": "Talk-bo é a listaxe de correo oficial da comunidade boliviana do OpenStreetMap",
                "extendedDescription": "Cartografando en Bolivia? Tes cuestións e desexas contactar ca comunidade aquí? Únete a nós en {url}. Todos son benvidos!"
            },
=======
            },
            "Bay-Area-OpenStreetMappers": {
                "name": "OpenStreetMappers da área da badía",
                "description": "Mellore o OpenStreetMap na área da badía"
            },
            "Galicia-Telegram": {
                "name": "Telegram do OpenStreetMap Galicia",
                "description": "Telegram do OpenStreetMap Galicia"
            },
            "Galicia-Twitter": {
                "name": "Twitter do OpenStreetMap Galicia",
                "description": "Séguenos no Twitter en {url}"
            },
            "GeoPhilly": {
                "name": "GeoPhilly"
            },
            "MapMinnesota": {
                "name": "MapMinnesota"
            },
            "Mapping-DC-meetup": {
                "description": "Mellore o OpenStreetMap na área de DC"
            },
            "MaptimeHRVA-twitter": {
                "description": "Séguenos no Twitter en {url}"
            },
            "OSM-AR-facebook": {
                "name": "Facebook do OpenStreetMap Arxentina",
                "description": "Unirse á comunidade do OpenStreetMap Arxentina no Facebook"
            },
            "OSM-AR-forum": {
                "name": "Foro web do OpenStreetMap Arxentina",
                "description": "Únete ó foro web do OpenStreetMap Arxentina",
                "extendedDescription": "Axeitado para conversas longas ou importantes. Tempo de resposta tardo. "
            },
            "OSM-AR-irc": {
                "name": "IRC do OpenStreetMap Arxentina",
                "description": "Únete a #osm-ar en irc.oftc.net (porto 6667)",
                "extendedDescription": "Seica atopes ó usuario máis experto da comunidade."
            },
            "OSM-AR-mailinglist": {
                "name": "Listaxe de correo Talk-ar",
                "description": "Listaxe de correo electrónico vella. Case sen uso hoxe en día."
            },
            "OSM-AR-telegram": {
                "name": "Telegram do OpenStreetMap Arxentina",
                "description": "Únete á comunidade do OpenStreetMap Arxentina no Telegram",
                "extendedDescription": "A canle máis activa da comunidade, axeitada para parolar e obter respostas ás túas cuestións no mesmo intre. Todos son benvidos!"
            },
            "OSM-AR-twitter": {
                "name": "Twitter do OpenStreetMap Arxentina",
                "description": "Séguenos no Twitter en {url}",
                "extendedDescription": "Novas da comunidade local e do OpenStreetMap en xeral. "
            },
            "OSM-BGD-facebook": {
                "name": "OpenStreetMap Bangladesh",
                "description": "Mellore o OpenStreetMap en Bangladesh",
                "extendedDescription": "Cartografando en Bangladesh? Tes algunha pregunta e desexas contactar ca comunidade aquí? Únete a nós en {url}. Todos son benvidos!"
            },
            "OSM-BO-mailinglist": {
                "name": "Listaxe de correo talk-bo",
                "description": "Talk-bo é a listaxe de correo oficial da comunidade boliviana do OpenStreetMap",
                "extendedDescription": "Cartografando en Bolivia? Tes cuestións e desexas contactar ca comunidade aquí? Únete a nós en {url}. Todos son benvidos!"
            },
>>>>>>> b1a7bdca
            "OSM-CL-facebook": {
                "name": "Facebook do OpenStreetMap Chile",
                "description": "Unirse á comunidade do OpenStreetMap Chile no Facebook"
            },
            "OSM-CL-twitter": {
                "description": "Séguenos no Twitter en {url}"
            },
            "OSM-CO-facebook": {
                "name": "Facebook do OpenStreetMap Colombia",
                "description": "Unirse á comunidade do OpenStreetMap Colombia no Facebook"
            },
            "OSM-CO-twitter": {
                "description": "Séguenos no Twitter en {url}"
            },
            "OSM-Discord": {
                "description": "Póñase en contacto con outros cartógrafos a través do Discord"
            },
            "OSM-ES-mailinglist": {
                "name": "Listaxe de correo talk-es",
                "description": "Unha listaxe de correo para debater sobre o OpenStreetMap en España"
            },
            "OSM-ES-telegram": {
                "name": "@OSMes no Telegram",
                "description": "Grupo de Telegram do OpenStreetMap España"
            },
            "OSM-Facebook": {
                "name": "OpenStreetMap no Facebook",
                "description": "Dános un Góstame no Facebook para ver novas e actualizacións sobre o OpenStreetMap"
            },
            "OSM-IDN-facebook": {
                "extendedDescription": "Cartografando na Indonesia? Tes cuestións e desexas contactar ca comunidade aquí? Únete a nós en {Url}. Todos son benvidos!"
            },
            "OSM-IRC": {
                "name": "IRC do OpenStreetMap",
                "description": "Únete a #osm en irc.oftc.net (porto 6667)"
            },
            "OSM-India-Puducherry-Facebook": {
                "name": "Free Software Hardware Movement - Facebook"
            },
            "OSM-India-facebook": {
                "name": "OpenStreetMap India - Cartografado participativo do bairro",
                "description": "Mellore o OpenStreetMap na India",
                "extendedDescription": "Cartografando na India? Tes cuestións e desexas contactar ca comunidade aquí? Únete a nós en {url}. Todos son benvidos!"
            },
            "OSM-MNG-facebook": {
                "extendedDescription": "Cartografando en Mongolia? Tes cuestións e desexas contactar ca comunidade aquí? Únete a nós en {Url}. Todos son benvidos!"
            },
            "OSM-MY-facebook": {
                "name": "OpenStreetMap Malaisia no Facebook",
                "description": "Para parolar sobre calquera cousa relacionada co OpenStreetMap!"
            },
            "OSM-MY-forum": {
                "name": "Foro do OpenStreetMap Malaisia",
                "description": "Foro oficial do OpenStreetMap Malaisia"
            },
            "OSM-MY-matrix": {
                "name": "Canle de Riot do OpenStreetMap Malaisia",
                "description": "Tódolos cartógrafos son benvidos! Rexístrate en {signupUrl}"
            },
            "OSM-PE-facebook": {
                "name": "Facebook do OpenStreetMap Perú",
                "description": "Unirse á comunidade do OpenStreetMap Perú no Facebook"
            },
            "OSM-PE-twitter": {
                "description": "Séguenos no Twitter en {url}"
            },
            "OSM-PL-facebook-group": {
                "name": "Grupo de Facebook do OpenStreetMap Polonia"
            },
            "OSM-Portland": {
                "description": "Cartógrafos e usuarios do OpenStreetMap na área de Portland"
            },
            "OSM-Reddit": {
                "name": "OpenStreetMap no Reddit",
                "description": "/r/openstreetmap/ é un bo sitio para aprender máis sobre o OpenStreetMap. Pregúntanos calquera cousa!"
            },
            "OSM-Rome-meetup": {
                "description": "Mellora o OpenStreetMap na área de Roma"
            },
            "OSM-SoCal": {
                "extendedDescription": "O OpenStreetMap (OSM) Southern California é para todos aquilos interesados ​​en cartografar para traballar xuntos co OpenStreetMap. O OpenStreetMap, a Wikipedia de mapas, é un mapa de código aberto e de balde creado por máis de 1.000.000 de voluntarios en todo o mundo. Todos son benvidos. Se non coñece o OpenStreetMap, ensinarémoslle. Se ten unha idea para un proxecto de cartografado ou incluso unha andaina ou roteiro que o grupo poida facer, xenial!"
            },
            "OSM-Telegram": {
                "name": "Telegram do OpenStreetMap",
                "description": "Únete no Telegram ó supergrupo global do OpenStreetMap en {url}"
            },
            "OSM-Twitter": {
                "name": "Twitter do OpenStreetMap",
                "description": "Séguenos no Twitter en {url}"
            },
            "OSM-br-twitter": {
                "description": "Séguenos no Twitter en {url}"
            },
            "OSM-help": {
                "name": "Axuda de OpenStreetMap",
                "description": "Fai unha pregunta e obtén respostas no sitio de cuestións e respostas xestionado pola comunidade do OSM."
            },
            "OSM-india-twitter": {
                "name": "Twitter do OpenStreetMap India",
                "description": "Estamos só a un chío de distancia: {url}"
            },
            "OSM-japan-facebook": {
                "name": "Comunidad OpenStreetMap Xapón",
                "description": "Cartógrafos e usuarios do OpenStreetMap no Xapón"
            },
            "OSM-japan-mailinglist": {
                "name": "Listaxe de correo do OpenStreetMap Xapón",
                "description": "Talk-ja é unha listaxe de correo oficial para a Comunidade Xaponesa"
            },
            "OSM-japan-twitter": {
                "name": "Twitter do OpenStreetMap Xapón",
                "description": "Cancelo no Twitter: {url}"
            },
            "OSM-japan-website": {
                "name": "OpenStreetMap Xapón",
                "description": "Cartógrafos e usuarios do OpenStreetMap no Xapón"
            },
            "OSMF": {
                "name": "Fundación OpenStreetMap",
                "description": "OSMF é unha organización sen ánimo de lucro estabelecida no Reino Unido que apoia ó proxecto do OpenStreetMap"
            },
            "PHXGeo-twitter": {
                "description": "Séguenos no Twitter en {url}"
            },
            "Trentino-Mailing-List": {
                "name": "Listaxe de correo do OpenStreetMap para Trentino",
                "description": "Listaxe de conversas rexionais do OpenStreetMap Italia para Trentino"
            },
            "be-forum": {
                "description": "Foro web do OpenStreetMap Bélxica"
            },
            "be-irc": {
                "name": "IRC do OpenStreetMap Bélxica",
                "description": "Únete a #osmbe en irc.oftc.net (porto 6667)",
                "extendedDescription": "Únete a #osmbe en irc.oftc.net (porto 6667), está ligado ca canle de conversa de Matrix"
            },
            "be-mailinglist": {
                "name": "Listaxe de correo de Talk-be",
                "description": "Talk-be é a listaxe de correo oficial para a comunidade belga do OSM"
            },
            "be-matrix": {
                "name": "Canle de Matrix do OpenStreetMap BE",
                "description": "Tódolos cartógrafos son benvidos!",
                "extendedDescription": "A maioría das conversas ocorren na canle \"OpenStreetMap Belgium\". Podes preguntar calquera cousa alí! As outras salas son para eidos específicos."
            },
            "be-meetup": {
                "name": "Xuntanza do OpenStreetMap Bélxica",
                "description": "Xuntanzas presenciais de tódolos interesados no OpenStreetMap",
                "extendedDescription": "As xuntanzas presenciais son xeniais para coñecer a outros cartógrafos, facerlles cuestións e aprender moito. Son de xeito especial benvidos os novos contribuíntes!"
            },
            "be-twitter": {
                "name": "Twitter do OpenStreetMap Bélxica",
                "description": "OSM Bélxica no Twitter: @osm_be"
            },
            "bw-facebook": {
                "name": "Cartografado de Botswana no Facebook",
                "description": "Páxina do OpenStreetMap en Botswana"
            },
            "bw-twitter": {
                "name": "Cartografado de Botswana no Twitter",
                "description": "Twitter do OpenStreetMap en Botswana"
            },
            "cape-coast-youthmappers": {
                "name": "Universidade de Cape Coast YouthMappers",
                "description": "Séguenos no Twitter: {url}",
                "extendedDescription": "Este é o identificador oficial do capítulo de Xoves Cartógrafos da Universidade de Cape Coast, Ghana. Encantannos os mapas, os datos abertos e axudar ás persoas vulnerábeis."
            },
            "ch-twitter": {
                "description": "Séguenos no Twitter: {url}"
            },
            "de-berlin-twitter": {
                "description": "Séguenos no Twitter: {url}"
            },
            "de-forum": {
                "description": "Foro web do OpenStreetMap Alemaña"
            },
            "fr-facebook": {
                "name": "Páxina do Facebook do OpenStreetMap Francia",
                "description": "Páxina do Facebook do OpenStreetMap Francia"
            },
            "galicia-wiki": {
                "name": "Wikiproxecto do OpenStreetMap Galicia",
                "description": "Todo o que precisas saber sobre o cartografado en Galiza: {url} (todas as ferramentas do mundo do OSM están en galego, emprégaas!)"
            },
            "hr-facebook": {
                "name": "Grupo de Facebook do OpenStreetMap de Croacia"
            },
            "hu-facebook": {
                "name": "OpenStreetMap Hungría no Facebook",
                "description": "Cartógrafos e Facebook do OpenStreetMap en Hungría"
            },
            "is-facebook": {
                "name": "OpenStreetMap Islandia no Facebook"
            },
            "it-facebook": {
                "name": "Facebook do OpenStreetMap Italia",
                "description": "Unirse á comunidade do OpenStreetMap Italia no Facebook"
            },
            "it-twitter": {
                "description": "Séguenos no Twitter en {url}"
            },
            "osm-gh-facebook": {
                "name": "OpenStreetMap Ghana no Facebook",
                "description": "Grupo do Facebook pra a xente interesada de xeito activo no OpenStreetMap.",
                "extendedDescription": "Cartógrafos na comunidade de Ghana, promocionando os proxectos do OpenStreetMap e Humanitarian OpenStreetMap Team (HOT) en Ghana. Únete a nós."
            },
            "osm-gh-twitter": {
                "name": "OpenStreetMap Ghana no Twitter",
                "description": "Séguenos no Twitter: {url}"
            },
            "osm-india-forum": {
                "name": "Foro do OpenStreetMap India",
                "description": "Foro web do OpenStreetMap India"
            },
            "osm-india-github": {
                "name": "GitHub do OpenStreetMap India",
                "description": "Codifica connosco: {url}"
            },
            "osm-india-telegram": {
                "description": "Únete á nosa familia: {url}"
            },
            "osm-india-website": {
                "name": "OpenStreetMap India"
            },
            "osm-india-youtube": {
                "description": "Subscríbete á nosa canle: {url}"
            },
            "osm-iran-forum": {
                "extendedDescription": "Un foro web para os usuarios do OpenStreetMap en Irán. Síntete ceibe de facer cuestións e debater con outros!"
            },
            "osm-mg-facebook": {
                "name": "Grupo de Facebook do OpenStreetMap na illa de Madagascar",
                "description": "Grupo do Facebook de Malgache para xente interesada no OpenStreetMap"
            },
            "se-facebook": {
                "name": "Facebook do OpenStreetMap Suecia",
                "description": "OpenStreetMap Suecia no Facebook"
            },
            "se-twitter": {
                "description": "Séguenos no Twitter: {url}"
            },
            "talk-gh": {
                "name": "Listaxe de correo Talk-gh",
                "description": "Talk-gh é a listaxe de correo oficial da comunidade do OSM de Ghana."
            },
            "talk-mg": {
                "name": "Listaxe de correo Talk-mg",
                "description": "Lugar para contribuíntes, comunidades e usuarios do OpenStreetMap en Madagascar para compartir e debater."
            },
            "ym-University-of-Exeter": {
                "extendedDescription": "Somos un equipo de entusiastas xeógrafos cun amplo coñecemento dos SIG. Apaixoanos apoiar á Sociedade da Cruz Vermella Británica con varios esforzos de axuda humanitaria. Tamén somos importantes mestres da importancia da cartografía dos datos obtidos a distancia e o xeito no que isto axuda sobre o terreo. As nosas xuntanzas que facemos (chamadas mapatóns) teñen enfoques académicos temáticos que destacan as diferentes pescudas do SIG no noso departamento de xeografía, ó mesmo tempo que funcionan coma acontecementos de concienciación sobre a empregabilidade que utilizamos para convidar a oradores a falar sobre as súas carreiras na SIG/Cruz Vermella Británica."
            }
        }
    }
}<|MERGE_RESOLUTION|>--- conflicted
+++ resolved
@@ -1005,11 +1005,8 @@
             "welcome": "Benvido ó editor en liña iD do OpenStreetMap",
             "text": "O iD é unha ferramenta amigábel pero poderosa para contribuír ó mellor mapa libre do mundo. Esta é a versión {versión}. Para obter máis información olla {website} e informa dos erros en {github}.",
             "privacy_update": "Recentemente foi actualizada a nosa política de privacidade.",
-<<<<<<< HEAD
-=======
             "privacy_policy": "Política de privacidade do iD",
             "privacy": "{updateMessage} Ó empregar este software, aceptas facelo dacordo con {privacyLink}.",
->>>>>>> b1a7bdca
             "walkthrough": "Comezar o titorial",
             "start": "Editar agora"
         },
@@ -1416,11 +1413,7 @@
                 "cctv_camera": "cámara de vixiancia (CCTV)",
                 "fire_hydrant": "hidrante",
                 "mailbox": "caixa do correo",
-<<<<<<< HEAD
-                "manhole": "tapa de sumidoiro",
-=======
                 "manhole": "pozo de inspección",
->>>>>>> b1a7bdca
                 "phone_booth": "cabina telefónica",
                 "sign": {
                     "advertisement": "anuncio",
@@ -4925,13 +4918,6 @@
                     "name": "Internet café",
                     "terms": "internet, terminais, cafe, cyber, cyber cafe, cybercafe, ciber, ciber café, cibercafé, xogos, xogos en rede"
                 },
-<<<<<<< HEAD
-                "amenity/kindergarten": {
-                    "name": "Zona de gardaría ou xardín de infancia",
-                    "terms": "preescolar, xardín de infancia, guardería, infantil, párvulos, garderia, gardería, gardaria, parvulos, gardaría"
-                },
-=======
->>>>>>> b1a7bdca
                 "amenity/language_school": {
                     "name": "Escola de idiomas",
                     "terms": "escola, colexio, idiomas, linguas"
@@ -5677,13 +5663,6 @@
                 "building/industrial": {
                     "name": "Edificio industrial"
                 },
-<<<<<<< HEAD
-                "building/kindergarten": {
-                    "name": "Edificio de preescolar/xardín de infancia",
-                    "terms": "preescolar, parvulario, párvulos, xardín, xardín de infancia, xardín infantil, edificio, kinder"
-                },
-=======
->>>>>>> b1a7bdca
                 "building/mosque": {
                     "name": "Edificio da mesquita"
                 },
@@ -7054,13 +7033,10 @@
                 "natural/ridge": {
                     "name": "Cume",
                     "terms": "crista, cumieira, cumeira, cume, cumeada, tergo, serras, montañas, cresta, montaña, canto, crista elevada, bico, cima, cúspide, pico, petouto, picoto, picouto, cumio"
-<<<<<<< HEAD
-=======
                 },
                 "natural/rock": {
                     "name": "Rocha incrustada",
                     "terms": "rocha, pedra, pena, penedo, roca, con, farallón"
->>>>>>> b1a7bdca
                 },
                 "natural/saddle": {
                     "name": "Paso de montaña",
@@ -8780,7 +8756,6 @@
                 "name": "Grupo de Telegram do OpenStreetMap Baía",
                 "description": "Únete á comunidade do OpenStreetMap Baía no Telegram",
                 "extendedDescription": "Únete á comunidade para obter máis información acerca do OpenStreetMap, facer cuestións ou participar nas nosas xuntanzas. Todos son benvidos!"
-<<<<<<< HEAD
             },
             "Bay-Area-OpenStreetMappers": {
                 "name": "OpenStreetMappers da área da badía",
@@ -8796,13 +8771,6 @@
             },
             "GeoPhilly": {
                 "name": "GeoPhilly"
-            },
-            "LATAM-Facebook": {
-                "name": "Facebook do OpenStreetMap Latinoamérica",
-                "description": "OpenStreetMap Latinoamérica no Facebook"
-            },
-            "LATAM-Twitter": {
-                "description": "Séguenos no Twitter en {url}"
             },
             "MapMinnesota": {
                 "name": "MapMinnesota"
@@ -8851,71 +8819,6 @@
                 "description": "Talk-bo é a listaxe de correo oficial da comunidade boliviana do OpenStreetMap",
                 "extendedDescription": "Cartografando en Bolivia? Tes cuestións e desexas contactar ca comunidade aquí? Únete a nós en {url}. Todos son benvidos!"
             },
-=======
-            },
-            "Bay-Area-OpenStreetMappers": {
-                "name": "OpenStreetMappers da área da badía",
-                "description": "Mellore o OpenStreetMap na área da badía"
-            },
-            "Galicia-Telegram": {
-                "name": "Telegram do OpenStreetMap Galicia",
-                "description": "Telegram do OpenStreetMap Galicia"
-            },
-            "Galicia-Twitter": {
-                "name": "Twitter do OpenStreetMap Galicia",
-                "description": "Séguenos no Twitter en {url}"
-            },
-            "GeoPhilly": {
-                "name": "GeoPhilly"
-            },
-            "MapMinnesota": {
-                "name": "MapMinnesota"
-            },
-            "Mapping-DC-meetup": {
-                "description": "Mellore o OpenStreetMap na área de DC"
-            },
-            "MaptimeHRVA-twitter": {
-                "description": "Séguenos no Twitter en {url}"
-            },
-            "OSM-AR-facebook": {
-                "name": "Facebook do OpenStreetMap Arxentina",
-                "description": "Unirse á comunidade do OpenStreetMap Arxentina no Facebook"
-            },
-            "OSM-AR-forum": {
-                "name": "Foro web do OpenStreetMap Arxentina",
-                "description": "Únete ó foro web do OpenStreetMap Arxentina",
-                "extendedDescription": "Axeitado para conversas longas ou importantes. Tempo de resposta tardo. "
-            },
-            "OSM-AR-irc": {
-                "name": "IRC do OpenStreetMap Arxentina",
-                "description": "Únete a #osm-ar en irc.oftc.net (porto 6667)",
-                "extendedDescription": "Seica atopes ó usuario máis experto da comunidade."
-            },
-            "OSM-AR-mailinglist": {
-                "name": "Listaxe de correo Talk-ar",
-                "description": "Listaxe de correo electrónico vella. Case sen uso hoxe en día."
-            },
-            "OSM-AR-telegram": {
-                "name": "Telegram do OpenStreetMap Arxentina",
-                "description": "Únete á comunidade do OpenStreetMap Arxentina no Telegram",
-                "extendedDescription": "A canle máis activa da comunidade, axeitada para parolar e obter respostas ás túas cuestións no mesmo intre. Todos son benvidos!"
-            },
-            "OSM-AR-twitter": {
-                "name": "Twitter do OpenStreetMap Arxentina",
-                "description": "Séguenos no Twitter en {url}",
-                "extendedDescription": "Novas da comunidade local e do OpenStreetMap en xeral. "
-            },
-            "OSM-BGD-facebook": {
-                "name": "OpenStreetMap Bangladesh",
-                "description": "Mellore o OpenStreetMap en Bangladesh",
-                "extendedDescription": "Cartografando en Bangladesh? Tes algunha pregunta e desexas contactar ca comunidade aquí? Únete a nós en {url}. Todos son benvidos!"
-            },
-            "OSM-BO-mailinglist": {
-                "name": "Listaxe de correo talk-bo",
-                "description": "Talk-bo é a listaxe de correo oficial da comunidade boliviana do OpenStreetMap",
-                "extendedDescription": "Cartografando en Bolivia? Tes cuestións e desexas contactar ca comunidade aquí? Únete a nós en {url}. Todos son benvidos!"
-            },
->>>>>>> b1a7bdca
             "OSM-CL-facebook": {
                 "name": "Facebook do OpenStreetMap Chile",
                 "description": "Unirse á comunidade do OpenStreetMap Chile no Facebook"
