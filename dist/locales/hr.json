{
    "hr": {
        "icons": {
            "information": "info",
            "remove": "ukloni",
            "undo": "poništi"
        },
        "modes": {
            "add_area": {
                "title": "Područje",
                "description": "Dodaj parkove, zgrade, jezera ili druga područja na kartu.",
                "tail": "Klikni na kartu da počneš crtati područje, npr. park, jezero ili zgradu."
            },
            "add_line": {
                "title": "Linija",
                "description": "Dodaj ceste, ulice, pješačke puteljke, kanale ili druge linijske objekte na kartu",
                "tail": "Klikni na kartu da počneš crtati cestu, put ili rutu."
            },
            "add_point": {
                "title": "Točka",
                "description": "Dodaj restorane, spomenike, poštanske sandučiće ili druge točke na kartu.",
                "tail": "Klikni na kartu za dodavanje točke."
            },
            "add_note": {
                "title": "Bilješka",
                "description": "Primijetio/la si grešku? Obavijesti druge doprinositelje.",
                "tail": "Klikni na kartu za dodavanje bilješke."
            },
            "browse": {
                "title": "Pretraži",
                "description": "Pomiči i približi ili udalji prikaz karte."
            },
            "draw_area": {
                "tail": "Klikni za dodavanje rubnih točaka područja. Klikni na prvu točku za zatvaranje područja."
            },
            "draw_line": {
                "tail": "Klikni za dodavanje više točaka linije. Klikni na druge linije da ih spojiš i dvaput klikni da završiš liniju."
            },
            "drag_node": {
                "connected_to_hidden": "Ovo se ne može uređivati jer je spojeno na skriveni element karte."
            }
        },
        "operations": {
            "add": {
                "annotation": {
                    "point": "Točka je dodana.",
                    "vertex": "Putu je dodana točka.",
                    "relation": "Relacija je dodana.",
                    "note": "Bilješka je dodana."
                }
            },
            "start": {
                "annotation": {
                    "line": "Linija je započeta.",
                    "area": "Područje je započeto."
                }
            },
            "continue": {
                "key": "A",
                "title": "Produži",
                "description": "Produži ovu liniju.",
                "not_eligible": "Nema linije koja bi se mogla ovdje produžiti.",
                "multiple": "Nekoliko linija se ovdje može produžiti. Za odabir linije, pritisni tipku Shift i klikni na liniju.",
                "annotation": {
                    "line": "Linija je nastavljena.",
                    "area": "Područje je nastavljeno."
                }
            },
            "cancel_draw": {
                "annotation": "Crtanje je otkazano."
            },
            "change_role": {
                "annotation": "Promijenjena uloga člana relacije."
            },
            "change_tags": {
                "annotation": "Oznake su izmijenjene."
            },
            "circularize": {
                "title": "Zaokruži",
                "description": {
                    "line": "Zaokruži ovu liniju.",
                    "area": "Zaokruži ovo područje."
                },
                "key": "O",
                "annotation": {
                    "line": "Linija je zaokružena.",
                    "area": "Područje je zaokruženo."
                },
                "not_closed": "Ovo se ne može zaokružiti jer nije zatvoren objekt.",
                "too_large": "Ovo se ne može zaokružiti jer je trenutno premali dio elementa vidljiv.",
                "connected_to_hidden": "Ovo se ne može zaokružiti jer je spojeno na skriveni element karte."
            },
            "orthogonalize": {
                "title": "Stavi pod pravi kut",
                "description": {
                    "line": "Stavi pod pravi kut lomove linije.",
                    "area": "Stavi pod pravi kut uglove područja."
                },
                "annotation": {
                    "line": "Kutovi linije su pod pravim kutom.",
                    "area": "Kutovi područja su pod pravim kutom."
                },
                "not_squarish": "Ovo se ne može ukvadratičiti jer nije kvadratičastog oblika.",
                "too_large": "Ovo se ne može ukvadratičiti jer je trenutno premali dio elementa vidljiv.",
                "connected_to_hidden": "Ovo se ne može ukvadratičiti jer je spojeno na skriveni element karte."
            },
            "straighten": {
                "title": "Izravnaj",
                "key": "S",
                "too_bendy": "Ovo se ne može izravnati jer je previše krivudavo."
            },
            "delete": {
                "title": "Izbriši",
                "description": {
                    "single": "Trajno obriši ovaj element.",
                    "multiple": "Trajno obriši ove elemente karte."
                },
                "annotation": {
                    "point": "Točka je obrisana.",
                    "vertex": "Točka puta je obrisana.",
                    "line": "Linija je obrisana.",
                    "area": "Područje je obrisano.",
                    "relation": "Relacija je obrisana.",
                    "multiple": "Obrisano {n} elemenata."
                },
                "too_large": {
                    "single": "Ovaj se element ne može obrisati jer je premali dio objekta trenutno vidljiv.",
                    "multiple": "Ovi elementi se ne mogu obrisati jer ih je trenutno premalo vidljivo."
                },
                "incomplete_relation": {
                    "single": "Ovaj element se ne može obrisati jer nije potpuno preuzet s interneta.",
                    "multiple": "Ovi se elementi ne mogu obrisati jer nisu potpuno preuzeti s interneta."
                },
                "part_of_relation": {
                    "single": "Ovaj element se ne može obrisati jer je dio veće relacije. Moraš ga prvo obrisati iz relacije.",
                    "multiple": "Ovi elementi se ne mogu obrisati jer su dio veće relacije. Moraš ih prvo obrisati iz relacije."
                },
                "connected_to_hidden": {
                    "single": "Ovaj element se ne može se obrisati jer je spojen na neki skriveni element karte.",
                    "multiple": "Ovi elementi se ne mogu obrisati jer su neki spojeni na skrivene elemente karte."
                }
            },
            "add_member": {
                "annotation": "Dodaj člana relacije."
            },
            "delete_member": {
                "annotation": "Uklonjen član relacije."
            },
            "connect": {
                "relation": "Ovi elementi se ne mogu povezati jer imaju konfliktne uloge u relacijama.",
                "restriction": "Ovi elementi se ne mogu povezati jer bi to oštetilo relaciju: \"{relation}\"."
            },
            "disconnect": {
                "title": "Razdvoji",
                "description": "Međusobno razdvoji ove linije/područja.",
                "key": "D",
                "annotation": "Razdvoji linije/područja.",
                "not_connected": "Ovdje nema dovoljno linija/područja za odvajanje.",
                "connected_to_hidden": "Ovo se ne može odvojiti jer je spojeno na skriveni element karte.",
                "relation": "Ovo se ne može razdvojiti jer spaja članove relacije."
            },
            "merge": {
                "title": "Spoji",
                "description": "Spoji ove elemente.",
                "key": "C",
                "annotation": "{n} elemenata je spojeno.",
                "not_eligible": "Ovi elementi se ne mogu spojiti.",
                "not_adjacent": "Ovi elementi se ne mogu spojiti jer njihove krajnje točke nisu spojene.",
                "restriction": "Ovi elementi se ne mogu spojiti jer bi to oštetilo relaciju: \"{relation}\".",
                "relation": "Ovi elementi se ne mogu spojiti jer imaju konfliktne uloge u relacijama.",
                "incomplete_relation": "Ovi se elementi ne mogu spojiti jer bar jedan od njih nije potpuno preuzet s interneta.",
                "conflicting_tags": "Ovi elementi se ne mogu spojiti jer se neke njihove oznake ne podudaraju."
            },
            "move": {
                "title": "Premjesti",
                "description": {
                    "single": "Premjesti ovaj element na drugu lokaciju.",
                    "multiple": "Premjesti ove elemente na drugu lokaciju."
                },
                "key": "M",
                "annotation": {
                    "point": "Točka je premještena.",
                    "vertex": "Točka unutar puta je premještena.",
                    "line": "Linija je premještena.",
                    "area": "Područje je premješteno.",
                    "multiple": "Više elemenata je premješteno."
                },
                "incomplete_relation": {
                    "single": "Ovaj element se ne može premjestiti jer nije potpuno preuzet s interneta.",
                    "multiple": "Ovi se elementi ne mogu premjestiti jer nisu potpuno preuzeti s interneta."
                },
                "too_large": {
                    "single": "Ovaj se element ne može premjestiti jer je trenutno premali dio elementa vidljiv.",
                    "multiple": "Ovi elementi se ne mogu premjestiti jer ih je trenutno premalo vidljivo."
                },
                "connected_to_hidden": {
                    "single": "Ovaj element se ne može premjestiti jer je spojen na neki skriveni element karte.",
                    "multiple": "Ovi elementi se ne mogu premjestiti jer su neki od njih spojeni na skrivene elemente karte."
                }
            },
            "reflect": {
                "title": {
                    "long": "Zrcali oko duže osi",
                    "short": "Zrcali oko kraće osi"
                },
                "description": {
                    "long": {
                        "single": "Zrcali ovaj element oko njegove duže osi.",
                        "multiple": "Zrcali ove elemente oko njihove duže osi."
                    },
                    "short": {
                        "single": "Zrcali ovaj element oko njegove kraće osi.",
                        "multiple": "Zrcali ove elemente oko njihove kraće osi."
                    }
                },
                "key": {
                    "long": "T",
                    "short": "Y"
                },
                "annotation": {
                    "long": {
                        "single": "Element je zrcaljen oko njegove duže osi.",
                        "multiple": "Elementi su zrcaljeni oko njiihove duže osi."
                    },
                    "short": {
                        "single": "Element je zrcaljen oko njegove kraće osi.",
                        "multiple": "Elementi su zrcaljeni oko njiihove kraće osi."
                    }
                },
                "incomplete_relation": {
                    "single": "Ovaj element se ne može zrcaliti jer nije u potpunosti preuzet s interneta.",
                    "multiple": "Ovi elementi se ne mogu zrcaliti jer nisu u potpunosti preuzeti s interneta."
                },
                "too_large": {
                    "single": "Ovaj element se ne može zrcaliti jer je trenutno premali dio elementa vidljiv.",
                    "multiple": "Ovi elementi se ne mogu zrcaliti jer ih je trenutno premalo vidljivo."
                },
                "connected_to_hidden": {
                    "single": "Ovaj element se ne može zrcaliti jer je spojen na neki skriveni element karte.",
                    "multiple": "Ovi elementi se ne mogu zrcaliti jer su neki od njih spojeni na skrivene elemente karte."
                }
            },
            "rotate": {
                "title": "Rotiraj",
                "description": {
                    "single": "Rotiraj ovaj element oko njegove središnje točke.",
                    "multiple": "Rotiraj ove elemente oko njihove središnje točke."
                },
                "key": "R",
                "annotation": {
                    "line": "Linija je rotirana.",
                    "area": "Područje je rotirana.",
                    "multiple": "Elementi su zarotirani."
                },
                "incomplete_relation": {
                    "single": "Ovaj element se ne može rotirati jer nije u potpunosti preuzet s interneta.",
                    "multiple": "Ovi elementi se ne mogu rotirati jer nisu u potpunosti preuzeti s interneta."
                },
                "too_large": {
                    "single": "Ovaj element se ne može rotirati jer je trenutno premali dio elementa vidljiv.",
                    "multiple": "Ovi elementi se ne mogu rotirati jer ih je trenutno premalo vidljivo."
                },
                "connected_to_hidden": {
                    "single": "Ovaj element se ne može rotirati jer je spojen na neki skriveni element karte.",
                    "multiple": "Ovi elementi se ne mogu rotirati jer su neki od njih spojeni na skrivene elemente karte."
                }
            },
            "reverse": {
                "title": "Obrni smjer",
                "key": "V"
            },
            "split": {
                "title": "Razdvoji",
                "description": {
                    "line": "Razdijeli ovu liniju na dvije u ovoj točki.",
                    "area": "Podijeli granicu ovog područja na dvije.",
                    "multiple": "Razdijeli granice linija/područja na dvije u ovoj točki."
                },
                "key": "X",
                "annotation": {
                    "line": "Razdvoji liniju.",
                    "area": "Razdvoji granicu područja.",
                    "multiple": "Razdvoji {n} granica linija/područja."
                },
                "not_eligible": "Linije ne mogu biti razdvojene na svom početku ili kraju.",
                "multiple_ways": "Previše linija za razdvajanje.",
                "connected_to_hidden": "Ovo se ne može razdvojiti jer je spojeno na skriveni element karte."
            },
            "restriction": {
                "annotation": {
                    "create": "Zabrana skretanja je dodana",
                    "delete": "Zabrana skretanja je uklonjena"
                }
            }
        },
        "restriction": {
            "controls": {
                "distance": "Udaljenost",
                "distance_up_to": "Do {distance}",
                "via": "Preko",
                "via_node_only": "Samo točka"
            },
            "help": {
                "indirect": "(posredno)",
                "turn": {
                    "no_left_turn": "BEZ lijevih skretanja {indirect}",
                    "no_right_turn": "BEZ desnih skretnja {indirect}",
                    "no_u_turn": "BEZ polukružnog okretanja {indirect}",
                    "no_straight_on": "BEZ prolaska ravno {indirect}",
                    "only_left_turn": "SAMO lijeva skretanja {indirect}",
                    "only_right_turn": "SAMO desna skretanja {indirect}",
                    "only_u_turn": "SAMO polukružna okretanja {indirect}",
                    "only_straight_on": "SAMO prolazak ravno {indirect}",
                    "allowed_left_turn": "Lijevo skretanje dozvoljeno {indirect}",
                    "allowed_right_turn": "Desno skretanje dozvoljeno {indirect}",
                    "allowed_u_turn": "Polukružno okretanje dozvoljeno {indirect}",
                    "allowed_straight_on": "Dozvoljen prolazak ravno {indirect}"
                },
                "from": "POLAZIŠTE",
                "via": "PREKO",
                "to": "ODREDIŠTE",
                "from_name": "{from} {fromName}",
                "from_name_to_name": "{from} {fromName} {to} {toName}",
                "via_names": "{via} {viaNames}",
                "select_from": "Klikni za odabiranje segmenta {from}",
                "select_from_name": "Klikni za odabiranje {from} {fromName}",
                "toggle": "Klikni za \"{turn}\""
            }
        },
        "undo": {
            "tooltip": "Poništi: {action}",
            "nothing": "Nema ništa za poništiti."
        },
        "redo": {
            "tooltip": "Ponovi: {action}",
            "nothing": "Nema ništa za ponoviti."
        },
        "tooltip_keyhint": "Kratica:",
        "browser_notice": "Ovaj uređivač je podržan u Firefoxu, Chromeu, Safariju, Operi i Internet Exploreru 11 ili novijoj verziji. Molim nadogradi svoj internet preglednik ili koristi Potlatch 2 program za uređivanje karte.",
        "translate": {
            "translate": "Prevedi",
            "localized_translation_language": "Odaberi jezik",
            "localized_translation_name": "Ime"
        },
        "zoom_in_edit": "Približi za uređivanje",
        "login": "Prijava",
        "logout": "Odjava",
        "loading_auth": "Spajanje na OpenStreetMap...",
        "report_a_bug": "Prijavi grešku",
        "help_translate": "Pomozi prevesti iD uređivač",
        "feature_info": {
            "hidden_warning": "{count} skrivenih elemenata",
            "hidden_details": "Ovi elementi su trenutno skriveni: {details}"
        },
        "status": {
            "error": "Onemogućeno spajanje na API.",
            "offline": "API je izvan mreže. Molim pokušaj uređivanje kasnije.",
            "readonly": "API je \"samo za čitanje\". Moraš pričekati za spremanje svojih promjena.",
            "rateLimit": "API ograničava anonimne konekcije. Možeš se prijaviti da bi zaobišao ovaj problem."
        },
        "commit": {
            "title": "Postavi na OpenStreetMap",
            "upload_explanation": "Promjene koje postaviš biti će vidljive na svim kartama koje koriste podatke OpenStreetMapa.",
            "upload_explanation_with_user": "Promjene koje postaviš kao {user} biti će vidljive na svim kartama koje koriste podatke OpenStreetMapa.",
            "request_review": "Želim da netko pregleda moja uređivanja.",
            "save": "Postavi",
            "cancel": "Otkaži",
            "changes": "{count} Promjena",
            "download_changes": "Preuzmi osmChange datoteku promjena",
            "warnings": "Upozorenja",
            "modified": "Uređeno",
            "deleted": "Obrisano",
            "created": "Stvoreno",
            "about_changeset_comments": "O komentarima promjena",
            "about_changeset_comments_link": "//wiki.openstreetmap.org/wiki/Good_changeset_comments",
            "google_warning": "Spomenuo/la si Google u ovom komentaru: molim te zapamti da je kopiranje s Google karata strogo zabranjeno.",
            "google_warning_link": "https://www.openstreetmap.org/copyright"
        },
        "contributors": {
            "list": "Uređivali {users}",
            "truncated_list": "Uređivali {users} i {count} drugih"
        },
        "info_panels": {
            "key": "I",
            "background": {
                "key": "B",
                "title": "Pozadina",
                "zoom": "Zum",
                "vintage": "Starost",
                "source": "Izvor",
                "description": "Opis",
                "resolution": "Rezolucija",
                "accuracy": "Preciznost",
                "unknown": "Nepoznato",
                "show_tiles": "Prikaži sličice",
                "hide_tiles": "Sakrij sličice",
                "show_vintage": "Prikaži starost",
                "hide_vintage": "Sakrij starost"
            },
            "history": {
                "key": "H",
                "title": "Povijest",
                "selected": "{n} odabranih",
                "no_history": "Bez povijesti (Novi element)",
                "version": "Verzija",
                "last_edit": "Posljednje uređivanje",
                "edited_by": "Uređeno od",
                "changeset": "Promjena",
                "unknown": "Nepoznat",
                "link_text": "Povijest na openstreetmap.org"
            },
            "location": {
                "key": "L",
                "title": "Lokacija",
                "unknown_location": "Nepoznata lokacija"
            },
            "measurement": {
                "key": "M",
                "title": "Mjerenje",
                "selected": "{n} odabranih",
                "geometry": "Geometrija",
                "closed_line": "zatvorena linija",
                "closed_area": "zatvoreno područje",
                "center": "Centar",
                "perimeter": "Opseg",
                "length": "Duljina",
                "area": "Površina",
                "centroid": "Centroid",
                "location": "Lokacija",
                "metric": "Metrički",
                "imperial": "Imperijalno",
                "node_count": "Broj točaka"
            }
        },
        "geometry": {
            "point": "točka",
            "vertex": "čvor",
            "line": "linija",
            "area": "područje",
            "relation": "relacija"
        },
        "geocoder": {
            "search": "Globalna pretraga...",
            "no_results_worldwide": "Nema nađenih rezultata"
        },
        "geolocate": {
            "title": "Pokaži moju lokaciju",
            "locating": "Lociram, molim pričekaj..."
        },
        "inspector": {
            "show_more": "Prikaži više",
            "view_on_osm": "Pogledaj na openstreetmap.org",
            "all_fields": "Sva polja",
            "all_tags": "Sve oznake",
            "all_members": "Svi članovi",
            "all_relations": "Sve relacije",
            "new_relation": "Nova relacija...",
            "role": "Uloga",
            "choose": "Odaberi vrstu elementa",
            "results": "{n} rezultata za {search}",
            "back_tooltip": "Promijeni element karte",
            "remove": "Ukloni",
            "search": "Pretraži",
            "multiselect": "Odabrani elementi",
            "unknown": "Nepoznato",
            "incomplete": "<nije preuzeto>",
            "feature_list": "Traži elemente karte",
            "edit": "Uredi element karte",
            "check": {
                "yes": "Da",
                "no": "Ne",
                "reverser": "Promijeni smjer"
            },
            "radio": {
                "structure": {
                    "type": "Vrsta",
                    "default": "Predefinirano",
                    "layer": "Sloj"
                }
            },
            "add": "Dodaj",
            "none": "Nijedna",
            "node": "Točka",
            "way": "Put",
            "relation": "Relacija",
            "location": "Lokacija",
            "add_fields": "Dodaj polje:"
        },
        "background": {
            "title": "Podloga",
            "description": "Postavke podloge",
            "key": "B",
            "backgrounds": "Pozadine",
            "none": "Nijedna",
            "best_imagery": "Najpoznatiji izvornik snimaka za ovo područje",
            "switch": "Vrati nazad na ovu podlogu",
            "custom": "Podesivo",
            "overlays": "Preklopi",
            "reset": "resetiraj",
            "display_options": "Postavke prikaza",
            "brightness": "Svjetlina",
            "contrast": "Kontrast",
            "saturation": "Zasićenost",
            "sharpness": "Oštrina",
            "minimap": {
                "description": "Pokaži mini kartu",
                "tooltip": "Prikaži udaljeni prikaz karte za lakše lociranje trenutno prikazanog područja.",
                "key": "/"
            },
            "fix_misalignment": "Popravi odstupanje snimaka",
            "offset": "Pomakni bilo gdje na donjem sivom području za usklađivanje snimaka, ili unesi iznose odstupanja u metrima."
        },
        "map_data": {
            "title": "Podaci karte",
            "description": "Podaci karte",
            "key": "F",
            "data_layers": "Slojevi podataka",
            "layers": {
                "osm": {
                    "tooltip": "Podaci karte sa OpenStreetMapa",
                    "title": "OpenStreetMap podaci"
                },
                "notes": {
                    "title": "OpenStreetMap bilješke"
                }
            },
            "map_features": "Elementi karte",
            "autohidden": "Ovi elementi su automatski skriveni jer ih je previše za prikaz na zaslonu. Možeš približiti prikaz za njihovo uređivanje."
        },
        "feature": {
            "points": {
                "description": "Točke",
                "tooltip": "Interesne točke"
            },
            "traffic_roads": {
                "description": "Prometnice",
                "tooltip": "Ceste, ulice, itd."
            },
            "service_roads": {
                "description": "Pristupne ceste",
                "tooltip": "Pristupne ceste, parkirni prolazi, zemljani putovi, itd."
            },
            "paths": {
                "description": "Staze",
                "tooltip": "Pločnici, pješačke staze, biciklističke staze, itd."
            },
            "buildings": {
                "description": "Građevine",
                "tooltip": "Zgrade, skloništa, garaže, itd."
            },
            "landuse": {
                "description": "Način korištenja zemljišta",
                "tooltip": "Šume, poljoprivredno zemlj., parkovi, građevinsko, poslovna zona, itd."
            },
            "boundaries": {
                "description": "Granice",
                "tooltip": "Administrativne granice"
            },
            "water": {
                "description": "Vodeni elementi",
                "tooltip": "Rijeke, jezera, lokve, bazeni, itd."
            },
            "rail": {
                "description": "Željeznice",
                "tooltip": "Željezničke pruge"
            },
            "power": {
                "description": "Elektroenergetske elementi",
                "tooltip": "Dalekovodi, elektrane, trafostanice, itd."
            },
            "past_future": {
                "tooltip": "U planu, u izgradnji, napušteno, srušeno, itd."
            },
            "others": {
                "tooltip": "Sve ostalo"
            }
        },
        "area_fill": {
            "wireframe": {
                "description": "Bez ispune (žičani način)",
                "tooltip": "Omogućavanjem žičanog načina jednostavnije je vidjeti  snimke koje služe kao podloga za kartiranje.",
                "key": "W"
            },
            "partial": {
                "description": "Djelomična ispuna",
                "tooltip": "Područja su iscrtana s ispunom samo oko njihovih unutarnjih rubova. (Preporučeno za početnike)"
            },
            "full": {
                "description": "Potpuno ispuni",
                "tooltip": "Područja su iscrtana potpuno ispunjena."
            }
        },
        "save": {
            "title": "Spremi",
            "help": "Pregledaj svoje promjene i postavi ih na OpenStreetMap, tako će postati vidljive drugim korisnicima.",
            "no_changes": "Nema promjena za spremiti.",
            "error": "Došlo je do grešaka pri pokušaju spremanja",
            "status_code": "Poslužitelj je vratio status kôd {code}",
            "unknown_error_details": "Molim provjeri jesi li spojen na internet.",
            "uploading": "Postavljam promjene na OpenStreetMap...",
            "conflict_progress": "Provjeravam konflikte: {num} od {total}",
            "unsaved_changes": "Imaš nespremljenih promjena.",
            "conflict": {
                "header": "Riješi konfliktna uređivanja",
                "count": "Nedoumica {num} od {total}",
                "previous": "< Prethodni",
                "next": "Sljedeći >",
                "keep_local": "Zadrži moje",
                "keep_remote": "Koristi njihovo",
                "restore": "Vrati",
                "delete": "Ostavi obrisano",
                "download_changes": "Ili preuzmi osmChange datoteku",
                "done": "Sve nedoumice su riješene!",
                "help": "Drugi korisnik je uredio neke elemente karte koje si i ti uredio/la.\nKlikni na svaki element ispod za dobivanje više detalja o konfliktu i odaberi treba li zadržati\ntvoje promjene ili promjene drugog korisnika.\n"
            }
        },
        "merge_remote_changes": {
            "conflict": {
                "deleted": "Ovaj element je obrisao korisnik: {user}.",
                "location": "Ovaj element je premješten od strane tebe i korisnika: {user}.",
                "nodelist": "Čvorove si promijenio/la ti i {user}.",
                "memberlist": "Članove relacije si promijenio/la ti i {user}.",
                "tags": "Promijenio/la su <b>{tag}</b> oznaku u \"{local}\" i {user} ju je promijenio/la u \"{remote}\"."
            }
        },
        "success": {
            "help_link_text": "Detalji",
            "help_link_url": "https://wiki.openstreetmap.org/wiki/FAQ#I_have_just_made_some_changes_to_the_map._How_do_I_get_to_see_my_changes.3F",
            "view_on_osm": "Pogledaj promjene na OSM",
            "changeset_id": "Tvoje promjene #: {changeset_id}",
            "like_osm": "Sviđa ti se OpenStreetMap? Poveži se sa ostalima:",
            "more": "Više",
            "events": "Događaji",
            "languages": "Jezici: {languages}",
            "missing": "Je li nešto nedostaje na ovom popisu?",
            "tell_us": "Reci nam!"
        },
        "confirm": {
            "okay": "U redu",
            "cancel": "Otkaži"
        },
        "source_switch": {
            "live": "uživo",
            "lose_changes": "Imaš nespremljenih promjena. Zamjena servera karte će poništiti promjene. Jesi li siguran/na da želiš zamijeniti servere?",
            "dev": "razvojno"
        },
        "version": {
            "whats_new": "Što je novo u iD-u {version}"
        },
        "tag_reference": {
            "description": "Opis",
            "on_wiki": "{tag} na wiki.osm.org",
            "used_with": "koristi se sa {type}"
        },
        "zoom": {
            "in": "Približi",
            "out": "Udalji"
        },
        "cannot_zoom": "Nije moguće više udaljiti u trenutnom môdu.",
        "full_screen": "Slika preko cijelog zaslona",
        "streetside": {
            "tooltip": "Ulične fotografije od Microsofta",
            "report": "Prijavi problem sa privatnosti na ovoj slici",
            "view_on_bing": "Pogledaj na Bing Maps karti",
            "hires": "Visoka rezolucija"
        },
        "mapillary_images": {
            "tooltip": "Ulične fotografije s Mapillary servisa"
        },
        "mapillary": {
            "view_on_mapillary": "Pogledaj ovu sliku na Mapillary"
        },
        "openstreetcam_images": {
            "tooltip": "Ulične fotografije s OpenStreetCam servisa"
        },
        "openstreetcam": {
            "view_on_openstreetcam": "Pogledaj ovu sliku na OpenStreetCam"
        },
        "note": {
            "note": "Bilješka",
            "title": "Uredi bilješku",
            "anonymous": "anoniman",
            "closed": "(Zatvoreno)",
            "commentTitle": "Komentari",
            "status": {
                "opened": "otvoreno {when}",
                "reopened": "ponovno otvoreno {when}",
                "commented": "komentirano {when}",
                "closed": "zatvoreno {when}"
            },
            "newComment": "Novi komentar",
            "inputPlaceholder": "Unesi komentar kako bi ga podijelio sa drugim korisnicima.",
            "close": "Zatvori bilješku",
            "open": "Ponovno otvori bilješku",
            "comment": "Komentar",
            "close_comment": "Zatvori i dodaj komentar",
            "open_comment": "Ponovno otvori i komentiraj",
            "report": "Prijavi",
            "new": "Nova bilješka",
            "newDescription": "Opiši problem.",
            "save": "Spremi bilješku"
        },
        "help": {
            "title": "Pomoć",
            "key": "H",
            "help": {
                "title": "Pomoć",
                "open_data_h": "Slobodni podaci",
                "before_start_h": "Prije nego počneš",
                "open_source_h": "Otvoreni kod"
            },
            "overview": {
                "title": "Pregled",
                "navigation_h": "Navigacija",
                "features_h": "Elementi karte"
            },
            "editing": {
                "title": "Uređivanje i spremanje",
                "select_h": "Odaberi",
                "multiselect_h": "Višestruko odabiranje",
                "undo_redo_h": "Poništi i ponovi",
                "save_h": "Spremi",
                "upload_h": "Spremi",
                "backups_h": "Automatske sigurnosne kopije",
                "keyboard_h": "Tipkovne kratice",
                "keyboard": "Možeš vidjeti popis tipkovnih kratica kada pritisneš tipku `?`."
            },
            "feature_editor": {
                "title": "Uređivač elemenata",
                "type_h": "Vrsta elementa",
                "fields_h": "Polja",
                "tags_h": "Oznake"
            },
            "points": {
                "title": "Točke",
                "add_point_h": "Dodavanje točaka",
                "move_point_h": "Pomicanje točaka",
                "delete_point_h": "Brisanje točaka"
            },
            "lines": {
                "title": "Linije",
                "add_line_h": "Dodavanje linija",
                "add_line_finish": "Za završavanje linije, pritisni `{return}` ili ponovno klikni na posljednju točku.",
                "modify_line_h": "Uređivanje linija",
                "connect_line_h": "Spajanje linija",
                "disconnect_line_h": "Razdvajanje linija",
                "move_line_h": "Pomicanje linija",
                "delete_line_h": "Brisanje linija"
            },
            "areas": {
                "title": "Područja",
                "intro": "*Područja* se koriste za prikaz granica elemenata poput jezera, zgrada i naseljenih područja. Područja se trebaju iscrtati oko ruba elementa kojeg prikazuju, npr. oko temelja zgrade.",
                "point_or_area_h": "Točke ili područja?",
                "add_area_h": "Dodavanje područja",
                "square_area_h": "Stavi pod pravi kut ćoškove",
                "modify_area_h": "Uređivanje područja",
                "delete_area_h": "Brisanje područja"
            },
            "relations": {
                "title": "Relacije",
                "edit_relation_h": "Uređivanje relacija",
                "maintain_relation_h": "Održavanje relacija",
                "relation_types_h": "Vrste relacija",
                "multipolygon_h": "Multipoligoni",
                "multipolygon_create": "Za stvaranje multipoligona, npr. zgrade sa \"rupom\", nacrtaj vanjski rub područja i unutarnju granicu kao liniju ili kao područje druge vrste, npr. travnjak. Zatim `{shift}`+{leftclick} lijevi-klik za odabiranje oba elementa, {rightclick} desni-klik za prikaz izbornika za uređivanje i odaberi {merge} **Spoji** naredbu. ",
                "turn_restriction_h": "Zabrane skretanja",
                "route_h": "Rute",
                "boundary_h": "Granice"
            },
            "notes": {
                "title": "Bilješke",
                "add_note_h": "Dodavanje bilješki",
                "update_note_h": "Zatvaranje, ponovno otvaranje i komentiranje",
                "save_note_h": "Spremanje bilješki"
            },
            "imagery": {
                "title": "Pozadinske snimke",
                "sources_h": "Izvornici snimaka",
                "offsets_h": "Podešavanje odstupanja snimaka"
            },
            "streetlevel": {
                "title": "Ulične fotografije",
                "using_h": "Korištenje uličnih fotografija"
            },
            "gps": {
                "title": "GNSS tragovi",
                "using_h": "Korištenje GNSS tragova"
            },
            "field": {
                "restrictions": {
                    "title": "Pomoć za zabrane skretanja",
                    "about": {
                        "title": "O zabranama"
                    },
                    "inspecting": {
                        "title": "Uvid",
                        "from_shadow": "{fromShadow} **Segment POLAZIŠTE**",
                        "allow_shadow": "{allowShadow} **Dozvoljeno ODREDIŠTE**",
                        "restrict_shadow": "{restrictShadow} **Zabranjeno ODREDIŠTE**",
                        "only_shadow": "{onlyShadow} **Samo ODREDIŠTE**"
                    },
                    "modifying": {
                        "title": "Uređivanje",
                        "allow_turn": "{allowTurn} **Dozvoljeno ODREDIŠTE**",
                        "restrict_turn": "{restrictTurn} **Zabranjeno ODREDIŠTE**",
                        "only_turn": "{onlyTurn} **Samo ODREDIŠTE**"
                    },
                    "tips": {
                        "title": "Savjeti"
                    }
                }
            }
        },
        "intro": {
            "done": "gotovo",
            "ok": "U redu",
            "graph": {
                "block_number": "<value for addr:block_number>",
                "city": "Fiktograd",
                "county": "<value for addr:county>",
                "district": "<value for addr:district>",
                "hamlet": "<value for addr:hamlet>",
                "neighbourhood": "<value for addr:neighbourhood>",
                "postcode": "49093",
                "province": "<value for addr:province>",
                "quarter": "<value for addr:quarter>",
                "state": "<value for addr:state>",
                "subdistrict": "<value for addr:subdistrict>",
                "suburb": "<value for addr:suburb>",
                "countrycode": "hr",
                "name": {
                    "1st-avenue": "Krapinska avenija",
                    "2nd-avenue": "Bilogorska avenija",
                    "4th-avenue": "Lička avenija",
                    "5th-avenue": "Primorska avenija",
                    "6th-avenue": "Podravska avenija",
                    "6th-street": "Posavska avenija",
                    "7th-avenue": "Slavonska avenija",
                    "8th-avenue": "Srijemska avenija",
                    "9th-avenue": "Istarska avenija",
                    "10th-avenue": "Međimurska avenija",
                    "11th-avenue": "Neretvanska avenija",
                    "12th-avenue": "Nova avenija",
                    "access-point-employment": "Zavod za zapošljavanje",
                    "adams-street": "Zagrebačka ulica",
                    "andrews-elementary-school": "Osnovna škola Ivana Ivića",
                    "andrews-street": "Krapinska ulica",
                    "armitage-street": "Petrinjska ulica",
                    "barrows-school": "Privatna škola",
                    "battle-street": "Karlovačka ulica",
                    "bennett-street": "Varaždinska ulica",
                    "bowman-park": "Park prijateljstva",
                    "collins-drive": "Đurđevačka ulica",
                    "conrail-railroad": "Željeznica",
                    "conservation-park": "Park veselja",
                    "constantine-street": "Koprivnička ulica",
                    "cushman-street": "Bjelovarska ulica",
                    "dollar-tree": "Supermarket",
                    "douglas-avenue": "Dalmatinska avenija",
                    "east-street": "Istočna ulica",
                    "elm-street": "Ulica Brijestova",
                    "flower-street": "Cvjetna ulica",
                    "foster-street": "Opatijska ulica",
                    "french-street": "Lička ulica",
                    "garden-street": "Virovitička ulica",
                    "gem-pawnbroker": "Zalagaonica",
                    "golden-finch-framing": "Poklon galerija",
                    "grant-avenue": "Posavska avenija",
                    "hoffman-pond": "Velika bara",
                    "hoffman-street": "Požeška ulica",
                    "hook-avenue": "Baranjska avenija",
                    "jefferson-street": "Zadarska ulica",
                    "kelsey-street": "Osječka ulica",
                    "lafayette-park": "Park slikara",
                    "las-coffee-cafe": "Kuća kave",
                    "lincoln-avenue": "Goranska avenija",
                    "lowrys-books": "Knjižara i antikvarijat",
                    "lynns-garage": "Anina Garaža",
                    "main-street-barbell": "Splitska ulica",
                    "main-street-cafe": "Plavi kafić",
                    "main-street-fitness": "Riječka ulica",
                    "main-street": "Glavna ulica",
                    "maple-street": "Makarska ulica",
                    "marina-park": "Park ribara",
                    "market-street": "Vukovarska ulica",
                    "memory-isle-park": "Park kipara",
                    "memory-isle": "Otok sjećanja",
                    "michigan-avenue": "Moslavačka avenija",
                    "middle-street": "Zaprešička ulica",
                    "millard-street": "Čakovečka ulica",
                    "moore-street": "Sinjska ulica",
                    "morris-avenue": "Sljemenska avenija",
                    "mural-mall": "Muralni centar",
                    "paisanos-bar-and-grill": "Pivnica",
                    "paisley-emporium": "Moda i nakit",
                    "paparazzi-tattoo": "Salon za tetoviranje",
                    "pealer-street": "Senjska ulica",
                    "pine-street": "Slunjska ulica",
                    "pizza-hut": "Pizza kutak",
                    "portage-avenue": "Velebitska avenija",
                    "portage-river": "Mala rječica",
                    "preferred-insurance-services": "Osiguravajuća kuća",
                    "railroad-drive": "Željeznička ulica",
                    "river-city-appliance": "Bijela tehnika",
                    "river-drive": "Riječni put",
                    "river-road": "Obalna cesta",
                    "river-street": "Riječna ulica",
                    "riverside-cemetery": "Groblje uz rijeku",
                    "riverwalk-trail": "Riječna šetnica",
                    "riviera-theatre": "Kazalište Riviera",
                    "rocky-river": "Kamenita rijeka",
                    "saint-joseph-river": "Rijeka Svetog Josipa",
                    "scidmore-park-petting-zoo": "Mali zoološki vrt",
                    "scidmore-park": "Centralni park",
                    "scouter-park": "Park pjevača",
                    "sherwin-williams": "Boje i lakovi",
                    "south-street": "Južna ulica",
                    "southern-michigan-bank": "Južna Banka",
                    "spring-street": "Proljetna ulica",
                    "sturgeon-river-road": "Potočna cesta",
                    "three-rivers-city-hall": "Gradska vijećnica",
                    "three-rivers-elementary-school": "Osnovna škola Petra Perića",
                    "three-rivers-fire-department": "Dobrovoljno vatrogasno društvo",
                    "three-rivers-high-school": "Visoka škola",
                    "three-rivers-middle-school": "Srednja škola",
                    "three-rivers-municipal-airport": "Aerodrom",
                    "three-rivers-post-office": "Poštanski ured",
                    "three-rivers-public-library": "Gradska knjižnica",
                    "three-rivers": "Fiktograd",
                    "unique-jewelry": "Zlatarna i draguljarnica",
                    "walnut-street": "Ulica Oraha",
                    "washington-street": "Dubrovačka ulica",
                    "water-street": "Vodena ulica",
                    "west-street": "Zapadna ulica",
                    "wheeler-street": "Šibenska ulica",
                    "william-towing": "Vučna služba",
                    "willow-drive": "Đurđenovačka ulica",
                    "wood-street": "Šumska ulica",
                    "world-fare": "Poklon galerija"
                }
            },
            "welcome": {
                "title": "Dobrodošli",
                "welcome": "Dobrodošao/la! Ovaj prohod će te naučiti osnovama uređivanja OpenStreetMapa.",
                "practice": "Svi podaci u ovom prohodu su samo za vježbu i bilo kakve promjene koje napraviš neće se spremiti.",
                "words": "Ovaj prohod će ti predstaviti neke nove riječi i koncepte. Kad predstavimo novu riječ, koristit ćemo *kurziv*.",
                "mouse": "Možeš koristiti bilo koji uređaj za unos kako bi uredio/la kartu, ali ovaj prohod pretpostavlja da koristiš miš sa lijevom i desnom tipkom. **Ako želiš spojiti miša, napravi to sada i onda klikni na: U redu.**",
                "leftclick": "Kada te ovaj prohod zatraži da klikneš ili dvoklikneš, podrazumjeva se da je to s lijevom tipkom miša. Na trackpadu to može biti jedan klik ili klik jednim prstom. **Klikni lijevom tipkom miša {num} puta.**",
                "rightclick": "Nekad ćemo te zamoliti da klikneš desnu tipku na mišu. To može biti isto kao i Ctrl-klik ili klik s dva prsta na trackpadu. Tvoja tipkovnica možda ima i tipku 'menu' (obično desno od razmaknice) koja radi kao desni klik. **Klikni desnom tipkom miša {num} puta.**",
                "chapters": "Zasad nam ide odlično! Možeš koristiti gumbe ispod za preskakanje poglavlja u bilo kojem trenutku ili za ponavljanje poglavlja ispočetka ako zapneš. Počnimo! **Klikni '{next}' za nastavak.**"
            },
            "navigation": {
                "title": "Navigacija",
                "drag": "Glavno područje karte prikazuje OpenStreetMap podatke iznad podloge.{br}Možeš mijenjati pogled tako da stisneš i zadržiš stisnutu lijevu tipku na mišu i zatim pomičeš miša. Također možeš koristiti i tipke sa strelicama na tipkovnici. **Pomakni prikaz karte.**",
                "zoom": "Možeš približiti ili udaljiti prikaz okretanjem kotačića na mišu ili pomoću trackpada, a možeš i koristiti gumbe {plus} / {minus}. **Približi prikaz karte!**",
                "features": "Koristimo izraz *element karte* za opisivanje stvari koje se prikazuju na karti. Sve što je u stvarnom svijetu, može se iskartirati kao element na OpenStreetMapu.",
                "points_lines_areas": "Elementi karte su predstavljeni pomoću *točaka, linija ili područja.*",
                "nodes_ways": "U OpenStreetMapu, točke se ponekad nazivaju *čvorovi*, a linije i područja su ponekad navedeni kao *putevi*.",
                "click_townhall": "Svi elementi na karti se mogu odabrati klikom na njih. **Klikni na točku kako bi ju odabrao/la.**",
                "selected_townhall": "Odlično! Točka je sada odabrana. Odabrani elementi su iscrtani sa pulsirajućim svjetlom.",
                "editor_townhall": "Kada je element odabran, *uređivač elemenata* je prikazan pored karte.",
                "preset_townhall": "Gornji dio uređivača elemenata prikazuje vrstu elementa. Ova točka je {preset}.",
                "fields_townhall": "Srednji dio uređivača elemenata sadrži *polja* koja prikazuju atribute elementa, npr. njegovo ime i adresu.",
                "close_townhall": "**Zatvori uređivač elemenata pritiskom tipke escape na tipkovnici ili klikom na gumb {button} u gornjem uglu.**",
                "search_street": "Također možeš tražiti elemente koji se nalaze u trenutnom prikazu, ili bilo gdje u svijetu. **Potraži: '{name}'**",
                "choose_street": "**Odaberi {name} iz liste kako bi odabrao/la element.**",
                "selected_street": "Odlično! {name} je sada odabrana.",
                "editor_street": "Prikazana polja za ulicu su različita od polja koja su bila prikazana za gradsku vijećnicu.{br}Za ovu odabranu ulicu, uređivač elemenata prikazuje polja kao '{field1}' i '{field2}'. **Zatvori uređivač elemenata pritiskom tipke escape na tipkovnici ili klikom na gumb {button}.**",
                "play": "Pokušaj pomaknuti kartu i kliknuti na neke druge elemente da vidiš kakve se druge stvari mogu dodati na OpenStreetMap. **Kada si spreman/a za nastavak na sljedeće poglavlje, klikni '{next}'.**"
            },
            "points": {
                "title": "Točke",
                "add_point": "*Točke* se mogu koristiti za prikazivanje elemenata kao što su npr.: dućani, restorani i spomenici.{br}One označavaju specifičnu lokaciju i opisuju što je ondje. **Klikni na gumb {button} Točka za dodavanje nove točke.**",
                "place_point": "Za postavljanje nove točke na kartu, postavi pokazivač miša na mjesto gdje bi točka trebala biti, zatim klikni lijevom tipkom miša ili pritisni razmaknicu na tipkvnici. **Pomakni pokazivač miša iznad ove zgrade, zatim klikni lijevu tipku na mišu ili pritisni razmaknucu.**",
                "search_cafe": "Postoje mnogi različiti elementi karte koji se mogu prikazati kao točke. Točka koju si upravo dodao/la je kafić. **Potraži '{preset}'.**",
                "choose_cafe": "**Odaberi {preset} sa liste.**",
                "feature_editor": "Točka je sada označena kao kafić. U uređivaču elemenata možeš dodati više informacija o kafiću.",
                "add_name": "U OpenStreetMapu, sva polja su neobavezna i u redu je ostaviti polje prazno ako nisi siguran/a za podatak.{br}Pretvarajmo se da poznaješ ovaj kafić i da znaš njegovo ime. **Dodaj ime kafiću.**",
                "add_close": "Uređivač elemenata će automatski spremiti sve tvoje promjene. Kada napraviš promjenu, gumb za zatvaranje će se promijeniti u kvačicu. **Kada si gotov/a sa dodavanjem imena, pritisni tipku escape, enter ili klikni na gumb {button} za zatvaranje uređivača elemenata.**",
                "reselect": "Često će točke na karti već postojati, ali će imati pogreške ili će biti nedovršene. Možemo uređivati postojeće točke. **Klikni na kafić kojeg si maloprije stvorio/la kako bi ga odabrao/la.**",
                "update": "Idemo popuniti još neke podatke za ovaj kafić. Možeš promijeniti njegovo ime, vrstu kuhinje (ako se u njemu služi hrana) ili dodati njegovu adresu. **Promijeni detalje kafića.**",
                "update_close": "**Kada si gotov/a s unošenjem podataka o kafiću, pritisni tipku escape ili klikni na gumb {button} za zatvaranje uređivača elemenata.**",
                "rightclick": "Desnom tipkom miša možeš kliknuti na element za dobivanje *izbornika za uređivanje* koji prikazuje listu operacija koje možeš odraditi. **Desnom tipkom miša odaberi točku koju si napravio/la za prikazivanje izbornika.**",
                "delete": "U redu je obrisati elemente koji ne postoje u stvarnom svijetu.{br}Brisanje elementa s OpenStreetMapa ga briše s karte koju svi koriste, zato je potrebno biti siguran da element više ne postoji prije nego ga obrišeš. **Klikni na gumb {button} za brisanje točke.",
                "undo": "Uvijek možeš poništiti svoje promjene dok god ne snimiš svoje uređivanje na OpenStreetMap. **Klikni na gumb {button} za poništavanje brisanja i vraćanje točke nazad.** ",
                "play": "Sada kada znaš kako stvoriti i urediti točke, pokušaj stvoriti još neke točke za vježbu! **Kad si spreman/a nastaviti na sljedeće poglavlje, klikni '{next}'.**"
            },
            "areas": {
                "title": "Područja",
                "add_playground": "*Područja* se koriste za prikaz granica elemenata karte kao što su jezera, zgrade i naseljena područja.{br}Također se mogu koristiti za detaljnije kartiranje mnogih elemenata karte koje bi inače kartirali kao točke. **Klikni na gumb {button} Područje za dodavanje novog područja.**",
                "start_playground": "Idemo dodati ovo igralište na kartu crtajući područje. Područja se crtaju postavljanjem *čvorova* uzduž vanjske granice elementa. **Klikni ili pritisni razmaknicu za postavljanje početnog čvora na jedan od uglova igrališta.**",
                "continue_playground": "Nastavi crtati područje postavljanjem ostalih čvorova uzduž ruba igrališta. U redu je povezati područje na postojeće pješačke staze.{br}Savjet: Možeš držati tipku '{alt}' na tipkovnici da spriječiš povezivanje čvora s drugim elementima karte. **Nastavi crtati područje igrališta.** ",
                "finish_playground": "Završi crtanje područja pritiskom tipke enter, ili tako da ponovno klikneš na početni ili posljednji čvor. **Završi crtanje područja igrališta.**",
                "search_playground": "**Nađi '{preset}' pomoću tražilice.**",
                "choose_playground": "**Odaberi {preset} sa liste.**",
                "add_field": "Ovo igralište nema službeno ime, stoga nećemo ništa upisati u polje za ime.{br}Umjesto toga dodati ćemo neke dodatne detalje o igralištu u polju za opis. **Otvori listu za dodavanje polja.**",
                "choose_field": "**Odaberi {field} sa liste.**",
                "retry_add_field": "Nisi odabrao/la polje {field}. Pokušaj ponovno.",
                "describe_playground": "**Dodaj opis, a zatim klikni gumb {button} za zatvaranje uređivača elemenata.**",
                "play": "Bravo! Pokušaj nacrtati još neka područja i pogledaj koje još elemente možeš dodati u obliku područja na OpenStreetMap. **Kada si spreman/a nastaviti na sljedeće poglavlje, klikni '{next}'.**"
            },
            "lines": {
                "title": "Linije",
                "add_line": "*Linije* koristimo za predstavljanje elemenata kao što su npr.: ceste, pruge i rijeke. **Klikni na gumb {button} Linija za dodavanje nove linije.** ",
                "start_line": "Ovdje je cesta koja nedostaje. Idemo ju dodati!{br}Na OpenStreetMapu, linije bi trebale biti nacrtane uduž sredine ceste tj. kolnika. Možeš pomicati i približavati ili udaljavati kartu dok crtaš ako je potrebno. **Počni novu liniju tako da klikneš na gornji kraj ceste koja nedostaje.**",
                "intersect": "Klikni ili pritisni razmaknicu za dodavanje dodatnih točaka linije.{br}Ceste i mnoge druge vrste linija, su dio veće mreže. Važno je da su te linije međusobno pravilno povezane kako bi softveri za određivanje rute i navigaciju ispravno funkcionirali. **Klikni na {name} za stvaranje raskrižja povezujući dvije linije.** ",
                "retry_intersect": "Cesta se treba sjeći sa {name}. Pokušajmo ponovno! ",
                "continue_line": "Nastavi crtati liniju za novu cestu. Prisjeti se da možeš pomicati i približavati ili udaljavati kartu ako je potrebno.{br}Kad si završio/la sa crtanjem, ponovno klikni na posljednju točku. **Završi crtanje ceste.** ",
                "choose_category_road": "**Odaberi {category} sa liste.**",
                "choose_preset_residential": "Postoje mnoge različite vrste cesta, a ova je \"Ulica\". **Odaberi vrstu: {preset}.**",
                "retry_preset_residential": "Nisi odabrao/la vrstu {preset}. **Klikni ovdje za ponovni odabir.**",
                "name_road": "**Dodaj ime ovoj ulici, zatim pritisni tipku escape, enter ili klikni gumb {button} za zatvaranje uređivača elemenata.**",
                "did_name_road": "Izgleda dobro! Sada ćemo naučiti kako promijeniti oblik linije.",
                "update_line": "Ponekad ćeš trebati promijeniti oblik postojeće linije. Ovdje je cesta koja ne izgleda baš ispravno.",
                "add_node": "Možemo dodati nekoliko čvornih točaka ovoj liniji da poboljšamo njezin oblik. Jedan način za dodavanje čvora je dvoklik mišem na liniju na mjesto gdje želiš dodati novi čvor. **Dvoklikni na liniju za dodavanje nove čvorne točke.**",
                "start_drag_endpoint": "Kada je linija odabrana, možeš povući bilo koji njezin čvor tako da klikneš na njega i držiš stisnutu lijevu tipku miša dok ga premještaš. **Povuci krajnju točku na ispravno mjesto gdje bi trebalo biti raskrižje ulica.**",
                "finish_drag_endpoint": "Ovo mjesto se čini u redu. **Otpusti lijevu tipku miša za završavanje pomaka.** ",
                "start_drag_midpoint": "Mali trokut je iscrtan na *srednjoj točki* između dva čvora. Drugi način za stvaranje novog čvora je povući tu srednju točku na novu lokaciju. **Povuci središnji trokut za stvaranje novog čvora duž zavoja ceste.**",
                "continue_drag_midpoint": "Ova linija izgleda puno bolje! Nastavi prilagođavati ovu liniju dvoklikom ili povlačenjem središnjeg trokuta dok krivulja ne bude odgovarala obliku ceste. **Kada si zadovoljan/a s izgledom linije, klikni na: U redu.**",
                "delete_lines": "Linije koje ne postoje u stvarosti se mogu obrisati.{br}Ovdje imamo primjer s ulicom {street} koju je grad isplanirao, ali nije nikad izgradio. Možemo ispraviti ovaj dio karte brisanjem linija koje su višak.",
                "rightclick_intersection": "Posljednja prava ulica je '{street1}', stoga ćemo *razdvojiti* '{street2}' na ovom raskrižju i obrisati sve iznad nje. **Desnom tipkom klikni na čvornu točku raskrižja.**",
                "split_intersection": "**Klikni na gumb {button} za razvajanje {street}.**",
                "retry_split": "Nisi kliknuo/la gumb Razdvoji. Pokušaj ponovno.",
                "did_split_multi": "Bravo! {street1} je sada razvojena na dva dijela. Gornji dio se može obrisati. **Klikni na gornji dio ulice {street2} da ju odabereš.**",
                "did_split_single": "**Klikni na gornji dio ulice '{street2}' da ju odabereš.**",
                "multi_select": "'{selected}' je sada odabrana. Idemo također odabrati ulicu '{other1}'. Više stvari možeš odabrati ako držiš tipku shift dok odabireš mišem. **Odaberi '{other2}' pomoću Shift-klika.** ",
                "multi_rightclick": "Obje linije koje trebamo obrisati su sada odabrane. **Desnom tipkom na mišu klikni na jednu od linija za prikazivanje izbornika za uređivanje.**",
                "multi_delete": "**Klikni na gumb {button} za brisanje linija koje su višak.**",
                "retry_delete": "Nisi kliknuo/la na gumb Obriši. Pokušaj ponovno.",
                "play": "Odlično! Koristi vještine koje si naučio/la u ovom poglavlju za vježbanje uređivanja još nekih linija. **Kad si spreman/a za nastavak na sljedeće poglavlje, klikni '{next}'.**"
            },
            "buildings": {
                "title": "Građevine",
                "add_building": "OpenStreetMap je najveća svjetska baza podataka o građevinama.{br}Možeš pomoći oko poboljšanja te baze ucrtavanjem građevina koje još nisu kartirane. **Klikni na gumb {button} Područje za dodavanje novog područja.**",
                "start_building": "Idemo dodati ovu kuću na kartu crtajući njezin obrub.{br}Građevine bi trebalo crtati kao njihov tlocrt, što je točnije moguće. **Klikni ili pritisni razmaknicu za stvaranje početnog čvora na jedan ugao zgrade.** ",
                "continue_building": "Nastavi dodavati ostale točke dok ne iscrtaš obrub građevine. Prisjeti se da možeš približiti prikaz ako želiš dodati više detalja.{br}Završi crtanje građevine pritiskom tipke enter ili ponovo klikni na prvu ili na posljednju točku. **Završi crtanje građevine.** ",
                "retry_building": "Izgleda da je došlo do nekih problema kod postavljanja čvornih točaka na uglovima građevine. Pokušaj ponovno!",
                "choose_category_building": "**Odaberi {category} sa liste.**",
                "choose_preset_house": "Postoje mnoge različite vrste građevina, ali ova je očito kuća.{br}Ako nisi siguran/a za vrstu, u redu je ostaviti općenitu vrstu - 'Građevina'. **Odaberi vrstu {preset}.**",
                "close": "**Pritisni escape ili klikni gumb {button} za zatvaranje uređivača elemenata.**",
                "rightclick_building": "**Stisni desni-klik na građevinu koju si upravo stvorio/la da ti se prikaže izbornik za uređivanje.**",
                "square_building": "Kuća koju si upravo dodao/la će izgledati bolje ako joj svi uglovi budu pod pravim kutom. **Klikni na gumb {button} da staviš pod pravi kut uglove građevine.**",
                "retry_square": "Nisi kliknuo/la gumb Stavi pod pravi kut. Pokušaj ponovno.",
                "done_square": "Jesi primjetio/la kako su se uglovi zgrade pomaknuli? Idemo naučiti još jedan koristan trik. ",
                "add_tank": "Sljedeće što ćemo nacrtati je ovaj okrugli spremnik. **Klikni na gumb {button} Područje za dodavanje novog područja.**",
                "start_tank": "Ne brini, ne trebaš nacrtati savršen krug. Samo nacrtaj područje unutar spremnika koji dodiruje njegov rub. **Klikni ili pritisni razmaknicu za postavljanje početne točke na rub spremnika.**",
                "continue_tank": "Dodaj još nekoliko točaka po rubu. Krug će biti napravljen po rubnim točkama koje nacrtaš.{br}Završi crtanje područja pritiskom na tipku enter ili ponovno klikni na posljednju ili na početnu točku. **Završi crtanje spremnika.** ",
                "search_tank": "**Nađi '{preset}' pomoću tražilice.**",
                "choose_tank": "**Odaberi {preset} sa liste.**",
                "rightclick_tank": "**Klikni desnom tipkom za odabir spremnika kojeg si ucrtao/la za prikaz izbornika za uređivanje.**",
                "circle_tank": "**Klikni na gumb {button} da spremnik poprimi oblik kruga.**",
                "retry_circle": "Nisi kliknuo/la na gumb Zaokruži. Pokušaj ponovno.",
                "play": "Odlično! Vježbaj crtanje na još nekoliko građevina i isprobaj još neke naredbe iz izbornika za uređivanje. **Kada si spreman/a za nastavak na sljedeće poglavlje, klikni '{next}'.**"
            },
            "startediting": {
                "title": "Započni uređivanje",
                "help": "Sada si spreman/a za uređivanje OpenStreetMap karte!{br}Možeš bilo kada ponoviti ovaj prohod ili potražiti više dokumentacije klikom na gumb {button} Pomoć ili pritiskom tipke '{key}'.",
                "shortcuts": "Možeš vidjeti popis naredbi s njihovim tipkovnim kraticama kada pritisneš tipku '{key}'.",
                "save": "Ne zaboravi redovno spremiti tvoje promjene!",
                "start": "Počni kartirati!"
            }
        },
        "shortcuts": {
            "title": "Tipkovne kratice",
            "tooltip": "Prikaži tipkovne kratice.",
            "toggle": {
                "key": "?"
            },
            "key": {
                "alt": "Alt",
                "backspace": "Backspace",
                "cmd": "Cmd",
                "ctrl": "Ctrl",
                "delete": "Delete",
                "del": "Del",
                "end": "End",
                "enter": "Enter",
                "esc": "Esc",
                "home": "Home",
                "option": "Option",
                "pause": "Pause",
                "pgdn": "PgDn",
                "pgup": "PgUp",
                "return": "Return",
                "shift": "Shift",
                "space": "Space"
            },
            "gesture": {
                "drag": "pomak"
            },
            "or": "-ili-",
            "browsing": {
                "title": "Pregledavanje",
                "navigation": {
                    "title": "Navigacija",
                    "pan": "Pomicanje karte",
                    "pan_more": "Pomicanje karte za jedan cijeli zaslon",
                    "zoom": "Približi / Udalji",
                    "zoom_more": "Približi / Udalji puno više"
                },
                "help": {
                    "title": "Pomoć",
                    "help": "Prikaži pomoć/dokumentaciju",
                    "keyboard": "Prikaži tipkovne kratice"
                },
                "display_options": {
                    "title": "Postavke prikaza",
                    "background": "Prikaži postavke podloge",
                    "background_switch": "Vrati nazad na posljednju podlogu",
                    "map_data": "Pokaži mogućnosti podataka karte",
                    "fullscreen": "Uđi u način preko cijelog zaslona",
                    "wireframe": "Aktiviranje žičanog načina",
                    "minimap": "Aktiviranje mini karte"
                },
                "selecting": {
                    "title": "Označavanje elemenata",
                    "select_one": "Označavanje pojedinog elementa",
                    "select_multi": "Odabir više elemenata",
                    "lasso": "Crtanje obruba za odabir elemenata",
                    "search": "Pronađi elemente koji odgovaraju tekstu"
                },
                "with_selected": {
                    "title": "Sa odabranim elementom",
                    "edit_menu": "Aktiviranje izbornika za uređivanje"
                },
                "vertex_selected": {
                    "title": "Sa odabranom točkom",
                    "previous": "Skok na prijašnju točku",
                    "next": "Skok na sljedeću točku",
                    "first": "Skok na prvu točku",
                    "last": "Skok na posljednju točku",
                    "change_parent": "Zamijeni roditeljski put"
                }
            },
            "editing": {
                "title": "Uređivanje",
                "drawing": {
                    "title": "Crtanje",
                    "add_point": "Dodaj točku",
                    "add_line": "Dodaj liniju",
                    "add_area": "Dodaj područje",
                    "add_note": "Dodaj bilješku",
                    "place_point": "Postavi točku ili bilješku",
                    "disable_snap": "Drži za deaktiviranje hvatanja na elemente",
                    "stop_line": "Završi crtanje linije ili područja"
                },
                "operations": {
                    "title": "Operacije",
                    "continue_line": "Nastavi liniju na odabranoj točki",
                    "merge": "Kombiniraj (spoji) odabrane elemente",
                    "disconnect": "Razdvoji elemente na odabranoj točki",
                    "split": "Razdijeli liniju na dvije u odabranoj točki",
                    "move": "Premjesti odabrane elemente",
                    "rotate": "Rotiraj odabrane elemente",
                    "circularize": "Zaokruži zatvorenu liniju ili područje",
                    "reflect_long": "Zrcali elemente oko duže osi",
                    "reflect_short": "Zrcali elemente oko kraće osi",
                    "delete": "Obriši odabrane elemente"
                },
                "commands": {
                    "title": "Naredbe",
                    "copy": "Kopiraj odabrane elemente",
                    "paste": "Zalijepi kopirane elemente",
                    "undo": "Poništi posljednju radnju",
                    "redo": "Ponovi posljednju radnju",
                    "save": "Spremi promjene"
                }
            },
            "tools": {
                "title": "Alati",
                "info": {
                    "title": "Informacije",
                    "all": "Aktiviranje svih informacijskih okvira",
                    "background": "Aktiviranje okvira pozadina",
                    "history": "Aktiviranje okvira povijesti",
                    "location": "Aktiviranje okvira lokacije",
                    "measurement": "Aktiviranje okvira za mjerenje"
                }
            }
        },
        "units": {
            "feet": "{quantity} ft",
            "miles": "{quantity} mi",
            "square_feet": "{quantity} ft²",
            "square_miles": "{quantity} mi²",
            "acres": "{quantity} ac",
            "meters": "{quantity} m",
            "kilometers": "{quantity} km",
            "square_meters": "{quantity} m²",
            "square_kilometers": "{quantity} km²",
            "hectares": "{quantity} ha",
            "area_pair": "{area1} ({area2})",
            "arcdegrees": "{quantity}°",
            "arcminutes": "{quantity}′",
            "arcseconds": "{quantity}″",
            "north": "S",
            "south": "J",
            "east": "I",
            "west": "Z",
            "coordinate": "{coordinate}{direction}",
            "coordinate_pair": "{latitude}, {longitude}"
        },
        "presets": {
            "categories": {
                "category-barrier": {
                    "name": "Vrste prepreka"
                },
                "category-building": {
                    "name": "Vrste građevina"
                },
                "category-golf": {
                    "name": "Elementi za golf"
                },
                "category-landuse": {
                    "name": "Načini korištenja zemljišta"
                },
                "category-natural": {
                    "name": "Prirodni elementi"
                },
                "category-path": {
                    "name": "Staze"
                },
                "category-rail": {
                    "name": "Pruge"
                },
                "category-restriction": {
                    "name": "Vrste zabrana"
                },
                "category-road_major": {
                    "name": "Velike prometnice"
                },
                "category-road_minor": {
                    "name": "Male prometnice"
                },
                "category-road_service": {
                    "name": "Servisna cesta"
                },
                "category-route": {
                    "name": "Vrste trasa"
                },
                "category-utility": {
                    "name": "Elementi komunalija"
                },
                "category-water": {
                    "name": "Vodena tijela"
                },
                "category-waterway": {
                    "name": "Vodotokovi"
                }
            },
            "fields": {
                "access": {
                    "label": "Dozvoljen pristup",
                    "options": {
                        "designated": {
                            "description": "Pristup izričito dopušten znakom ili lokalnim zakonima",
                            "title": "Označeno"
                        },
                        "destination": {
                            "description": "Pristup dopušten samo kako bi se došlo do odredišta",
                            "title": "Destinacija"
                        },
                        "dismount": {
                            "description": "Pristup dopušten, ali vozač mora sići sa vozila",
                            "title": "Bez vožnje"
                        },
                        "no": {
                            "description": "Pristup nedopušten javnosti",
                            "title": "Zabranjeno"
                        },
                        "permissive": {
                            "description": "Pristup dopušten dok vlasnik to ne zabrani",
                            "title": "Dopustivo"
                        },
                        "permit": {
                            "description": "Pristup dopušten samo uz valjanu propusnicu ili licencu",
                            "title": "Propusnica"
                        },
                        "private": {
                            "description": "Pristup dopušten samo uz izričito dopuštenje vlasnika",
                            "title": "Privatno"
                        },
                        "yes": {
                            "description": "Pristup dopušten zakonom",
                            "title": "Dozvoljeno"
                        }
                    },
                    "placeholder": "Nepoznato",
                    "types": {
                        "access": "Svi",
                        "bicycle": "Biciklima",
                        "foot": "Pješacima",
                        "horse": "Konjima",
                        "motor_vehicle": "Motornim vozilima"
                    }
                },
                "access_simple": {
                    "label": "Dozvoljen pristup"
                },
                "addr/interpolation": {
                    "label": "Vrsta",
                    "options": {
                        "all": "Sve",
                        "alphabetic": "Abecedno",
                        "even": "Parni",
                        "odd": "Neparni"
                    }
                },
                "address": {
                    "label": "Adresa",
                    "placeholders": {
                        "city": "Grad",
                        "city!vn": "Grad/gradić",
                        "conscriptionnumber": "123",
                        "country": "Država",
                        "county": "Županija",
                        "district": "Oblast",
                        "floor": "Kat",
                        "hamlet": "Zaseok",
                        "housename": "Naziv kuće",
                        "housenumber": "123",
                        "neighbourhood": "Četvrt",
                        "place": "Mjesto",
                        "postcode": "Poštanski broj",
                        "province": "Pokrajina",
                        "state": "Savezna država, republika",
                        "street": "Ulica",
                        "subdistrict": "Okrug",
                        "suburb": "Predgrađe"
                    }
                },
                "admin_level": {
                    "label": "Administrativno područje"
                },
                "aerialway": {
                    "label": "Tip"
                },
                "aerialway/access": {
                    "label": "Pristup",
                    "options": {
                        "both": "Oba",
                        "entry": "Ulaz",
                        "exit": "Izlaz"
                    }
                },
                "aerialway/bubble": {
                    "label": "Balon"
                },
                "aerialway/capacity": {
                    "label": "Kapacitet (po satu)",
                    "placeholder": "500, 2500, 5000..."
                },
                "aerialway/duration": {
                    "label": "Trajanje (u minutama)",
                    "placeholder": "1, 2, 3..."
                },
                "aerialway/heating": {
                    "label": "Grijano"
                },
                "aerialway/occupancy": {
                    "label": "Broj ljudi",
                    "placeholder": "2, 4, 8..."
                },
                "aerialway/summer/access": {
                    "label": "Pristup (ljeti)",
                    "options": {
                        "both": "Oba",
                        "entry": "Ulaz",
                        "exit": "Izlaz"
                    }
                },
                "aeroway": {
                    "label": "Vrsta"
                },
                "agrarian": {
                    "label": "Proizvodi"
                },
                "air_conditioning": {
                    "label": "Klimatizirano"
                },
                "amenity": {
                    "label": "Vrsta"
                },
                "animal_boarding": {
                    "label": "Za životinje"
                },
                "animal_breeding": {
                    "label": "Za životinje"
                },
                "animal_shelter": {
                    "label": "Za životinje"
                },
                "architect": {
                    "label": "Arhitekt"
                },
                "area/highway": {
                    "label": "Vrsta"
                },
                "artist": {
                    "label": "Umjetnik"
                },
                "artwork_type": {
                    "label": "Vrsta"
                },
                "atm": {
                    "label": "Bankomat"
                },
                "attraction": {
                    "label": "Tip"
                },
                "backrest": {
                    "label": "Naslon"
                },
                "barrier": {
                    "label": "Vrsta"
                },
                "bath/open_air": {
                    "label": "Vanjsko kupalište"
                },
                "bath/sand_bath": {
                    "label": "Pješčano kupalište (Suna Yu)"
                },
                "bath/type": {
                    "options": {
                        "foot_bath": "Kupalište za noge (Ashi Yu)",
                        "hot_spring": "Vrući izvor",
                        "onsen": "Japansko Onsen kupalište"
                    }
                },
                "beauty": {
                    "label": "Specijalizacija njege"
                },
                "bench": {
                    "label": "Klupa"
                },
                "bicycle_parking": {
                    "label": "Vrsta"
                },
                "bin": {
                    "label": "Kanta za smeće"
                },
                "blood_components": {
                    "label": "Krvni sastojci",
                    "options": {
                        "plasma": "plazma",
                        "platelets": "trombociti",
                        "stemcells": "uzorci matičnih stanica",
                        "whole": "puna krv"
                    }
                },
                "board_type": {
                    "label": "Tip"
                },
                "boules": {
                    "label": "Vrsta"
                },
                "boundary": {
                    "label": "Vrsta"
                },
                "brand": {
                    "label": "Marka"
                },
                "brewery": {
                    "label": "Točena piva"
                },
                "bridge": {
                    "label": "Vrsta"
                },
                "building": {
                    "label": "Zgrada"
                },
                "building/levels/underground": {
                    "label": "Podzemnih katova",
                    "placeholder": "2, 4, 6..."
                },
                "building/levels_building": {
                    "label": "Katova zgrade",
                    "placeholder": "2, 4, 6..."
                },
                "building/material": {
                    "label": "Materijal"
                },
                "building_area": {
                    "label": "Zgrada"
                },
                "bunker_type": {
                    "label": "Vrsta"
                },
                "cables": {
                    "label": "Broj kabela",
                    "placeholder": "1, 2, 3..."
                },
                "camera/direction": {
                    "label": "Smjer (stupnjeva u smjeru kazaljke na satu)",
                    "placeholder": "45, 90, 180, 270"
                },
                "camera/mount": {
                    "label": "Držač kamere"
                },
                "camera/type": {
                    "label": "Vrsta kamere",
                    "options": {
                        "dome": "Kupola",
                        "fixed": "Fiksirana",
                        "panning": "Horizontalno okretanje (paniranje)"
                    }
                },
                "capacity": {
                    "label": "Kapacitet",
                    "placeholder": "50, 100, 200..."
                },
                "clothes": {
                    "label": "Odjeća"
                },
                "collection_times": {
                    "label": "Vrijeme preuzimanja"
                },
                "colour": {
                    "label": "Boja"
                },
                "construction": {
                    "label": "Vrsta"
                },
                "contact/webcam": {
                    "label": "URL web kamere",
                    "placeholder": "http://primjer.hr/"
                },
                "conveying": {
                    "label": "Smjer kretanja",
                    "options": {
                        "backward": "Nazad",
                        "forward": "Naprijed",
                        "reversible": "Izmjenjiv smjer"
                    }
                },
                "country": {
                    "label": "Država"
                },
                "covered": {
                    "label": "Pokriven"
                },
                "craft": {
                    "label": "Vrsta"
                },
                "crane/type": {
                    "label": "Vrsta dizalice",
                    "options": {
                        "floor-mounted_crane": "Dizalica montirana na pod",
                        "portal_crane": "Dizalica montirana na portal",
                        "travel_lift": "Pokretna dizalica"
                    }
                },
                "crop": {
                    "label": "Usjev"
                },
                "crossing": {
                    "label": "Vrsta"
                },
                "cuisine": {
                    "label": "Kuhinja"
                },
                "currency_multi": {
                    "label": "Vrste valuta"
                },
                "cutting": {
                    "label": "Vrsta"
                },
                "cycle_network": {
                    "label": "Mreža"
                },
                "cycleway": {
                    "label": "Biciklističke staze",
                    "options": {
                        "lane": {
                            "description": "Biciklistička staza odvojena od automobila nacrtanom linijom",
                            "title": "Standardna biciklistička staza"
                        },
                        "none": {
                            "description": "Nema biciklističke staze",
                            "title": "Nijedna"
                        },
                        "opposite": {
                            "description": "Biciklistička staza obostranog smjera kretanja u jedosmjernoj ulici",
                            "title": "Biciklistička staza suprotnog smjera"
                        },
                        "opposite_lane": {
                            "description": "Biciklistička staza suprotnog smjera kretanja u odnosu na promet",
                            "title": "Biciklistička staza suprotnog smjera"
                        },
                        "share_busway": {
                            "description": "Biciklistička staza dijeljena s autobusnom trakom",
                            "title": "Biciklistička staza dijeljena s autobusima"
                        },
                        "shared_lane": {
                            "description": "Biciklistička staza nije razdvojena od motornog prometa",
                            "title": "Dijeljena biciklistička staza "
                        },
                        "track": {
                            "description": "Biciklistička staza razdvojena fizičkom preprekom od motornog prometa",
                            "title": "Biciklistička staza"
                        }
                    },
                    "placeholder": "nijedna",
                    "types": {
                        "cycleway:left": "Lijeva strana",
                        "cycleway:right": "Desna strana"
                    }
                },
                "dance/style": {
                    "label": "Vrste plesova"
                },
                "date": {
                    "label": "Datum"
                },
                "delivery": {
                    "label": "Dostava"
                },
                "denomination": {
                    "label": "Vjeroispovijed"
                },
                "denotation": {
                    "label": "Obilježavanje"
                },
                "departures_board": {
                    "label": "Lista odlazaka",
                    "options": {
                        "no": "Nema",
                        "realtime": "U pravom vremenu",
                        "timetable": "Raspored",
                        "yes": "Da"
                    }
                },
                "description": {
                    "label": "Opis"
                },
                "design": {
                    "label": "Dizajn"
                },
                "diameter": {
                    "label": "Promjer"
                },
                "direction_cardinal": {
                    "options": {
                        "E": "Istok",
                        "ENE": "Istok-sjeveroistok",
                        "ESE": "Istok-jugoistok",
                        "N": "Sjever",
                        "NE": "Sjeveroistok",
                        "NNE": "Sjever-sjeveroistok",
                        "NNW": "Sjever-sjeverozapad",
                        "NW": "Sjeverozapad",
                        "S": "Jug",
                        "SE": "Jugoistok",
                        "SSE": "Jug-jugoistok",
                        "SSW": "Jug-jugozapad",
                        "SW": "Jugozapad",
                        "W": "Zapad",
                        "WNW": "Zapad-sjeverozapad",
                        "WSW": "Zapad-jugozapad"
                    }
                },
                "direction_clock": {
                    "label": "Smjer",
                    "options": {
                        "anticlockwise": "Suprotno od kazaljke na satu",
                        "clockwise": "U smjeru kazaljke na satu"
                    }
                },
                "direction_vertex": {
                    "options": {
                        "backward": "Nazad",
                        "both": "Oba smjera",
                        "forward": "Naprijed"
                    }
                },
                "dock": {
                    "label": "Vrsta"
                },
                "dog": {
                    "label": "Psi",
                    "options": {
                        "leashed": "Samo na uzici",
                        "no": "Nedozvoljeni",
                        "yes": "Dozvoljeni"
                    }
                },
                "door": {
                    "label": "Vrata"
                },
                "drive_through": {
                    "label": "Provezi-kroz"
                },
                "duration": {
                    "label": "Trajanje"
                },
                "electrified": {
                    "label": "Elektrifikacija",
                    "options": {
                        "contact_line": "Kontaktni vod",
                        "no": "Ne",
                        "rail": "Elektrificirana šina",
                        "yes": "Da (nedefinirano)"
                    },
                    "placeholder": "Kontaktni vod, elektrificirana šina..."
                },
                "elevation": {
                    "label": "Nadmorska visina"
                },
                "email": {
                    "label": "Email",
                    "placeholder": "primjer@primjer.hr"
                },
                "emergency": {
                    "label": "Hitna pomoć"
                },
                "entrance": {
                    "label": "Vrsta"
                },
                "except": {
                    "label": "Iznimke"
                },
                "fax": {
                    "label": "Fax",
                    "placeholder": "+385 (0)1 123 4567"
                },
                "fee": {
                    "label": "Plaćanje"
                },
                "fire_hydrant/type": {
                    "options": {
                        "pillar": "Stub/nadzemni",
                        "underground": "Podzemni",
                        "wall": "Zid"
                    }
                },
                "fireplace": {
                    "label": "Kamin"
                },
                "fishing": {
                    "label": "Pecanje"
                },
                "fixme": {
                    "label": "Popravi me"
                },
                "fuel": {
                    "label": "Gorivo"
                },
                "fuel_multi": {
                    "label": "Tipovi goriva"
                },
                "gauge": {
                    "label": "Širina kolosijeka"
                },
                "gender": {
                    "label": "Spol",
                    "options": {
                        "female": "Žensko",
                        "male": "Muško",
                        "unisex": "Unisex"
                    },
                    "placeholder": "Nepoznato"
                },
                "generator/method": {
                    "label": "Metoda"
                },
                "generator/output/electricity": {
                    "label": "Izlazna snaga",
                    "placeholder": "50 MW, 100 MW, 200 MW..."
                },
                "generator/source": {
                    "label": "Izvor"
                },
                "generator/type": {
                    "label": "Vrsta"
                },
                "grape_variety": {
                    "label": "Vrsta grožđa"
                },
                "handicap": {
                    "label": "Smetnja",
                    "placeholder": "1-18"
                },
                "handrail": {
                    "label": "Rukohvat"
                },
                "height": {
                    "label": "Visina (u metrima)"
                },
                "height_building": {
                    "label": "Visina zgrade"
                },
                "highway": {
                    "label": "Vrsta"
                },
                "historic": {
                    "label": "Vrsta"
                },
                "historic/civilization": {
                    "label": "Povijesna civilizacija"
                },
                "historic/wreck/date_sunk": {
                    "label": "Datum potonuća"
                },
                "historic/wreck/visible_at_high_tide": {
                    "label": "Vidljivo kod plime"
                },
                "historic/wreck/visible_at_low_tide": {
                    "label": "Vidljivo kod oseke"
                },
                "hoops": {
                    "label": "Obruči",
                    "placeholder": "1, 2, 4..."
                },
                "horse_dressage": {
                    "options": {
                        "equestrian": "Da",
                        "undefined": "Ne"
                    }
                },
                "horse_riding": {
                    "options": {
                        "horse_riding": "Da",
                        "undefined": "Ne"
                    }
                },
                "incline": {
                    "label": "Nagib"
                },
                "incline_steps": {
                    "label": "Nagib",
                    "options": {
                        "down": "Dolje",
                        "up": "Gore"
                    }
                },
                "information": {
                    "label": "Vrsta"
                },
                "internet_access": {
                    "label": "Dostupan internet",
                    "options": {
                        "no": "Ne",
                        "terminal": "Terminal",
                        "wired": "Žično",
                        "wlan": "Wifi",
                        "yes": "Da"
                    }
                },
                "junction_line": {
                    "options": {
                        "roundabout": "Kružni tok"
                    }
                },
                "lamp_type": {
                    "label": "Vrsta"
                },
                "landuse": {
                    "label": "Vrsta"
                },
                "lanes": {
                    "label": "Broj traka",
                    "placeholder": "1, 2, 3..."
                },
                "layer": {
                    "label": "Sloj"
                },
                "leaf_cycle": {
                    "label": "Padanje lišća",
                    "options": {
                        "deciduous": "Listopadno",
                        "evergreen": "Zimzeleno",
                        "mixed": "Mješano",
                        "semi_deciduous": "Polu-listopadni",
                        "semi_evergreen": "Polu-zimzeleni"
                    }
                },
                "leaf_cycle_singular": {
                    "label": "Padanje lišća",
                    "options": {
                        "deciduous": "Listopadan",
                        "evergreen": "Zimzeleno",
                        "semi_deciduous": "Polu-listopadni",
                        "semi_evergreen": "Polu-zimzeleni"
                    }
                },
                "leaf_type": {
                    "label": "Vrsta listova",
                    "options": {
                        "broadleaved": "Široki list",
                        "leafless": "Bez lišća",
                        "mixed": "Mješano",
                        "needleleaved": "Iglice"
                    }
                },
                "leaf_type_singular": {
                    "label": "Vrsta listova",
                    "options": {
                        "broadleaved": "Široki list",
                        "leafless": "Bez lišća",
                        "needleleaved": "Iglice"
                    }
                },
                "leisure": {
                    "label": "Vrsta"
                },
                "length": {
                    "label": "Duljina (u metrima)"
                },
                "level": {
                    "label": "Kat"
                },
                "levels": {
                    "label": "Broj katova",
                    "placeholder": "2, 4, 6..."
                },
                "lit": {
                    "label": "Osvijetljeno"
                },
                "location": {
                    "label": "Lokacija"
                },
                "man_made": {
                    "label": "Vrsta"
                },
                "manufacturer": {
                    "label": "Proizvođač"
                },
                "material": {
                    "label": "Materijal"
                },
                "maxheight": {
                    "label": "Max visina"
                },
                "maxspeed": {
                    "label": "Ograničenje brzine",
                    "placeholder": "40, 50, 60..."
                },
                "maxstay": {
                    "label": "Maks. ostanak"
                },
                "maxweight": {
                    "label": "Najveća dopuštena težina"
                },
                "maxweight_bridge": {
                    "label": "Najveća dopuštena težina"
                },
                "mtb/scale": {
                    "label": "Težina brdske biciklističke staze",
                    "options": {
                        "0": "0: Tvrd tucanik/nabijena zemlja, bez prepreka, blage krivine",
                        "1": "1: Malo neravna površina, male prepreke, blage krivine",
                        "2": "2: Više neravna površina, velike prepreke, lakše krivine",
                        "3": "3: Sklizava površina, velike prepreke, uske krivine",
                        "4": "4: Neravna površina ili veliko kamenje, opasne krivine",
                        "5": "5: Maksimalno težak teren, polja kamenih gromada, odroni",
                        "6": "6: Nije za vožnju osim za najbolje brdske bicikliste"
                    },
                    "placeholder": "0, 1, 2, 3..."
                },
                "mtb/scale/imba": {
                    "label": "Težina staze po IMBA",
                    "options": {
                        "0": "Najlakše (bijeli krug)",
                        "1": "Lagano (plava staza)",
                        "2": "Srednje (plavi kvadrat)",
                        "3": "Teško (crni dijamant)",
                        "4": "Izuzetno teško (dupli crni dijamant)"
                    },
                    "placeholder": "Lagano, srednje, teško..."
                },
                "mtb/scale/uphill": {
                    "label": "Težina uspona staze za brdski biciklizam",
                    "options": {
                        "0": "0: Prosječan nagib <10%, tucanik/nabijena zemlja, bez prepreka",
                        "1": "1: Prosječan nagib <15%, tucanik/nabijena zemlja, manje prepreke",
                        "2": "2: Prosječan nagib <20%, stabilna površina, kamenje veličine šake/korijenje",
                        "3": "3: Prosječan nagib <25%, raznolika površina, kamenje veličine šake/granje",
                        "4": "4: Prosječan nagib <30%, loši uvjeti, veliko kamenje/granje",
                        "5": "5: Jako strmo, bicikl je uglavnom potrebno gurati ili nositi"
                    },
                    "placeholder": "0, 1, 2, 3..."
                },
                "name": {
                    "label": "Ime",
                    "placeholder": "Opće ime (ako postoji)"
                },
                "natural": {
                    "label": "Prirodno"
                },
                "network": {
                    "label": "Mreža"
                },
                "network_bicycle": {
                    "label": "Tip mreže",
                    "options": {
                        "icn": "Međunarodna",
                        "lcn": "Lokalna",
                        "ncn": "Državna",
                        "rcn": "Regionalna"
                    },
                    "placeholder": "Lokalna, Regionalna, Državna, Međunarodna"
                },
                "network_foot": {
                    "label": "Tip mreže",
                    "options": {
                        "iwn": "Međunarodna",
                        "lwn": "Lokalna",
                        "nwn": "Državna",
                        "rwn": "Regionalna"
                    },
                    "placeholder": "Lokalna, Regionalna, Državna, Međunarodna"
                },
                "network_horse": {
                    "label": "Tip mreže",
                    "options": {
                        "ihn": "Međunarodna",
                        "lhn": "Lokalna",
                        "nhn": "Državna",
                        "rhn": "Regionalna"
                    },
                    "placeholder": "Lokalna, Regionalna, Državna, Međunarodna"
                },
                "network_road": {
                    "label": "Mreža"
                },
                "note": {
                    "label": "Bilješka"
                },
                "office": {
                    "label": "Vrsta"
                },
                "oneway": {
                    "label": "Jednosmjerna",
                    "options": {
                        "alternating": "Izmjenjujuće",
                        "no": "Ne",
                        "undefined": "Pretpostavka je da nije jednosmjerna",
                        "yes": "Da"
                    }
                },
                "oneway/bicycle": {
                    "label": "Jednosmjerno (bicikli)"
                },
                "oneway_yes": {
                    "label": "Jednosmjerno",
                    "options": {
                        "alternating": "Izmjenjujuće",
                        "no": "Ne",
                        "undefined": "Pretpostavka je da je jednosmjerna",
                        "yes": "Da"
                    }
                },
                "opening_hours": {
                    "label": "Radno vrijeme",
                    "placeholder": "Nepoznato"
                },
                "operator": {
                    "label": "Operator"
                },
                "outdoor_seating": {
                    "label": "Vanjsko sjedenje"
                },
                "par": {
                    "label": "Vrsta rupe (par)",
                    "placeholder": "3, 4, 5..."
                },
                "park_ride": {
                    "label": "Parkiraj i idi javnim prijevozom"
                },
                "parking": {
                    "label": "Vrsta",
                    "options": {
                        "carports": "Nastrešnica",
                        "garage_boxes": "Boks garaža",
                        "lane": "Parking uz prometnicu",
                        "multi-storey": "Višerazinski",
                        "sheds": "Šupe",
                        "surface": "Površinski",
                        "underground": "Podzemni"
                    }
                },
                "payment_multi": {
                    "label": "Načini plaćanja"
                },
                "payment_multi_fee": {
                    "label": "Načini plaćanja"
                },
                "phone": {
                    "label": "Telefon",
                    "placeholder": "+385 01 123 4567"
                },
                "piste/difficulty": {
                    "label": "Težina",
                    "options": {
                        "advanced": "Crvena staza (zahtjevno)",
                        "easy": "Plava staza (lagano)",
                        "expert": "Crna staza (teško)",
                        "extreme": "Jako teško",
                        "freeride": "Izvan staze",
                        "novice": "Dječja staza"
                    },
                    "placeholder": "Lagano, srednje, zahtjevno..."
                },
                "piste/grooming": {
                    "label": "Uređenje staze",
                    "options": {
                        "backcountry": "Neuređeno, \"off piste\"",
                        "classic": "Klasično",
                        "classic+skating": "Klasično i riblja kost",
                        "mogul": "Hupseri",
                        "scooter": "Za snježni skuter ili motorne sanjke",
                        "skating": "Riblja kost"
                    }
                },
                "piste/type": {
                    "label": "Vrsta",
                    "options": {
                        "downhill": "Alpsko skijanje",
                        "hike": "Pješačenje",
                        "ice_skate": "Klizanje na ledu",
                        "nordic": "Nordijsko skijanje",
                        "playground": "Igralište za djecu",
                        "skitour": "Ski obilazak",
                        "sled": "Sanjkanje",
                        "sleigh": "Zaprežne sanjke",
                        "snow_park": "Snježni park"
                    }
                },
                "place": {
                    "label": "Vrsta"
                },
                "plant": {
                    "label": "Elektrana"
                },
                "plant/output/electricity": {
                    "label": "Električna snaga",
                    "placeholder": "500 MW, 1000 MW, 2000 MW..."
                },
                "population": {
                    "label": "Broj stanovnika"
                },
                "power": {
                    "label": "Vrsta"
                },
                "power_supply": {
                    "label": "Napajanje električnom energijom"
                },
                "railway": {
                    "label": "Vrsta"
                },
                "ref_runway": {
                    "label": "Broj piste"
                },
                "relation": {
                    "label": "Vrsta"
                },
                "religion": {
                    "label": "Religija"
                },
                "reservation": {
                    "label": "Rezervacije",
                    "options": {
                        "no": "Ne primaju",
                        "recommended": "Preporučeno",
                        "required": "Obavezne",
                        "yes": "Primaju"
                    }
                },
                "restriction": {
                    "label": "Vrsta"
                },
                "restrictions": {
                    "label": "Zabrane skretanja"
                },
                "roof/colour": {
                    "label": "Boja krova"
                },
                "rooms": {
                    "label": "Sobe"
                },
                "route": {
                    "label": "Vrsta"
                },
                "route_master": {
                    "label": "Vrsta"
                },
                "sac_scale": {
                    "label": "Težina planinarske staze",
                    "options": {
                        "alpine_hiking": "T4: Alpinističko planinarenje",
                        "demanding_alpine_hiking": "T5: Zahtjevno alpinističko planinarenje",
                        "demanding_mountain_hiking": "T3: Zahtjevno planinarenje",
                        "difficult_alpine_hiking": "T6: Teško alpinističko planinarenje",
                        "hiking": "T1: Pješačenje",
                        "mountain_hiking": "T2: Planinarenje"
                    },
                    "placeholder": "Planinsko planinarenje, Alpsko planinarenje..."
                },
                "salt": {
                    "label": "Sol"
                },
                "sanitary_dump_station": {
                    "label": "Odvod toaleta"
                },
                "seamark/beacon_lateral/colour": {
                    "label": "Boja",
                    "options": {
                        "green": "Zelena",
                        "grey": "Siva",
                        "red": "Crvena"
                    }
                },
                "seamark/beacon_lateral/shape": {
                    "label": "Oblik"
                },
                "seamark/buoy_lateral/colour": {
                    "options": {
                        "green": "Zelena"
                    }
                },
                "seasonal": {
                    "label": "Sezonski"
                },
                "self_service": {
                    "label": "Samoposluga"
                },
                "service": {
                    "label": "Vrsta"
                },
                "service_rail": {
                    "label": "Vrsta usluge",
                    "options": {
                        "crossover": "Skretnica",
                        "siding": "Mimoilaznica",
                        "spur": "Industrijski kolosijek",
                        "yard": "Manipulacijski kolosijek"
                    }
                },
                "shelter": {
                    "label": "Sklonište"
                },
                "shelter_type": {
                    "label": "Vrsta"
                },
                "shop": {
                    "label": "Vrsta"
                },
                "site": {
                    "label": "Vrsta"
                },
                "smoking": {
                    "label": "Pušenje",
                    "options": {
                        "dedicated": "Predviđeno za pušače (npr. klub pušača)",
                        "isolated": "U prostorijama za pušenje fizički odvojenima",
                        "no": "Nedozvoljeno svugdje",
                        "outside": "Dopušteno vani",
                        "separated": "U djelovima za pušenje koji nisu fizički odvojeni",
                        "yes": "Dopušteno svugdje"
                    },
                    "placeholder": "Ne, odvojeno, da..."
                },
                "smoothness": {
                    "label": "Glatkost",
                    "options": {
                        "bad": "Jači kotači: trekking bicikl, automobil, rikša",
                        "excellent": "Tanki kotačići: role, skejtbord",
                        "good": "Tanki kotači: bicikli trkačice",
                        "horrible": "Off road: prava off-road vozila",
                        "impassable": "Neprolazno / nijedno vozilo sa kotačima",
                        "intermediate": "Kotači: gradski bicikl, kolica za invalide, skuteri",
                        "very_bad": "Visoko podvozje: gradski terenci, SUV-ovi",
                        "very_horrible": "Specijalizirana off-road vozila: traktori, quad vozila"
                    },
                    "placeholder": "Mali kotačići, kotači, off-road"
                },
                "source": {
                    "label": "Izvornici"
                },
                "sport": {
                    "label": "Sportovi"
                },
                "sport_ice": {
                    "label": "Sportovi"
                },
                "sport_racing_motor": {
                    "label": "Sportovi"
                },
                "sport_racing_nonmotor": {
                    "label": "Sportovi"
                },
                "stars": {
                    "label": "Zvjezdice"
                },
                "start_date": {
                    "label": "Datum nastanka"
                },
                "step_count": {
                    "label": "Broj stepenica"
                },
                "stop": {
                    "options": {
                        "minor": "Mala cesta"
                    }
                },
                "structure": {
                    "label": "Konstrukcija",
                    "options": {
                        "bridge": "Most",
                        "cutting": "Usjek",
                        "embankment": "Nasip",
                        "ford": "Prijelaz preko potoka",
                        "tunnel": "Tunel"
                    },
                    "placeholder": "Nepoznat"
                },
                "substation": {
                    "label": "Vrsta"
                },
                "supervised": {
                    "label": "Pod nadzorom"
                },
                "surface": {
                    "label": "Površina"
                },
                "tactile_paving": {
                    "label": "Taktilne oznake za slijepe"
                },
                "takeaway": {
                    "label": "Dostava",
                    "options": {
                        "no": "Ne",
                        "only": "Samo dostava",
                        "yes": "Da"
                    },
                    "placeholder": "Da, ne, samo dostava..."
                },
                "toilets/disposal": {
                    "label": "Vrsta odvoda",
                    "options": {
                        "bucket": "Kanta",
                        "chemical": "Kemijski",
                        "flush": "Povuci vodu"
                    }
                },
                "tourism": {
                    "label": "Vrsta"
                },
                "tracktype": {
                    "label": "Vrsta poljskog ili šumskog puta",
                    "options": {
                        "grade1": "Čvrsto: asfaltirana ili jako zbijeni makadam",
                        "grade2": "Većinom čvrsto: šljunak/kamenčići pomiješani sa mekšim materijalima",
                        "grade3": "Jednolika mješavina čvrstih i mekanih materijala",
                        "grade4": "Većinom mekano: zemlja/pjesak/trava sa nešto čvrstih materijala",
                        "grade5": "Mekano: zemlja/pijesak/trava"
                    },
                    "placeholder": "Čvrsto, većinom čvrsto, mekano..."
                },
                "traffic_signals": {
                    "label": "Vrsta"
                },
                "trail_visibility": {
                    "label": "Vidljivost staze",
                    "options": {
                        "bad": "Loša: nema markacija, staza je ponekad nevidljiva",
                        "excellent": "Sjajna: staza je jasna, markacije svuda",
                        "good": "Dobra: markacije vidljive, ponekad ih je potrebno potražiti",
                        "horrible": "Grozna: staze često nema, potrebne su vještine orjentacije",
                        "intermediate": "Srednja: par markacija, staza je obično vidljiva",
                        "no": "Nema: staza ne postoji, potrebna sjajna vještina orjentacije"
                    },
                    "placeholder": "Odlična, dobra, loša..."
                },
                "trees": {
                    "label": "Drveće"
                },
                "usage_rail": {
                    "options": {
                        "tourism": "Turizam"
                    }
                },
                "water": {
                    "label": "Vrsta"
                },
                "waterway": {
                    "label": "Vrsta"
                },
                "website": {
                    "label": "Web stranica"
                },
                "wetland": {
                    "label": "Vrsta"
                },
                "wheelchair": {
                    "label": "Pristup s invalidskim kolicima"
                },
                "width": {
                    "label": "Širina (u metrima)"
                },
                "wikipedia": {
                    "label": "Wikipedia"
                }
            },
            "presets": {
                "address": {
                    "name": "Adresa",
                    "terms": "kućna adresa,adresa,kućni broj"
                },
                "aerialway": {
                    "name": "Žičara"
                },
                "aerialway/cable_car": {
                    "name": "Skijaški vlak",
                    "terms": "uspinjača"
                },
                "aerialway/chair_lift": {
                    "name": "Sjedežnica",
                    "terms": "sedežnica"
                },
                "aerialway/gondola": {
                    "name": "Kabinska žičara",
                    "terms": "Gondola"
                },
                "aerialway/magic_carpet": {
                    "name": "Skijaški tepih"
                },
                "aerialway/platter": {
                    "name": "Tanjurić"
                },
                "aerialway/pylon": {
                    "name": "Stup žičare"
                },
                "aerialway/rope_tow": {
                    "name": "Konop za vuču skijaša"
                },
                "aerialway/station": {
                    "name": "Stanica žičare"
                },
                "aerialway/t-bar": {
                    "name": "Sidro"
                },
                "aeroway": {
                    "name": "Zračni promet"
                },
                "aeroway/aerodrome": {
                    "name": "Zračna luka",
                    "terms": "zračna luka,aerodrom"
                },
                "aeroway/apron": {
                    "name": "Pristanišna platforma",
                    "terms": "pristanišna platforma,platforma,avionska platforma,avionska pristanišna platforma,zrakoplovna platforma,zrakoplovna pristanišna platforma,stajanka"
                },
                "aeroway/hangar": {
                    "name": "Hangar",
                    "terms": "hangar,garaža za avione,garaža za zrakoplove"
                },
                "aeroway/helipad": {
                    "name": "Heliodrom",
                    "terms": "uzletište za helikopter,sletište za helikopter,pista za helikoptere,helikopter"
                },
                "aeroway/runway": {
                    "name": "Uzletno-sletna staza",
                    "terms": "pista,uzletna staza,sletna staza,avionska pista,zrakoplovna pista"
                },
                "aeroway/taxiway": {
                    "name": "Rulnica",
                    "terms": "staza za voženje,rulnica"
                },
                "amenity": {
                    "name": "Usluge"
                },
                "amenity/arts_centre": {
                    "name": "Umjetnički paviljon",
                    "terms": "umjetnička izložba,umjetnički paviljon,izložba slika,izložba fotografija,izložbeni centar,umjetnički centar"
                },
                "amenity/atm": {
                    "name": "Bankomat",
                    "terms": "bankomat,aparat za preuzimanje novaca"
                },
                "amenity/bank": {
                    "name": "Banka",
                    "terms": "banka,štedionica"
                },
                "amenity/bar": {
                    "name": "Bar",
                    "terms": "lokal,caffe bar,kafić,noćni bar"
                },
                "amenity/bbq": {
                    "name": "Roštilj"
                },
                "amenity/bench": {
                    "name": "Klupa",
                    "terms": "klupa,stolac"
                },
                "amenity/bicycle_parking": {
                    "name": "Parkiralište za bicikle",
                    "terms": "parking za bicikle"
                },
                "amenity/bicycle_parking/building": {
                    "name": "Garaža za parkiranje bicikla"
                },
                "amenity/bicycle_parking/shed": {
                    "name": "Nadstrešnica za bicikle"
                },
                "amenity/bicycle_rental": {
                    "name": "Najam bicikla",
                    "terms": "rentanje bicikala,rentanje bicikla,iznajmljivanje bicikala,iznajmljivanje bicikla,najam bicikala,najam bicikla,rent a bike"
                },
                "amenity/bicycle_repair_station": {
                    "name": "Stalak sa alatima za bicikle"
                },
                "amenity/boat_rental": {
                    "name": "Najam brodova",
                    "terms": "rentanje brodova,rentanje broda,iznajmljivanje brodova,iznajmljivanje broda,najam brodova,najam broda,rentanje čamaca,rentanje čamca,iznajmljivanje čamaca,iznajmljivanje čamca,najam čamaca,najam čamca,rent a boat"
                },
                "amenity/bureau_de_change": {
                    "name": "Mjenjačnica"
                },
                "amenity/bus_station": {
                    "name": "Autobusni kolodvor"
                },
                "amenity/cafe": {
                    "name": "Kafić",
                    "terms": "kafić,cafe,caffee,kafeterija,caffe bar,kavana"
                },
                "amenity/car_rental": {
                    "name": "Najam automobila",
                    "terms": "rentanje automobila,rentanje auta,rentanje vozila,iznajmljivanje automobila,iznajmljivanje auta,iznajmljivanje vozila,najam automobila,najam auta,najam vozila,rent a car"
                },
                "amenity/car_sharing": {
                    "name": "Servis za razmjenu automobila",
                    "terms": "servis za razmjenu automobila,razmjena automobila,dijeljenje automobila"
                },
                "amenity/car_wash": {
                    "name": "Autopraonica",
                    "terms": "praonica automobila"
                },
                "amenity/casino": {
                    "name": "Kasino",
                    "terms": "casino, kockarnica"
                },
                "amenity/charging_station": {
                    "name": "Punionica za električna vozila",
                    "terms": "električna punionica,pumpa za električna vozila"
                },
                "amenity/childcare": {
                    "name": "Jaslice"
                },
                "amenity/cinema": {
                    "name": "Kino",
                    "terms": "dvorana za gledanje filmova,kinematograf,kino dvorana"
                },
                "amenity/clinic": {
                    "name": "Klinika",
                    "terms": "klinika,ambulanta,"
                },
                "amenity/clock": {
                    "name": "Sat"
                },
                "amenity/college": {
                    "name": "Fakultetsko zemljište"
                },
                "amenity/community_centre": {
                    "name": "Društveni centar"
                },
                "amenity/compressed_air": {
                    "name": "Komprimirani zrak"
                },
                "amenity/courthouse": {
                    "name": "Zgrada suda",
                    "terms": "sudnica"
                },
                "amenity/dentist": {
                    "name": "Zubar"
                },
                "amenity/doctors": {
                    "name": "Doktor"
                },
                "amenity/dojo": {
                    "name": "Škola borilačkih vještina"
                },
                "amenity/drinking_water": {
                    "name": "Pitka voda",
                    "terms": "voda za piće,pitka voda,pipa,fontana,slavina"
                },
                "amenity/embassy": {
                    "name": "Ambasada"
                },
                "amenity/fast_food": {
                    "name": "Brza hrana",
                    "terms": "brza hrana,restoran brze hrane,jela s roštilja,hamburger,pommes frites"
                },
                "amenity/fire_station": {
                    "name": "Vatrogasna postaja",
                    "terms": "vatrogasci,protupožarna stanica,vatrogasna stanica,protupožarna postaja"
                },
                "amenity/fountain": {
                    "name": "Fontana",
                    "terms": "fontana,vodoskok"
                },
                "amenity/fuel": {
                    "name": "Benzinska postaja",
                    "terms": "benzinska crpka,benzinska,benzinska stanica,benzinska pumpa"
                },
                "amenity/grave_yard": {
                    "name": "Groblje uz crkvu",
                    "terms": "groblje"
                },
                "amenity/grit_bin": {
                    "name": "Kanta sa šljunkom za poledicu"
                },
                "amenity/hospital": {
                    "name": "Bolničko zemljište",
                    "terms": "Bolnica,klinika,klinički centar"
                },
                "amenity/hunting_stand": {
                    "name": "Lovačka čeka"
                },
                "amenity/kindergarten": {
                    "name": "Dvorište vrtića"
                },
                "amenity/library": {
                    "name": "Knjižnica",
                    "terms": "knjižnica,biblioteka,čitaonica,zbirka knjiga"
                },
                "amenity/marketplace": {
                    "name": "Tržnica",
                    "terms": "tržnica,pijaca,pijac,pija,plac"
                },
                "amenity/motorcycle_parking": {
                    "name": "Parkiralište za motocikle"
                },
                "amenity/nightclub": {
                    "name": "Noćni klub"
                },
                "amenity/parking": {
                    "name": "Parkiralište za automobile",
                    "terms": "parking,kamione"
                },
                "amenity/parking_entrance": {
                    "name": "Parking garaža Ulaz/Izlaz"
                },
                "amenity/parking_space": {
                    "name": "Parkirališno mjesto"
                },
                "amenity/place_of_worship": {
                    "name": "Vjerski objekt",
                    "terms": "crkva,svetište,mjesto za molitvu,katedrala,kapela,džamija,sinagoga,hram,božja kuća,bogomolja"
                },
                "amenity/place_of_worship/buddhist": {
                    "name": "Budistički hram",
                    "terms": "budistički hram,hram,mjesto za molitvu,bogomolja"
                },
                "amenity/place_of_worship/christian": {
                    "name": "Kršćanska crkva"
                },
                "amenity/place_of_worship/muslim": {
                    "name": "Muslimanska džamija"
                },
                "amenity/planetarium": {
                    "name": "Planetarij"
                },
                "amenity/police": {
                    "name": "Policija",
                    "terms": "policija,milicija,gradska policija,državna policija,vojna policija"
                },
                "amenity/post_office": {
                    "name": "Pošta",
                    "terms": "pošta,poštanski ured"
                },
                "amenity/prison": {
                    "name": "Zatvorsko zemljište"
                },
                "amenity/pub": {
                    "name": "Pivnica",
                    "terms": "pivnica,birtija,birc,bircuz"
                },
                "amenity/public_bath": {
                    "name": "Javno kupalište",
                    "terms": "toplice,bazeni,akvapark"
                },
                "amenity/public_bookcase": {
                    "name": "Javna knjižnica"
                },
                "amenity/ranger_station": {
                    "name": "Rendžerska postaja",
                    "terms": "rendžerska postaja,rendžerska služba,stanica rendžerske službe,rendžerska stanica,rendžer"
                },
                "amenity/recycling": {
                    "name": "Recikliranje"
                },
                "amenity/recycling_centre": {
                    "name": "Centar za reciklažu"
                },
                "amenity/recycling_container": {
                    "name": "Kontejner za reciklažu"
                },
                "amenity/register_office": {
                    "name": "Matični ured"
                },
                "amenity/restaurant": {
                    "name": "Restoran",
                    "terms": "restoran,buffet,zdravljak,zalogajnica"
                },
                "amenity/restaurant/asian": {
                    "name": "Azijski restoran"
                },
                "amenity/restaurant/chinese": {
                    "name": "Kineski restoran"
                },
                "amenity/restaurant/french": {
                    "name": "Francuski restoran"
                },
                "amenity/restaurant/german": {
                    "name": "Njemački restoran"
                },
                "amenity/restaurant/greek": {
                    "name": "Grčki restoran"
                },
                "amenity/restaurant/indian": {
                    "name": "Indijski restoran"
                },
                "amenity/restaurant/italian": {
                    "name": "Talijanski restoran"
                },
                "amenity/restaurant/japanese": {
                    "name": "Japanski restoran"
                },
                "amenity/restaurant/mexican": {
                    "name": "Meksički restoran"
                },
                "amenity/restaurant/pizza": {
                    "name": "Pizzeria"
                },
                "amenity/restaurant/seafood": {
                    "name": "Riblji restoran"
                },
                "amenity/restaurant/vietnamese": {
                    "name": "Vijetnamski restoran"
                },
                "amenity/sanitary_dump_station": {
                    "name": "Pražnjenje toaleta za kamp kućice"
                },
                "amenity/school": {
                    "name": "Škola i teren oko škole",
                    "terms": "škola,školsko zemljište"
                },
                "amenity/shelter": {
                    "name": "Sklonište"
                },
                "amenity/shelter/gazebo": {
                    "name": "Sjenica"
                },
                "amenity/shower": {
                    "name": "Tuš"
                },
                "amenity/social_facility": {
                    "name": "Socijalna ustanova"
                },
                "amenity/social_facility/food_bank": {
                    "name": "Pučka kuhinja"
                },
                "amenity/social_facility/group_home": {
                    "name": "Starački dom"
                },
                "amenity/social_facility/homeless_shelter": {
                    "name": "Sklonište za beskućnike"
                },
                "amenity/studio": {
                    "name": "Studio"
                },
                "amenity/swimming_pool": {
                    "name": "Sportski bazen"
                },
                "amenity/taxi": {
                    "name": "Taksi stajalište",
                    "terms": "taksi stajalište,parkirno mjesto za taksi,parkirališno mjesto za taksi,mjesto za taksi,taksi mjesto"
                },
                "amenity/telephone": {
                    "name": "Telefon",
                    "terms": "telefon"
                },
                "amenity/theatre": {
                    "name": "Kazalište",
                    "terms": "kazalište"
                },
                "amenity/theatre/type/amphi": {
                    "name": "Amfiteatar"
                },
                "amenity/toilets": {
                    "name": "Toalet",
                    "terms": "WC,toalet,nužnik,sanitarni čvor"
                },
                "amenity/townhall": {
                    "name": "Gradska vijećnica",
                    "terms": "gradska vijećnica,vijećnica,općinski dom"
                },
                "amenity/university": {
                    "name": "Sveučilišno zemljište"
                },
                "amenity/vehicle_inspection": {
                    "name": "Tehnički pregled vozila"
                },
                "amenity/vending_machine": {
                    "name": "Automat za prodaju"
                },
                "amenity/vending_machine/cigarettes": {
                    "name": "Automat za cigarete"
                },
                "amenity/vending_machine/coffee": {
                    "name": "Automat za prodaju kave"
                },
                "amenity/vending_machine/condoms": {
                    "name": "Automat za kondome"
                },
                "amenity/vending_machine/drinks": {
                    "name": "Automat za piće"
                },
                "amenity/vending_machine/electronics": {
                    "name": "Automat za prodaju elektronike"
                },
                "amenity/vending_machine/food": {
                    "name": "Automat za prodaju hrane"
                },
                "amenity/vending_machine/fuel": {
                    "name": "Pumpni automat za gorivo"
                },
                "amenity/vending_machine/ice_cream": {
                    "name": "Automat za prodaju sladoleda"
                },
                "amenity/vending_machine/newspapers": {
                    "name": "Automat za prodaju novina"
                },
                "amenity/vending_machine/parking_tickets": {
                    "name": "Automat za parkirališne karte"
                },
                "amenity/vending_machine/public_transport_tickets": {
                    "name": "Automat za karte za javni prijevoz"
                },
                "amenity/vending_machine/sweets": {
                    "name": "Automat za grickalice"
                },
                "amenity/veterinary": {
                    "name": "Veterinar"
                },
                "amenity/waste/dog_excrement": {
                    "name": "Košara za pseći izmet"
                },
                "amenity/waste_basket": {
                    "name": "Kanta za smeće",
                    "terms": "smeće,koš za smeće,kanta za smeće"
                },
                "amenity/waste_disposal": {
                    "name": "Kontejner za smeće"
                },
                "amenity/water_point": {
                    "name": "Pitka voda za kamp kućice"
                },
                "area": {
                    "name": "Područje",
                    "terms": "površina,područje"
                },
                "area/highway": {
                    "name": "Površina ceste"
                },
                "attraction": {
                    "name": "Atrakcija"
                },
                "attraction/animal": {
                    "name": "Životinjska nastamba",
                    "terms": "životinja,kavez,akvarij,terarij,dupinarij,safari,lav,majmun,slon,riba,insekt,zmija,zoološki,zoo"
                },
<<<<<<< HEAD
                "attraction/bumper_car": {
                    "name": "Električni autići za sudaranje"
                },
=======
>>>>>>> fc4ec2e8
                "attraction/bungee_jumping": {
                    "name": "Bungee skokovi"
                },
                "attraction/carousel": {
                    "name": "Mehanički vrtuljak",
                    "terms": "Ringišpil"
                },
                "attraction/maze": {
                    "name": "Labirint"
                },
                "barrier": {
                    "name": "Prepreka"
                },
                "barrier/block": {
                    "name": "Blok"
                },
                "barrier/bollard": {
                    "name": "Stup"
                },
                "barrier/border_control": {
                    "name": "Granični prijelaz"
                },
                "barrier/cattle_grid": {
                    "name": "Mreža koja sprječava prijelaz stoke preko ceste"
                },
                "barrier/chain": {
                    "name": "Lanac"
                },
                "barrier/city_wall": {
                    "name": "Gradske zidine",
                    "terms": "gradske zidine"
                },
                "barrier/cycle_barrier": {
                    "name": "Biciklistička prepreka"
                },
                "barrier/ditch": {
                    "name": "Rov"
                },
                "barrier/entrance": {
                    "name": "Ulaz"
                },
                "barrier/fence": {
                    "name": "Ograda",
                    "terms": "ograda"
                },
                "barrier/gate": {
                    "name": "Kapija"
                },
                "barrier/hedge": {
                    "name": "Živica"
                },
                "barrier/kissing_gate": {
                    "name": "Rotirajući prolaz za ljude"
                },
                "barrier/lift_gate": {
                    "name": "Rampa"
                },
                "barrier/retaining_wall": {
                    "name": "Potporni zid"
                },
                "barrier/stile": {
                    "name": "Ograda preko koje pješaci mogu preći"
                },
                "barrier/toll_booth": {
                    "name": "Naplatna kućica"
                },
                "barrier/wall": {
                    "name": "Zid"
                },
                "boundary/administrative": {
                    "name": "Administrativna granica"
                },
                "building": {
                    "name": "Građevina",
                    "terms": "zgrada,kuća,građevina,neboder"
                },
                "building/barn": {
                    "name": "Ambar",
                    "terms": "žitnica, štagalj"
                },
                "building/bunker": {
                    "name": "Bunker"
                },
                "building/cabin": {
                    "name": "Mala drvena kućica, sklonište"
                },
                "building/cathedral": {
                    "name": "Zgrada katedrale"
                },
                "building/chapel": {
                    "name": "Zgrada kapelice"
                },
                "building/church": {
                    "name": "Zgrada crkve"
                },
                "building/college": {
                    "name": "Zgrada fakulteta"
                },
                "building/commercial": {
                    "name": "Poslovna zgrada"
                },
                "building/construction": {
                    "name": "Zgrada u izgradnji"
                },
                "building/detached": {
                    "name": "Odvojena kuća"
                },
                "building/dormitory": {
                    "name": "Studentski dom"
                },
                "building/entrance": {
                    "name": "Ulaz/izlaz"
                },
                "building/garage": {
                    "name": "Garaža"
                },
                "building/garages": {
                    "name": "Garaže"
                },
                "building/greenhouse": {
                    "name": "Staklenik",
                    "terms": "Plastenik"
                },
                "building/hospital": {
                    "name": "Zgrada bolnice"
                },
                "building/hotel": {
                    "name": "Zgrada hotela"
                },
                "building/house": {
                    "name": "Kuća"
                },
                "building/hut": {
                    "name": "Koliba",
                    "terms": "koliba,planinarska kuća,sklonište"
                },
                "building/industrial": {
                    "name": "Industrijska zgrada"
                },
                "building/kindergarten": {
                    "name": "Zgrada vrtića"
                },
                "building/mosque": {
                    "name": "Zgrada džamije"
                },
                "building/public": {
                    "name": "Javna građevina"
                },
                "building/residential": {
                    "name": "Građevina za stanovanje"
                },
                "building/retail": {
                    "name": "Trgovinska zgrada"
                },
                "building/roof": {
                    "name": "Krov"
                },
                "building/school": {
                    "name": "Školska zgrada",
                    "terms": "škola"
                },
                "building/semidetached_house": {
                    "name": "Dijelom spojena kuća"
                },
                "building/shed": {
                    "name": "Šupa"
                },
                "building/stable": {
                    "name": "Staja"
                },
                "building/stadium": {
                    "name": "Zgrada stadiona"
                },
                "building/static_caravan": {
                    "name": "Statičan mobilan dom"
                },
                "building/terrace": {
                    "name": "Kuće u nizu"
                },
                "building/train_station": {
                    "name": "Zgrada željezničkog kolodvora"
                },
                "building/university": {
                    "name": "Zgrada sveučilišta"
                },
                "building/warehouse": {
                    "name": "Skladište"
                },
                "building_part": {
                    "name": "Dio građevine"
                },
                "building_point": {
                    "name": "Građevina"
                },
                "club": {
                    "name": "Klub"
                },
                "club/sport": {
                    "name": "Sportski klub"
                },
                "craft": {
                    "name": "Zanat"
                },
                "craft/basket_maker": {
                    "name": "Proizvođač košara"
                },
                "craft/beekeeper": {
                    "name": "Pčelar"
                },
                "craft/blacksmith": {
                    "name": "Kovač"
                },
                "craft/boatbuilder": {
                    "name": "Brodograditelj"
                },
                "craft/bookbinder": {
                    "name": "Knjigovezac"
                },
                "craft/brewery": {
                    "name": "Pivara"
                },
                "craft/carpenter": {
                    "name": "Stolar"
                },
                "craft/carpet_layer": {
                    "name": "Postavljač tepiha"
                },
                "craft/caterer": {
                    "name": "Dostavljač"
                },
                "craft/chimney_sweeper": {
                    "name": "Dimnjačar"
                },
                "craft/clockmaker": {
                    "name": "Urar (ručni satovi)"
                },
                "craft/distillery": {
                    "name": "Destilerija"
                },
                "craft/dressmaker": {
                    "name": "Krojač za žene"
                },
                "craft/electrician": {
                    "name": "Električar"
                },
                "craft/gardener": {
                    "name": "Vrtlar"
                },
                "craft/glaziery": {
                    "name": "Staklarna"
                },
                "craft/handicraft": {
                    "name": "Ručni rad"
                },
                "craft/hvac": {
                    "name": "HVAC",
                    "terms": "rashladni sustav,klimatizacija,ventilacija,klima,vanjski rashladni sustav,vanjski sustav za grijanje,klimatizacijsko grijaći sustav"
                },
                "craft/insulator": {
                    "name": "Izolator"
                },
                "craft/jeweler": {
                    "name": "Draguljar"
                },
                "craft/key_cutter": {
                    "name": "Ključar"
                },
                "craft/locksmith": {
                    "name": "Bravar"
                },
                "craft/metal_construction": {
                    "name": "Željezar"
                },
                "craft/optician": {
                    "name": "Optičar"
                },
                "craft/painter": {
                    "name": "Slikar"
                },
                "craft/photographer": {
                    "name": "Fotograf"
                },
                "craft/photographic_laboratory": {
                    "name": "Fotografska radionica"
                },
                "craft/plasterer": {
                    "name": "Fasader"
                },
                "craft/plumber": {
                    "name": "Vodoinstalater"
                },
                "craft/pottery": {
                    "name": "Lončarstvo"
                },
                "craft/rigger": {
                    "name": "Monter"
                },
                "craft/roofer": {
                    "name": "Krovopokrivač"
                },
                "craft/saddler": {
                    "name": "Sedlar"
                },
                "craft/sailmaker": {
                    "name": "Jedrar"
                },
                "craft/sawmill": {
                    "name": "Pilana"
                },
                "craft/scaffolder": {
                    "name": "Građevinska skela"
                },
                "craft/sculptor": {
                    "name": "Kipar"
                },
                "craft/shoemaker": {
                    "name": "Obućar"
                },
                "craft/stonemason": {
                    "name": "Zidar"
                },
                "craft/tailor": {
                    "name": "Krojač za muškarce"
                },
                "craft/tiler": {
                    "name": "Keramičar"
                },
                "craft/tinsmith": {
                    "name": "Kotlar / Kazandžija"
                },
                "craft/upholsterer": {
                    "name": "Tapetar"
                },
                "craft/watchmaker": {
                    "name": "Urar"
                },
                "craft/window_construction": {
                    "name": "Izrada prozora"
                },
                "craft/winery": {
                    "name": "Vinarija"
                },
                "embankment": {
                    "name": "Nasip"
                },
                "emergency/ambulance_station": {
                    "name": "Garaža hitne pomoći",
                    "terms": "garaža hitne pomoći,stanica hitne pomoći,stanica za hitnu pomoć,hitna pomoć"
                },
                "emergency/fire_hydrant": {
                    "name": "Požarni hidrant",
                    "terms": "hidrant"
                },
                "emergency/lifeguard": {
                    "name": "Spasilac",
                    "terms": "plaži,spasioc"
                },
                "emergency/phone": {
                    "name": "Telefon za nuždu"
                },
                "entrance": {
                    "name": "Ulaz/izlaz"
                },
                "ford": {
                    "name": "Prijelaz preko potoka"
                },
                "golf/bunker": {
                    "name": "Pješčana prepreka",
                    "terms": "sand trap"
                },
                "golf/fairway": {
                    "name": "Glavni dio rupe (fairway)",
                    "terms": "fairway"
                },
                "golf/green": {
                    "name": "Završni zeleni dio (green)",
                    "terms": "putting green,green"
                },
                "golf/hole": {
                    "name": "Golfska jamica",
                    "terms": "rupa"
                },
                "golf/rough": {
                    "name": "Grubo"
                },
                "healthcare/alternative/chiropractic": {
                    "name": "Kiropraktičar"
                },
                "highway": {
                    "name": "Prometnica"
                },
                "highway/bridleway": {
                    "name": "Staza za konje"
                },
                "highway/bus_guideway": {
                    "name": "Pruga za autobuse"
                },
                "highway/bus_stop": {
                    "name": "Autobusna stanica"
                },
                "highway/corridor": {
                    "name": "Hodnik"
                },
                "highway/crossing/marked": {
                    "name": "Označeni pješački prijelaz"
                },
                "highway/crossing/marked-raised": {
                    "name": "Uzdignuti pješački prijelaz"
                },
                "highway/crossing/unmarked": {
                    "name": "Neoznačeni pješački prijelaz"
                },
                "highway/crossing/zebra": {
                    "name": "Označeni pješački prijelaz"
                },
                "highway/cycleway": {
                    "name": "Biciklistička staza"
                },
                "highway/cycleway/bicycle_foot": {
                    "name": "Staza za bicikle i pješake"
                },
                "highway/cycleway/crossing": {
                    "name": "Biciklistički prijelaz"
                },
                "highway/cycleway/crossing/marked": {
                    "name": "Označeni biciklistički prijelaz"
                },
                "highway/cycleway/crossing/unmarked": {
                    "name": "Neoznačeni biciklistički prijelaz"
                },
                "highway/footway": {
                    "name": "Pješačka staza"
                },
                "highway/footway/marked": {
                    "name": "Označeni pješački prijelaz"
                },
                "highway/footway/sidewalk": {
                    "name": "Nogostup"
                },
                "highway/footway/unmarked": {
                    "name": "Neoznačeni pješački prijelaz"
                },
                "highway/footway/zebra": {
                    "name": "Označeni pješački prijelaz"
                },
                "highway/living_street": {
                    "name": "Područje smirenog prometa"
                },
                "highway/milestone": {
                    "name": "Miljokaz prometnice"
                },
                "highway/mini_roundabout": {
                    "name": "Mali kružni tok",
                    "terms": "mali kružni tok,kružni tok"
                },
                "highway/motorway": {
                    "name": "Autocesta"
                },
                "highway/motorway_junction": {
                    "name": "Petlja ili izlaz sa autoceste"
                },
                "highway/motorway_link": {
                    "name": "Pristupna cesta autoceste"
                },
                "highway/passing_place": {
                    "name": "Mjesto za preticanje"
                },
                "highway/path": {
                    "name": "Staza"
                },
                "highway/pedestrian_area": {
                    "name": "Površina za pješake"
                },
                "highway/pedestrian_line": {
                    "name": "Pješačka ulica"
                },
                "highway/primary": {
                    "name": "Državna cesta"
                },
                "highway/primary_link": {
                    "name": "Pristupna cesta državne ceste"
                },
                "highway/raceway": {
                    "name": "Staza za utrkivanje motornih vozila"
                },
                "highway/residential": {
                    "name": "Ulica"
                },
                "highway/rest_area": {
                    "name": "Odmorište bez benzinske stanice"
                },
                "highway/road": {
                    "name": "Nepoznata cesta"
                },
                "highway/secondary": {
                    "name": "Županijska cesta"
                },
                "highway/secondary_link": {
                    "name": "Pristupna cesta županijske ceste"
                },
                "highway/service": {
                    "name": "Pristupna cesta"
                },
                "highway/service/alley": {
                    "name": "Pristupna ulica između stamb. blokova"
                },
                "highway/service/drive-through": {
                    "name": "Provezi-kroz"
                },
                "highway/service/driveway": {
                    "name": "Prilaz"
                },
                "highway/service/emergency_access": {
                    "name": "Pristup za nuždu"
                },
                "highway/service/parking_aisle": {
                    "name": "Parkirališni prolaz"
                },
                "highway/services": {
                    "name": "Odmorište"
                },
                "highway/speed_camera": {
                    "name": "Kamera za brzinu"
                },
                "highway/steps": {
                    "name": "Stepenice"
                },
                "highway/steps/conveying": {
                    "name": "Pokretne stepenice"
                },
                "highway/stop": {
                    "name": "Znak stop",
                    "terms": "znak stop,stop,prometni znak,znak"
                },
                "highway/street_lamp": {
                    "name": "Ulična lampa"
                },
                "highway/tertiary": {
                    "name": "Lokalna cesta"
                },
                "highway/tertiary_link": {
                    "name": "Pristupna cesta lokalne ceste"
                },
                "highway/track": {
                    "name": "Šumski ili poljski put"
                },
                "highway/traffic_mirror": {
                    "name": "Prometno ogledalo"
                },
                "highway/traffic_signals": {
                    "name": "Semafor",
                    "terms": "semafor,prometna svjetla"
                },
                "highway/trunk": {
                    "name": "Brza cesta"
                },
                "highway/trunk_link": {
                    "name": "Pristupna cesta brze ceste"
                },
                "highway/turning_circle": {
                    "name": "Površina na kraju ceste za polukružno okretanje"
                },
                "highway/unclassified": {
                    "name": "Mala/neklasificirana cesta"
                },
                "historic": {
                    "name": "Povijesno područje"
                },
                "historic/archaeological_site": {
                    "name": "Arheološko područje"
                },
                "historic/boundary_stone": {
                    "name": "Suhozid"
                },
                "historic/castle": {
                    "name": "Dvorac"
                },
                "historic/castle/fortress": {
                    "name": "Povijesna tvrđava",
                    "terms": "Utvrda,kaštel,zamak,citadela,fort,gradina"
                },
                "historic/castle/palace": {
                    "name": "Palača"
                },
                "historic/castle/stately": {
                    "name": "Dvorac"
                },
                "historic/city_gate": {
                    "name": "Gradska vrata"
                },
                "historic/fort": {
                    "name": "Utvrda"
                },
                "historic/manor": {
                    "name": "Dvor",
                    "terms": "kurija,majur"
                },
                "historic/memorial": {
                    "name": "Spomenik",
                    "terms": "spomen ploča"
                },
                "historic/memorial/plaque": {
                    "name": "Spomen-ploča"
                },
                "historic/monument": {
                    "name": "Veliki spomenik"
                },
                "historic/ruins": {
                    "name": "Ruševina"
                },
                "historic/tomb": {
                    "name": "Grobnica"
                },
                "historic/wayside_cross": {
                    "name": "Povijesno raspelo uz put",
                    "terms": "križ uz cestu,raspelo uz cestu"
                },
                "historic/wayside_shrine": {
                    "name": "Svetište uz cestu",
                    "terms": "svetište uz cestu,svetište uz put"
                },
                "historic/wreck": {
                    "name": "Olupina brodoloma",
                    "terms": "brodolom"
                },
                "indoor/room": {
                    "name": "Soba"
                },
                "junction": {
                    "name": "Križanje"
                },
                "junction/roundabout": {
                    "name": "Kružni tok"
                },
                "landuse": {
                    "name": "Zemljišna zona"
                },
                "landuse/aquaculture": {
                    "name": "Akvakultura"
                },
                "landuse/basin": {
                    "name": "Bazen kišnice"
                },
                "landuse/cemetery": {
                    "name": "Groblje"
                },
                "landuse/churchyard": {
                    "name": "Crkveno dvorište"
                },
                "landuse/commercial": {
                    "name": "Poslovna zona"
                },
                "landuse/farm": {
                    "name": "Oranica"
                },
                "landuse/farmland": {
                    "name": "Oranica"
                },
                "landuse/farmyard": {
                    "name": "Gospodarsko imanje"
                },
                "landuse/forest": {
                    "name": "Upravljana šuma"
                },
                "landuse/grass": {
                    "name": "Travnjak"
                },
                "landuse/harbour": {
                    "name": "Luka"
                },
                "landuse/industrial": {
                    "name": "Industrijska zona"
                },
                "landuse/industrial/slaughterhouse": {
                    "name": "Klaonica"
                },
                "landuse/landfill": {
                    "name": "Odlagalište otpada"
                },
                "landuse/meadow": {
                    "name": "Livada"
                },
                "landuse/military": {
                    "name": "Vojna zona"
                },
                "landuse/military/barracks": {
                    "name": "Vojne barake"
                },
                "landuse/orchard": {
                    "name": "Voćnjak"
                },
                "landuse/quarry": {
                    "name": "Kamenolom"
                },
                "landuse/religious": {
                    "name": "Religiozno područje"
                },
                "landuse/residential": {
                    "name": "Stambena zona"
                },
                "landuse/retail": {
                    "name": "Trgovačka zona"
                },
                "landuse/vineyard": {
                    "name": "Vinograd"
                },
                "leisure": {
                    "name": "Razonoda"
                },
                "leisure/bowling_alley": {
                    "name": "Kuglalište"
                },
                "leisure/common": {
                    "name": "Zelena površina po kojoj se može hodati - u UK",
                    "terms": "zelena površina,zelena površina po kojoj se može hodati,zajednička zelena površina"
                },
                "leisure/dog_park": {
                    "name": "Park za pse"
                },
                "leisure/firepit": {
                    "name": "Mjesto za vatru"
                },
                "leisure/fitness_centre": {
                    "name": "Zatvoreni prostor za vježbanje",
                    "terms": "teretana,aerobik,pilates"
                },
                "leisure/fitness_station": {
                    "name": "Vanjski prostor za vježbanje"
                },
                "leisure/garden": {
                    "name": "Vrt",
                    "terms": "vrt,bašća,povrtnjak,cvjetnjak"
                },
                "leisure/golf_course": {
                    "name": "Igralište za golf",
                    "terms": "golf teren"
                },
                "leisure/ice_rink": {
                    "name": "Klizalište"
                },
                "leisure/marina": {
                    "name": "Marina",
                    "terms": "marina"
                },
                "leisure/nature_reserve": {
                    "name": "Prirodni rezervat"
                },
                "leisure/outdoor_seating": {
                    "name": "Sjedenje vani",
                    "terms": "terasa"
                },
                "leisure/park": {
                    "name": "Park"
                },
                "leisure/picnic_table": {
                    "name": "Stol za piknik"
                },
                "leisure/pitch": {
                    "name": "Sportski teren",
                    "terms": "sportsko igralište"
                },
                "leisure/pitch/american_football": {
                    "name": "Američki nogomet",
                    "terms": "igralište za američki nogomet"
                },
                "leisure/pitch/basketball": {
                    "name": "Košarkaški teren",
                    "terms": "košarkaško igralište"
                },
                "leisure/pitch/skateboard": {
                    "name": "Skate park",
                    "terms": "skate park,skejt park,skejt,skate,park za ekstremne sportove"
                },
                "leisure/pitch/soccer": {
                    "name": "Nogometno igralište",
                    "terms": "nogometno igralište"
                },
                "leisure/pitch/tennis": {
                    "name": "Teniski teren",
                    "terms": "teniski teren"
                },
                "leisure/pitch/volleyball": {
                    "name": "Odbojkaško igralište",
                    "terms": "odbojkaško igralište"
                },
                "leisure/playground": {
                    "name": "Igralište",
                    "terms": "dječje igralište,penjalice,tobogan,vrtuljak"
                },
                "leisure/slipway": {
                    "name": "Navoz za brodove",
                    "terms": "istezalište"
                },
                "leisure/sports_centre/swimming": {
                    "name": "Ustanova sa bazenima"
                },
                "leisure/stadium": {
                    "name": "Stadion",
                    "terms": "stadion,sportska arena"
                },
                "leisure/swimming_pool": {
                    "name": "Sportski bazen",
                    "terms": "bazen"
                },
                "leisure/track/running": {
                    "name": "Staza za trčanje"
                },
                "leisure/track/running_point": {
                    "name": "Staza za trčanje"
                },
                "leisure/water_park": {
                    "name": "Vodeni park",
                    "terms": "Aquapark, akvapark, bazeni"
                },
                "line": {
                    "name": "Linija",
                    "terms": "linija,crta"
                },
                "man_made": {
                    "name": "Ljudske tvorevine"
                },
                "man_made/adit": {
                    "name": "Položeni ulaz u rudnik"
                },
                "man_made/breakwater": {
                    "name": "Lukobran",
                    "terms": "lukobran,zaštita luke od valova,zaštita luke,umjetna zaštita luke,valolom,utvrda obale,molo"
                },
                "man_made/bridge": {
                    "name": "Most"
                },
                "man_made/chimney": {
                    "name": "Dimnjak"
                },
                "man_made/cutline": {
                    "name": "Prosjeka",
                    "terms": "prosjeka,prosječen pojas u šumi,šumska prosjeka,prosjeka šume,prosjeka u šumi,prosjeka kroz šumu"
                },
                "man_made/embankment": {
                    "name": "Nasip"
                },
                "man_made/flagpole": {
                    "name": "Jarbol za zastavu"
                },
                "man_made/lighthouse": {
                    "name": "Svjetionik",
                    "terms": "svjetionik,svjetlosni signal,toranj za svjetlosnu navigaciju"
                },
                "man_made/monitoring_station": {
                    "name": "Stanica za mjerenje"
                },
                "man_made/observatory": {
                    "name": "Opservatorij"
                },
                "man_made/petroleum_well": {
                    "name": "Izvor nafte"
                },
                "man_made/pier": {
                    "name": "Mol",
                    "terms": "pristanište,mol,lukobran,molo,mul,gat"
                },
                "man_made/pipeline": {
                    "name": "Cjevovod",
                    "terms": "cjevovod,sustav cijevi za prijenos materijala,vod u obliku cijevi,protočna struktura,naftovod,plinovod,cjevovodni transport,transport"
                },
                "man_made/pipeline/underground": {
                    "name": "Podzemni cjevovod"
                },
                "man_made/pumping_station": {
                    "name": "Crpna stanica"
                },
                "man_made/silo": {
                    "name": "Silos"
                },
                "man_made/storage_tank": {
                    "name": "Spremnik"
                },
                "man_made/street_cabinet": {
                    "name": "Vanjski razvodni ormar",
                    "terms": "ulični ormar,telekomunikacijski,semaforski,kabelska televizija"
                },
                "man_made/surveillance": {
                    "name": "Nadzor"
                },
                "man_made/surveillance/camera": {
                    "name": "Nadzorna kamera"
                },
                "man_made/survey_point": {
                    "name": "Geodetska točka",
                    "terms": "geodetska točka,poligonska točka,trigonometrijska točka,trigonometar,poligon,GPS točka,GNSS točka,geodetska oznaka"
                },
                "man_made/tower": {
                    "name": "Toranj",
                    "terms": "toranj,osmatračnica,kula,odašiljač,vidikovac,zvonik,stupa,obrambeni toranj"
                },
                "man_made/tower/bell_tower": {
                    "name": "Toranj zvonika"
                },
                "man_made/tower/communication": {
                    "name": "Komunikacijski toranj"
                },
                "man_made/tower/defensive": {
                    "name": "Kula",
                    "terms": "Utvrđeni toranj"
                },
                "man_made/tower/minaret": {
                    "name": "Minaret"
                },
                "man_made/tower/observation": {
                    "name": "Toranj za promatranje"
                },
                "man_made/tunnel": {
                    "name": "Tunel"
                },
                "man_made/wastewater_plant": {
                    "name": "Pogon za pročiščivanje otpadnih voda",
                    "terms": "pročistač voda"
                },
                "man_made/water_tower": {
                    "name": "Vodotoranj",
                    "terms": "vodotoranj,toranj sa spremištem za vodu,spremište za vodu,vodeni toranj,toranj s vodom"
                },
                "man_made/water_well": {
                    "name": "Zdenac",
                    "terms": "bunar"
                },
                "man_made/water_works": {
                    "name": "Vodocrpilište",
                    "terms": "vodocrpilište,vodovod,vodovodna instalacija,vađenje pitke vode"
                },
                "man_made/watermill": {
                    "name": "Vodenica"
                },
                "man_made/windmill": {
                    "name": "Vetrenjača"
                },
                "man_made/works": {
                    "name": "Tvornica"
                },
<<<<<<< HEAD
                "manhole": {
                    "name": "Šaht"
                },
                "manhole/telecom": {
                    "name": "Šaht za telekomunikacije"
                },
=======
>>>>>>> fc4ec2e8
                "military/bunker": {
                    "name": "Vojni bunker"
                },
                "natural": {
                    "name": "Prirodno"
                },
                "natural/bare_rock": {
                    "name": "Goli kamen"
                },
                "natural/bay": {
                    "name": "Zaljev",
                    "terms": "zaljev,zaton,uvala,vodena površina okružena kopnom sa tri strane"
                },
                "natural/beach": {
                    "name": "Plaža",
                    "terms": "plaža,mjesto za kupanje,obala za kupanje,prostor uz more,prostor uz more uređen za kupanje,kupanje,pjeskovita obala,kupalište,žal"
                },
                "natural/cape": {
                    "name": "Rt"
                },
                "natural/cave_entrance": {
                    "name": "Ulaz u pećinu"
                },
                "natural/cliff": {
                    "name": "Litica",
                    "terms": "litica,stijena"
                },
                "natural/coastline": {
                    "name": "Obala",
                    "terms": "obala,obalna linija,morska obala,obalna crta,zemlja uz more,zemlja uz rijeku,zemlja uz jezero,riječna obala,morska obala"
                },
                "natural/fell": {
                    "name": "Visoravan",
                    "terms": "visoravan,vriština,bujad,bujas"
                },
                "natural/glacier": {
                    "name": "Ledenjak",
                    "terms": "ledenjak,glečer,vrh prekriven ledom,naslaga vječnoga leda"
                },
                "natural/grassland": {
                    "name": "Prirodni travnjak",
                    "terms": "travnjak,prirodni travnjak,livada,pašnjak"
                },
                "natural/heath": {
                    "name": "Nisko raslinje",
                    "terms": "nisko raslinje,stepa,vrijes,vrijesak,pustara,vrijesište,neobrađeno zemljište s niskim raslinjem,grmlje,ledina,vriština,ravnica,zemljište bez drveća"
                },
                "natural/mud": {
                    "name": "Blato"
                },
                "natural/peak": {
                    "name": "Planinski vrh",
                    "terms": "planinski vrh,vrh,sljeme,vrhunac,šiljak,najviša točka"
                },
                "natural/reef": {
                    "name": "Greben"
                },
                "natural/ridge": {
                    "name": "Greben"
                },
                "natural/saddle": {
                    "name": "Sedlo",
                    "terms": "prijevoj"
                },
                "natural/sand": {
                    "name": "Pijesak"
                },
                "natural/scree": {
                    "name": "Sipar",
                    "terms": "hrpa gruha,sip,plazina,kršlje,krš,sitno kamenje na strmini,kamenje na strmini,kamenjar,kamen,osulina,sipar"
                },
                "natural/scrub": {
                    "name": "Makija",
                    "terms": "šikara,zaraslo zemljište,gust šibljak,guštara,guštik,šiprag,šipražje,gustiš,šiblje, samoniklo šiblje,šibljar,šibljik,makija"
                },
                "natural/shingle": {
                    "name": "Krupan šljunak"
                },
                "natural/spring": {
                    "name": "Izvor",
                    "terms": "izvor,vrelo,vrutak,zdenac,studenac"
                },
                "natural/tree": {
                    "name": "Drvo",
                    "terms": "stablo,drvo,deblo"
                },
                "natural/tree_row": {
                    "name": "Drvored"
                },
                "natural/valley": {
                    "name": "Dolina"
                },
                "natural/volcano": {
                    "name": "Vulkan"
                },
                "natural/water": {
                    "name": "Voda",
                    "terms": "voda,bara,jezero,akva,lokva"
                },
                "natural/water/canal": {
                    "name": "Kanal"
                },
                "natural/water/lake": {
                    "name": "Jezero",
                    "terms": "jezero,voda,jezerce"
                },
                "natural/water/pond": {
                    "name": "Ribnjak",
                    "terms": "ribnjak,bara,jezero,bazen za uzgoj ribe,umjetni bazen"
                },
                "natural/water/reservoir": {
                    "name": "Akumulacija",
                    "terms": "akumulacija,akumulacija vode,rezervoar vode,spremište vode,spremište za vodu"
                },
                "natural/water/river": {
                    "name": "Rijeka"
                },
                "natural/water/stream": {
                    "name": "Potok"
                },
                "natural/wetland": {
                    "name": "Močvara",
                    "terms": "močvara,močvarno tlo"
                },
                "natural/wood": {
                    "name": "Prašuma",
                    "terms": "prašuma,prirodna šuma,džungla"
                },
                "noexit/yes": {
                    "name": "Bez izlaza"
                },
                "office": {
                    "name": "Ured",
                    "terms": "ured,kancelarija"
                },
                "office/adoption_agency": {
                    "name": "Agencija za posvajanje"
                },
                "office/advertising_agency": {
                    "name": "Reklamna agencija"
                },
                "office/architect": {
                    "name": "Arhitektonski ured"
                },
                "office/association": {
                    "name": "Ured neprofitne udruge"
                },
                "office/company": {
                    "name": "Ured firme"
                },
                "office/diplomatic/consulate": {
                    "name": "Konzulat"
                },
                "office/diplomatic/embassy": {
                    "name": "Ambasada"
                },
                "office/educational_institution": {
                    "name": "Obrazovna ustanova"
                },
                "office/energy_supplier": {
                    "name": "Uredi opskrbljivača energijom"
                },
                "office/government": {
                    "name": "Državni ured"
                },
                "office/insurance": {
                    "name": "Ured osiguravajućeg društva"
                },
                "office/lawyer": {
                    "name": "Odvjetnički ured"
                },
                "office/ngo": {
                    "name": "Nevladina organizacija"
                },
                "office/physician": {
                    "name": "Liječnička praksa"
                },
                "office/research": {
                    "name": "Ured za istraživanje"
                },
                "office/telecommunication": {
                    "name": "Ured za telekomunikacije"
                },
                "office/travel_agent": {
                    "name": "Putnička agencija"
                },
                "place": {
                    "name": "Mjesto"
                },
                "place/city": {
                    "name": "Grad s više od 100 000 stanovnika",
                    "terms": "grad,urbano naselje,veliko naseljeno mjesto,naseljeno mjesto"
                },
                "place/hamlet": {
                    "name": "Zaseok",
                    "terms": "zaseok,seoce"
                },
                "place/island": {
                    "name": "Otok",
                    "terms": "otok,kopno okruženo vodom,kopno okruženo morem,kopno okruženo rijekom"
                },
                "place/isolated_dwelling": {
                    "name": "Usamljena kućanstva",
                    "terms": "usamljena kućanstva,izolirano stanovanje,udaljene kuće,izolirana kućanstva,udaljeno stanovanje"
                },
                "place/locality": {
                    "name": "Lokalitet",
                    "terms": "lokalitet,nenastanjeno mjesto,specifično mjesto"
                },
                "place/neighbourhood": {
                    "name": "Susjedstvo"
                },
                "place/town": {
                    "name": "Gradić",
                    "terms": "gradić,grad s manje od 100000 stanovnika,mali grad,manje urbano područje,manji grad,grad,gradac"
                },
                "place/village": {
                    "name": "Selo",
                    "terms": "selo,veće selo,naselje,prigradsko naselje"
                },
                "point": {
                    "name": "Točka",
                    "terms": "točka,referentna točka"
                },
                "power": {
                    "name": "Električna energija"
                },
                "power/generator": {
                    "name": "Generator energije",
                    "terms": "generator energije,generator električne energije,generator el. energije,generator struje,elektrana"
                },
                "power/line": {
                    "name": "Dalekovod",
                    "terms": "dalekovod,električni vod,strujni vod"
                },
                "power/minor_line": {
                    "name": "Mali dalekovod"
                },
                "power/pole": {
                    "name": "Električni stup",
                    "terms": "stup dalekovoda"
                },
                "power/sub_station": {
                    "name": "Trafostanica"
                },
                "power/substation": {
                    "name": "Trafostanica"
                },
                "power/tower": {
                    "name": "Visokonaponski stup",
                    "terms": "električni stup,stup dalekovoda,dalekovod"
                },
                "power/transformer": {
                    "name": "Transformator",
                    "terms": "transformator, transformator el. energije,transformator struje"
                },
                "public_transport/platform/bus": {
                    "name": "Autobusno stajalište"
                },
                "public_transport/platform/bus_point": {
                    "name": "Autobusno stajalište"
                },
                "public_transport/platform/train_point": {
                    "name": "Željezničko stajalište"
                },
                "public_transport/platform/tram": {
                    "name": "Tramvajsko stajalište"
                },
                "public_transport/platform/tram_point": {
                    "name": "Tramvajsko stajalište"
                },
                "public_transport/platform/trolleybus": {
                    "name": "Stajalište trolejbusa"
                },
                "public_transport/platform/trolleybus_point": {
                    "name": "Stajalište trolejbusa"
                },
                "public_transport/station_aerialway": {
                    "name": "Stanica žičare"
                },
                "public_transport/station_bus": {
                    "name": "Autobusna stanica"
                },
                "public_transport/station_ferry": {
                    "name": "Trajektna stanica"
                },
                "public_transport/station_light_rail": {
                    "name": "Stanica lake željeznice"
                },
                "public_transport/station_monorail": {
                    "name": "Stanica jednotračnog vlaka"
                },
                "public_transport/station_subway": {
                    "name": "Stanica podzemne željeznice"
                },
                "public_transport/station_train": {
                    "name": "Željeznička stanica"
                },
                "public_transport/station_train_halt": {
                    "name": "Željeznička postaja"
                },
                "public_transport/station_tram": {
                    "name": "Tramvajska stanica"
                },
                "public_transport/station_trolleybus": {
                    "name": "Stanica trolejbusa"
                },
                "public_transport/stop_position_aerialway": {
                    "name": "Mjesto stajanja žičare"
                },
                "public_transport/stop_position_bus": {
                    "name": "Mjesto stajanja autobusa"
                },
                "public_transport/stop_position_ferry": {
                    "name": "Mjesto stajanja trajekta"
                },
                "public_transport/stop_position_light_rail": {
                    "name": "Mjesto stajanja  lake željeznice"
                },
                "public_transport/stop_position_monorail": {
                    "name": "Mjesto stajanja jednotračne željeznice"
                },
                "public_transport/stop_position_subway": {
                    "name": "Mjesto stajanja podzemne željeznice"
                },
                "public_transport/stop_position_train": {
                    "name": "Mjesto stajanja vlaka"
                },
                "public_transport/stop_position_tram": {
                    "name": "Mjesto stajanja tramvaja"
                },
                "public_transport/stop_position_trolleybus": {
                    "name": "Mjesto stajanja trolejbusa"
                },
                "railway": {
                    "name": "Željeznica"
                },
                "railway/abandoned": {
                    "name": "Napuštena željeznička pruga",
                    "terms": "napuštena željeznička pruga,napuštena željeznica,pruga koja se ne koristi,nekorištena željeznička pruga"
                },
                "railway/buffer_stop": {
                    "name": "Blokada vlaka na kraju pruge",
                    "terms": "bik"
                },
                "railway/crossing": {
                    "name": "Pješački prijelaz preko pruge"
                },
                "railway/disused": {
                    "name": "Željeznička pruga izvan uporabe",
                    "terms": "željeznička pruga izvan uporabe,pruga koja se ne koristi,nekorištena željeznička pruga,nekorištena željeznica,pruga izvan uporabe"
                },
                "railway/funicular": {
                    "name": "Uspinjača"
                },
                "railway/halt": {
                    "name": "Željeznička postaja"
                },
                "railway/level_crossing": {
                    "name": "Cestovni prijelaz preko pruge"
                },
                "railway/light_rail": {
                    "name": "Laka željeznica"
                },
                "railway/miniature": {
                    "name": "Minijaturna željeznica"
                },
                "railway/monorail": {
                    "name": "Jednotračna željeznička pruga",
                    "terms": "monorail željeznička pruga,pruga sa jednim kolosjekom"
                },
                "railway/narrow_gauge": {
                    "name": "Uskotračna željeznica"
                },
                "railway/platform": {
                    "name": "Željezničko stajalište"
                },
                "railway/rail": {
                    "name": "Željeznička pruga",
                    "terms": "željeznička pruga,pruga pune širine,željeznica pune veličine"
                },
                "railway/rail/highspeed": {
                    "name": "Brza željeznica"
                },
                "railway/station": {
                    "name": "Željeznička stanica"
                },
                "railway/subway": {
                    "name": "Podzemna željeznica",
                    "terms": "podzemna željeznica,željeznica ispod zemlje,metro,gradska željeznica,gradska podzemna željeznica"
                },
                "railway/subway_entrance": {
                    "name": "Ulaz u podzemnu željeznicu",
                    "terms": "ulaz u podzemnu željeznicu,ulaz podzemne željeznice,ulaz u metro"
                },
                "railway/train_wash": {
                    "name": "Praonica vagona"
                },
                "railway/tram": {
                    "name": "Tramvaj",
                    "terms": "tramvaj,tramvajska pruga,električni tramvaj,pruga za tramvaj"
                },
                "railway/tram_stop": {
                    "name": "Mjesto stajanja tramvaja"
                },
                "relation": {
                    "name": "Relacija",
                    "terms": "relacija,odnos objekata,veza objekata,relacija između objekata"
                },
                "route/ferry": {
                    "name": "Brodska linija",
                    "terms": "trajektna linija,trajektna ruta,brodska ruta"
                },
                "seamark": {
                    "name": "Morska oznaka"
                },
                "shop": {
                    "name": "Prodavaonica",
                    "terms": "prodavaonica,trgovina,trgovanje,promet robe,dućan"
                },
                "shop/alcohol": {
                    "name": "Prodavaonica alkoholnih pića",
                    "terms": "prodavaonica alkoholnih pića,diskont pića,dućan pića,dućan s pićem"
                },
                "shop/antiques": {
                    "name": "Antikvarijat"
                },
                "shop/art": {
                    "name": "Trgovina umjetninama"
                },
                "shop/baby_goods": {
                    "name": "Trgovina za bebe",
                    "terms": "Baby, bebe, dojenčad, kolica, pelene"
                },
                "shop/bag": {
                    "name": "Trgovina sa torbama"
                },
                "shop/bakery": {
                    "name": "Pekara",
                    "terms": "pekara,pekarnica,pekarna"
                },
                "shop/bathroom_furnishing": {
                    "name": "Prodavaonica kupaonske opreme"
                },
                "shop/beauty": {
                    "name": "Kozmetički salon",
                    "terms": "kozmetički salon,solarij,salon ljepote,pediker,beauty centar"
                },
                "shop/beauty/nails": {
                    "name": "Studio za nokte"
                },
                "shop/beauty/tanning": {
                    "name": "Solarij",
                    "terms": "Salon za sunčanje,studio za sunčanje"
                },
                "shop/bed": {
                    "name": "Trgovina opreme za krevete",
                    "terms": "madrac, madraci, podnica, podnice, posteljina, jastuk, jastuci"
                },
                "shop/beverages": {
                    "name": "Trgovina s pićima",
                    "terms": "podrum pića,trgovina za piće"
                },
                "shop/bicycle": {
                    "name": "prodavaonica bicikala",
                    "terms": "trgovina biciklima"
                },
                "shop/bookmaker": {
                    "name": "Kladioničar"
                },
                "shop/books": {
                    "name": "Knjižara"
                },
                "shop/boutique": {
                    "name": "Butik"
                },
                "shop/butcher": {
                    "name": "Mesnica",
                    "terms": "mesnica"
                },
                "shop/candles": {
                    "name": "Prodavaonica svijeća"
                },
                "shop/car": {
                    "name": "Prodavaonica automobila",
                    "terms": "autozastupnik,auto trgovina"
                },
                "shop/car_parts": {
                    "name": "Trgovina rezevnih dijelova za automobile",
                    "terms": "autodijelovi,dijelovi za automobile"
                },
                "shop/car_repair": {
                    "name": "Automehaničar",
                    "terms": "automehaničar,auto-servis,auto servis"
                },
                "shop/carpet": {
                    "name": "Prodavaonica tepiha"
                },
                "shop/cheese": {
                    "name": "Prodavaonica sira"
                },
                "shop/chemist": {
                    "name": "Drogerija"
                },
                "shop/chocolate": {
                    "name": "Prodavaonica čokolade"
                },
                "shop/clothes": {
                    "name": "Prodavaonica odjeće",
                    "terms": "dućan sa odjećom"
                },
                "shop/computer": {
                    "name": "Prodavaonica računala",
                    "terms": "trgovina računalne opreme"
                },
                "shop/confectionery": {
                    "name": "Prodavaonica slatkiša"
                },
                "shop/convenience": {
                    "name": "Trgovina mješovitom robom",
                    "terms": "dućan,trgovina,prodavaonica,samoposluga,kvartovska trgovina,trgovina mješovitom robom, prodavaonica mješovite robe"
                },
                "shop/copyshop": {
                    "name": "Fotokopiraona",
                    "terms": "Copy dućan, trgovina za kopiranje, kopiraonica"
                },
                "shop/cosmetics": {
                    "name": "Prodavaonica kozmetike"
                },
                "shop/craft": {
                    "name": "Hobby & art trgovina",
                    "terms": "dućan za hobije, slikarski dućan, kistovi"
                },
                "shop/curtain": {
                    "name": "Trgovina za zastore"
                },
                "shop/dairy": {
                    "name": "Prodavaonica mliječnih proizvoda"
                },
                "shop/deli": {
                    "name": "Prodavaonica delikatesa",
                    "terms": "delikatesni dućan,trgovina delikatesama"
                },
                "shop/department_store": {
                    "name": "Robna kuća",
                    "terms": "robna kuća"
                },
                "shop/doityourself": {
                    "name": "Uradi sam",
                    "terms": "alat,vrt,uređenje doma,bauhaus,pevec,uradi sam"
                },
                "shop/dry_cleaning": {
                    "name": "Kemijska čistionica"
                },
                "shop/electronics": {
                    "name": "Prodavaonica elektronike",
                    "terms": "trgovina elektroničke opreme,prodavaonica elektroničke robe,trgovina elektroničke robe,prodavaonica elektroničke opreme,dućan s elektroničkom opremom,dućan elektroničke robe"
                },
                "shop/erotic": {
                    "name": "Prodavaonica erotskih pomagala",
                    "terms": "erotika, eros, pornjava,sexy shop"
                },
                "shop/fabric": {
                    "name": "Trgovina za tkanine"
                },
                "shop/farm": {
                    "name": "Prodavaonica proizvoda farme"
                },
                "shop/fashion": {
                    "name": "Modni dućan"
                },
                "shop/fishing": {
                    "name": "Prodavaonica ribolovne opreme"
                },
                "shop/fishmonger": {
                    "name": "Ribarnica"
                },
                "shop/florist": {
                    "name": "Cvjećarna",
                    "terms": "cvjećara,cvjećarna,cvjećarnica,trgovina cvijećem,prodavaonica cvijeća"
                },
                "shop/frame": {
                    "name": "Trgovina za okvire"
                },
                "shop/funeral_directors": {
                    "name": "Pogrebno poduzeće",
                    "terms": "Pogrebna služba, posmrtna pripomoć"
                },
                "shop/furniture": {
                    "name": "Salon namještaja",
                    "terms": "trgovina namještaja,prodavaonica namještaja"
                },
                "shop/garden_centre": {
                    "name": "Vrtni centar",
                    "terms": "trgovina vrtne opreme,vrtni centar"
                },
                "shop/gift": {
                    "name": "Suvenirnica",
                    "terms": "suvenirnica"
                },
                "shop/greengrocer": {
                    "name": "Voćarna",
                    "terms": "piljarnica,trgovina voćem i povrćem"
                },
                "shop/hairdresser": {
                    "name": "Frizerski salon",
                    "terms": "frizer,frizerski salon,frizerski studio,brijačnica,brico,šišanje"
                },
                "shop/hardware": {
                    "name": "Željezarija",
                    "terms": "željezarija,željezar"
                },
                "shop/hearing_aids": {
                    "name": "Prodavaonica slušnih pomagala"
                },
                "shop/hifi": {
                    "name": "Prodavaonica audio opreme",
                    "terms": "trgovina audio opreme"
                },
                "shop/interior_decoration": {
                    "name": "Trgovina unutarnjeg uređenja"
                },
                "shop/jewelry": {
                    "name": "Prodavaonica nakita"
                },
                "shop/kiosk": {
                    "name": "Kiosk"
                },
                "shop/kitchen": {
                    "name": "Trgovina kuhinjskog namještaja",
                    "terms": "kuhinje, pećnice, hladnjak"
                },
                "shop/laundry": {
                    "name": "Praonica rublja",
                    "terms": "praonica rublja"
                },
                "shop/leather": {
                    "name": "Trgovina kožnom galanterijom"
                },
                "shop/locksmith": {
                    "name": "Bravar"
                },
                "shop/lottery": {
                    "name": "Trgovina igara na sreću",
                    "terms": "lutrija"
                },
                "shop/mall": {
                    "name": "Trgovački centar",
                    "terms": "šoping centar,trgovački centar,outlet centar,prodajni centar"
                },
                "shop/massage": {
                    "name": "Studio za masažu"
                },
                "shop/medical_supply": {
                    "name": "Trgovina medicinske opreme",
                    "terms": "proteze, medicinske potrepštine"
                },
                "shop/mobile_phone": {
                    "name": "Prodavaonica mobilnih telefona",
                    "terms": "prodavaonica mobitela"
                },
                "shop/motorcycle": {
                    "name": "Prodavaonica motocikala",
                    "terms": "trgovina motocikala"
                },
                "shop/motorcycle_repair": {
                    "name": "Ormarići za bicikle"
                },
                "shop/music": {
                    "name": "Prodavaonica glazbene opreme",
                    "terms": "glazbeni dućan,glazbena trgovina"
                },
                "shop/musical_instrument": {
                    "name": "Trgovina glazbenih instrumenata",
                    "terms": "Muzička trgovina, muzički dućan, gitare, bubnjevi"
                },
                "shop/newsagent": {
                    "name": "Trgovina za novine i magazine"
                },
                "shop/optician": {
                    "name": "Optičar",
                    "terms": "optičar"
                },
                "shop/organic": {
                    "name": "Trgovina za organsku hranu"
                },
                "shop/outdoor": {
                    "name": "Trgovina sa opremom za kampiranje",
                    "terms": "planinarenje, trčanje, kampiranje"
                },
                "shop/paint": {
                    "name": "Prodavaonica boja"
                },
                "shop/pastry": {
                    "name": "Slastičarna",
                    "terms": "slastice,kolači,kolačarnica,poslastičarna,slastičarnica,deserti,dućan s kolačima,kolač,torte,torta,slastice"
                },
                "shop/pawnbroker": {
                    "name": "Zalagaonica"
                },
                "shop/perfumery": {
                    "name": "Parfimerija"
                },
                "shop/pet": {
                    "name": "Prodavaonica kućnim ljubimcima",
                    "terms": "dućan za kućne ljubimce,dućan s kućnim ljubimcima,pet store,pet shop,trgovina kućnim ljubimcima,trgovina za kućne ljubimce,prodavaonica kućnih ljubimaca,prodavaonica ljubimaca,prodavaonica za kućne ljubimce"
                },
                "shop/photo": {
                    "name": "Prodavaonica fotografske opreme"
                },
                "shop/pyrotechnics": {
                    "name": "Prodavaonica za pirotehniku",
                    "terms": "vatromet,pirotehnika,petarda,prskalice"
                },
                "shop/radiotechnics": {
                    "name": "Trgovina za elektroniku"
                },
                "shop/religion": {
                    "name": "Prodavaonica religioznih pomagala"
                },
                "shop/scuba_diving": {
                    "name": "Prodavaonica opreme za ronjenje"
                },
                "shop/seafood": {
                    "name": "Ribarnica"
                },
                "shop/shoes": {
                    "name": "Prodavaonica obuće",
                    "terms": "trgovina obuće,dućan s obućom,trgovina obućom,prodavaonica obuće,prodavaonica cipela,trgovina s cipelama,dućan s cipelama,prodavaonica patika,trgovina s patikama,dućan s patikama,prodavaonica tenisicama,trgovina s tenisicama,dućan s tenisicama"
                },
                "shop/sports": {
                    "name": "Prodavaonica sportske opreme",
                    "terms": "trgovina sportske opreme,dućan sportske opreme,sportski dućan,sportska trgovina,prodavaonica sportske opreme"
                },
                "shop/stationery": {
                    "name": "Papirnica",
                    "terms": "papirnica,prodavaonica tiskanica,prodavaonica papira,trgovina papirom,knjižara"
                },
                "shop/supermarket": {
                    "name": "Veletrgovina",
                    "terms": "veletrgovina,supermarket,trgovina,samoposluga,"
                },
                "shop/tailor": {
                    "name": "Krojač"
                },
                "shop/tattoo": {
                    "name": "Studio za tetoviranje",
                    "terms": "tetovaže,pirsing,tetoviranje,salon za tetoviranje"
                },
                "shop/tea": {
                    "name": "Trgovina za čajeve"
                },
                "shop/ticket": {
                    "name": "Prodavač ulaznica"
                },
                "shop/tobacco": {
                    "name": "Trgovina za duhanske proizvode",
                    "terms": "cigare, cigarete, duhan"
                },
                "shop/toys": {
                    "name": "Prodavaonica igračaka",
                    "terms": "trgovina igračaka,trgovina s igračkama,trgovina igračkama,dućan s igračkama,prodavaonica igračaka"
                },
                "shop/travel_agency": {
                    "name": "Putnička agencija",
                    "terms": "putnička agencija,turistička agencija,agencija za putovanja,agencija"
                },
                "shop/tyres": {
                    "name": "Prodavaonica pneumaticima",
                    "terms": "trgovina guma,trgovina auto-guma,trgovina auto guma,trgovina auto gumama,trgovina gumama,dućan s gumama,prodavaonica auto guma,prodavaonica s gumama,prodavaonica guma"
                },
                "shop/vacant": {
                    "name": "Prazan dućanski prostor"
                },
                "shop/vacuum_cleaner": {
                    "name": "Trgovina za usisavače"
                },
                "shop/variety_store": {
                    "name": "Prodavaonica mješovite robe",
                    "terms": "prodavaonica mješovite robe,trgovina,prodavaonica,svaštara,dućan"
                },
                "shop/video": {
                    "name": "Videoteka",
                    "terms": "videoteka,video,video-kaseta,video kaseta,video kazeta,video-kazeta,iznajmljivanje video kazeta,iznajmljivanje dvda,iznajmljivanje dvd-a,dvd,blue ray,iznajmljivanje blue raya,blue-ray,iznajmljivanje blue-raya"
                },
                "shop/video_games": {
                    "name": "Prodavaonica video igara",
                    "terms": "računalne igre, igrice"
                },
                "shop/watches": {
                    "name": "Trgovina Satovima"
                },
                "shop/water_sports": {
                    "name": "Trgovina za vodene sportove",
                    "terms": "plivanje, ronjenje"
                },
                "shop/weapons": {
                    "name": "Trgovina za oružje"
                },
                "shop/wine": {
                    "name": "Prodavaonica vina"
                },
                "tourism": {
                    "name": "Turizam"
                },
                "tourism/alpine_hut": {
                    "name": "Planinarski dom",
                    "terms": "planinarska kuća,planinarski dom,dom"
                },
                "tourism/apartment": {
                    "name": "Turistički apartman"
                },
                "tourism/aquarium": {
                    "name": "Akvarij"
                },
                "tourism/artwork": {
                    "name": "Umjetničko djelo",
                    "terms": "skulptura,slika,kip,bista"
                },
                "tourism/artwork/bust": {
                    "name": "Poprsje",
                    "terms": "Bista"
                },
                "tourism/artwork/graffiti": {
                    "name": "Grafiti"
                },
                "tourism/artwork/installation": {
                    "name": "Umjetnička instalacija"
                },
                "tourism/artwork/mural": {
                    "name": "Mural"
                },
                "tourism/artwork/sculpture": {
                    "name": "Skulptura",
                    "terms": "Statua"
                },
                "tourism/artwork/statue": {
                    "name": "Kip",
                    "terms": "statua,skulptura"
                },
                "tourism/attraction": {
                    "name": "Turistička atrakcija",
                    "terms": "turistička atrakcija,turistička znamenitost,atrakcija,znamenitost,turizam,turistička"
                },
                "tourism/caravan_site": {
                    "name": "Parkiralište za kamp kućice",
                    "terms": "park za rekreativna vozila,park za kamp-prikolice,RV park,kamp,kamp za kamp kućice,kamp za kamp prikolice,kamp prikolica,park za kamp prikolice,kamp za kamp-prikolice"
                },
                "tourism/chalet": {
                    "name": "Bungalov",
                    "terms": "Kuća za iznajmljivanje"
                },
                "tourism/gallery": {
                    "name": "Umjetnička galerija"
                },
                "tourism/guest_house": {
                    "name": "Gostinjska kuća",
                    "terms": "apartmani, gostinjska kuća"
                },
                "tourism/hostel": {
                    "name": "Hostel",
                    "terms": "hostel,konačište,prenoćište,studentski dom,svratište,pansion"
                },
                "tourism/hotel": {
                    "name": "Hotel",
                    "terms": "hotel,prenoćište,svratište"
                },
                "tourism/information": {
                    "name": "Turističke informacije",
                    "terms": "turistička zajednica,turističke informacije,informacije"
                },
                "tourism/information/board": {
                    "name": "Informativna ploča"
                },
                "tourism/information/guidepost": {
                    "name": "Putokaz"
                },
                "tourism/information/map": {
                    "name": "Karta"
                },
                "tourism/information/office": {
                    "name": "Turistički informativni centar",
                    "terms": "Ured za turističke informacije,Turistička zajednica"
                },
                "tourism/motel": {
                    "name": "Motel",
                    "terms": "motel,hotel na prometnici,hotel"
                },
                "tourism/museum": {
                    "name": "Muzej",
                    "terms": "muzej,ustanova za čuvanje i izlaganje starina,starine,izlaganje starina,čuvanje starina"
                },
                "tourism/picnic_site": {
                    "name": "Izletište",
                    "terms": "izletište,mjesto za piknik,piknik"
                },
                "tourism/theme_park": {
                    "name": "Zabavni park",
                    "terms": "zabavni park,tematski park,lunapark,zabavište,prostor za razonodu,park za razonodu"
                },
                "tourism/viewpoint": {
                    "name": "Vidikovac",
                    "terms": "gledište,stajalište,vidikovac"
                },
                "tourism/wilderness_hut": {
                    "name": "Planinarsko sklonište"
                },
                "tourism/zoo": {
                    "name": "Zološki vrt",
                    "terms": "zoološki vrt,zoopark,park sa životinjama"
                },
                "traffic_calming/bump": {
                    "name": "Kratki uspornik u širini ceste",
                    "terms": "ležeći policajac"
                },
                "traffic_calming/hump": {
                    "name": "Duži uspornik u širini ceste",
                    "terms": "ležeći policajac"
                },
                "traffic_calming/island": {
                    "name": "Prometni otok"
                },
                "type/boundary": {
                    "name": "Granica",
                    "terms": "granica,međa,linija,linija razgraničenja"
                },
                "type/boundary/administrative": {
                    "name": "Administrativna granica",
                    "terms": "granica,međa,linija,linija razgraničenja,državna granica,županijska granica,administrativna granica,administrativna linija"
                },
                "type/multipolygon": {
                    "name": "Multipoligon"
                },
                "type/restriction": {
                    "name": "Ograničenje",
                    "terms": "ograničenje,blokiranje,ograničavanje,restrikcija,zadržavanje,zabrana,zabrana za vozila,zabrana pristupa"
                },
                "type/restriction/no_left_turn": {
                    "name": "Zabranjeno lijevo skretanje"
                },
                "type/restriction/no_right_turn": {
                    "name": "Zabranjeno desno skretanje"
                },
                "type/restriction/no_straight_on": {
                    "name": "Zabranjeno prolaženje ravno"
                },
                "type/restriction/no_u_turn": {
                    "name": "Zabranjeno polukružno okretanje"
                },
                "type/restriction/only_left_turn": {
                    "name": "Samo lijevo skretanje"
                },
                "type/restriction/only_right_turn": {
                    "name": "Samo desno skretanje"
                },
                "type/restriction/only_straight_on": {
                    "name": "Samo ravno"
                },
                "type/restriction/only_u_turn": {
                    "name": "Samo polukružno skretanje"
                },
                "type/route": {
                    "name": "Ruta",
                    "terms": "ruta,linija,pravac"
                },
                "type/route/bicycle": {
                    "name": "Biciklistička ruta",
                    "terms": "biciklistička ruta,biciklistička linija"
                },
                "type/route/bus": {
                    "name": "Autobusna linija",
                    "terms": "bus linija,bus ruta,autobusna ruta"
                },
                "type/route/detour": {
                    "name": "Obilazna putanja",
                    "terms": "obilazna ruta,obilazna linija,obilazna putanja,obilazna,obilazni smjer kretanja"
                },
                "type/route/ferry": {
                    "name": "Brodska linija",
                    "terms": "trajektna linija,trajektna ruta,brodska ruta"
                },
                "type/route/foot": {
                    "name": "Pješačka ruta",
                    "terms": "pješačka ruta,pješačka linija,pješačka putanja,pješački put,put za pješake"
                },
                "type/route/hiking": {
                    "name": "Planinarska staza",
                    "terms": "planinarska staza,planinarska obilaznica,planinarski put"
                },
                "type/route/pipeline": {
                    "name": "Putanja cjevovoda",
                    "terms": "putanja cjevovoda,cjevovodna putanja,cjevovod,trasa cjevovoda,cjevovodna trasa"
                },
                "type/route/piste": {
                    "name": "Skijaška ruta"
                },
                "type/route/power": {
                    "name": "Putanja energetske mreže",
                    "terms": "putanja energetske mreže,energetska mreža,trasa energetske mreže,linija energetske mreže,dalekovod,dalekovodna mreža,trasa dalekovoda"
                },
                "type/route/road": {
                    "name": "Cestovni pravac",
                    "terms": "cestovna ruta"
                },
                "type/route/train": {
                    "name": "Željeznička linija",
                    "terms": "željeznička ruta,ruta vlaka,linija vlaka"
                },
                "type/route/tram": {
                    "name": "Tramvajska linija",
                    "terms": "tramvajska putanja,tramvajska ruta"
                },
                "type/route_master": {
                    "name": "Glavna ruta kretanja",
                    "terms": "glavna ruta kretanja,glavna linija kretanja,glavna linija relacije"
                },
                "type/waterway": {
                    "name": "Vodeni tok"
                },
                "waterway": {
                    "name": "Vodeni put"
                },
                "waterway/canal": {
                    "name": "Kanal",
                    "terms": "kanal,plovni kanal"
                },
                "waterway/dam": {
                    "name": "Brana",
                    "terms": "brana,nasip,vodena prepreka,nasip"
                },
                "waterway/ditch": {
                    "name": "Jarak",
                    "terms": "jarak,rov,prokop,šanac,jama,kanal"
                },
                "waterway/drain": {
                    "name": "Vodoodvodni kanal",
                    "terms": "kanal,rov,prokop,šamac"
                },
                "waterway/fuel": {
                    "name": "Benzinska postaja za brodove"
                },
                "waterway/river": {
                    "name": "Rijeka"
                },
                "waterway/riverbank": {
                    "name": "Riječna obala"
                },
                "waterway/sanitary_dump_station": {
                    "name": "Stanica za pražnjenje brodskog spremnika fekalija"
                },
                "waterway/stream": {
                    "name": "Potok",
                    "terms": "tok,potok,mlaz,bujica"
                },
                "waterway/waterfall": {
                    "name": "Vodopad"
                },
                "waterway/weir": {
                    "name": "Ustava",
                    "terms": "ustava,brana,vrša"
                }
            }
        },
        "imagery": {
            "Bing": {
                "description": "Satelitske i zračne snimke.",
                "name": "Bing zračne snimke"
            },
            "EsriWorldImagery": {
                "attribution": {
                    "text": "Uvjeti i povratne informacije"
                },
                "description": "Esri snimke svijeta.",
                "name": "Esri World snimke"
            },
            "EsriWorldImageryClarity": {
                "attribution": {
                    "text": "Uvjeti i povratne informacije"
                }
            },
            "MAPNIK": {
                "attribution": {
                    "text": "© OpenStreetMap doprinositelji, CC-BY-SA"
                },
                "description": "Zadani OpenStreetMap sloj.",
                "name": "OpenStreetMap (Standardni)"
            },
            "Mapbox": {
                "attribution": {
                    "text": "Uvjeti i povratne informacije"
                },
                "description": "Satelitske i zračne snimke.",
                "name": "Mapbox Satellite"
            },
            "OSM_Inspector-Addresses": {
                "attribution": {
                    "text": "© Geofabrik GmbH, OpenStreetMap doprinositelji, CC-BY-SA"
                },
                "name": "OSM Inspector: Adrese"
            },
            "OSM_Inspector-Geometry": {
                "attribution": {
                    "text": "© Geofabrik GmbH, OpenStreetMap doprinositelji, CC-BY-SA"
                },
                "name": "OSM Inspector: Geometrija"
            },
            "OSM_Inspector-Highways": {
                "attribution": {
                    "text": "© Geofabrik GmbH, OpenStreetMap doprinositelji, CC-BY-SA"
                },
                "name": "OSM Inspector: Ceste"
            },
            "OSM_Inspector-Multipolygon": {
                "attribution": {
                    "text": "© Geofabrik GmbH, OpenStreetMap doprinositelji, CC-BY-SA"
                },
                "name": "OSM Inspector: Područja"
            },
            "OSM_Inspector-Places": {
                "attribution": {
                    "text": "© Geofabrik GmbH, OpenStreetMap doprinositelji, CC-BY-SA"
                },
                "name": "OSM Inspector: Mjesta"
            },
            "OSM_Inspector-Routing": {
                "attribution": {
                    "text": "© Geofabrik GmbH, OpenStreetMap doprinositelji, CC-BY-SA"
                },
                "name": "OSM Inspector: Određivanje rute"
            },
            "OSM_Inspector-Tagging": {
                "attribution": {
                    "text": "© Geofabrik GmbH, OpenStreetMap doprinositelji, CC-BY-SA"
                },
                "name": "OSM Inspector: Označavanje"
            },
            "US-TIGER-Roads-2014": {
                "name": "TIGER ceste 2014"
            },
            "US-TIGER-Roads-2017": {
                "name": "TIGER ceste 2017"
            },
            "Waymarked_Trails-Cycling": {
                "name": "Waymarked Trails: Biciklizam"
            },
            "Waymarked_Trails-Hiking": {
                "name": "Waymarked Trails: Planinarenje"
            },
            "Waymarked_Trails-MTB": {
                "name": "Waymarked Trails: MTB"
            },
            "Waymarked_Trails-Skating": {
                "name": "Waymarked Trails: Rolanje"
            },
            "Waymarked_Trails-Winter_Sports": {
                "name": "Waymarked Trails: Zimski sportovi"
            },
            "basemap.at": {
                "attribution": {
                    "text": "basemap.at"
                },
                "name": "basemap.at"
            },
            "basemap.at-orthofoto": {
                "attribution": {
                    "text": "basemap.at"
                },
                "description": "Ortofoto sloj omogućen od basemap.at. \"Nasljednik\" geoimage.at snimaka.",
                "name": "basemap.at Ortofoto"
            },
            "mapbox_locator_overlay": {
                "attribution": {
                    "text": "Uvjeti i povratne informacije"
                },
                "description": "Prikazuje sloj glavnih elemenata za lakše orijentiranje na udaljenom prikazu.",
                "name": "Sloj za lociranje"
            },
            "openpt_map": {
                "attribution": {
                    "text": "© OpenStreetMap doprinositelji, CC-BY-SA"
                },
                "name": "OpenPT karta (preklop)"
            },
            "osm-gps": {
                "attribution": {
                    "text": "© OpenStreetMap doprinositelji"
                },
                "description": "Javni GNSS tragovi postavljeni na OpenStreetMap.",
                "name": "OpenStreetMap GNSS tragovi"
            },
            "osm-mapnik-black_and_white": {
                "attribution": {
                    "text": "© OpenStreetMap doprinositelji, CC-BY-SA"
                },
                "name": "OpenStreetMap (Standardni Crno Bijelo)"
            },
            "osm-mapnik-german_style": {
                "attribution": {
                    "text": "© OpenStreetMap doprinositelji, CC-BY-SA"
                },
                "name": "OpenStreetMap (Njemački stil)"
            },
            "qa_no_address": {
                "attribution": {
                    "text": "Simon Poole, Podaci ©OpenStreetMap doprinositelji"
                },
                "name": "QA No Address"
            },
            "skobbler": {
                "attribution": {
                    "text": "© Sličice: skobbler Podaci karte: OpenStreetMap doprinositelji"
                },
                "name": "skobbler"
            },
            "stamen-terrain-background": {
                "name": "Stamen Terrain"
            },
            "tf-cycle": {
                "attribution": {
                    "text": "Karte © Thunderforest, Podaci © OpenStreetMap doprinositelji"
                },
                "name": "Thunderforest OpenCycleMap"
            },
            "tf-landscape": {
                "attribution": {
                    "text": "Karte © Thunderforest, Podaci © OpenStreetMap doprinositelji"
                },
                "name": "Thunderforest Landscape"
            }
        }
    }
}<|MERGE_RESOLUTION|>--- conflicted
+++ resolved
@@ -2871,12 +2871,6 @@
                     "name": "Životinjska nastamba",
                     "terms": "životinja,kavez,akvarij,terarij,dupinarij,safari,lav,majmun,slon,riba,insekt,zmija,zoološki,zoo"
                 },
-<<<<<<< HEAD
-                "attraction/bumper_car": {
-                    "name": "Električni autići za sudaranje"
-                },
-=======
->>>>>>> fc4ec2e8
                 "attraction/bungee_jumping": {
                     "name": "Bungee skokovi"
                 },
@@ -3359,9 +3353,6 @@
                 "highway/primary_link": {
                     "name": "Pristupna cesta državne ceste"
                 },
-                "highway/raceway": {
-                    "name": "Staza za utrkivanje motornih vozila"
-                },
                 "highway/residential": {
                     "name": "Ulica"
                 },
@@ -3816,15 +3807,6 @@
                 "man_made/works": {
                     "name": "Tvornica"
                 },
-<<<<<<< HEAD
-                "manhole": {
-                    "name": "Šaht"
-                },
-                "manhole/telecom": {
-                    "name": "Šaht za telekomunikacije"
-                },
-=======
->>>>>>> fc4ec2e8
                 "military/bunker": {
                     "name": "Vojni bunker"
                 },
