--- conflicted
+++ resolved
@@ -7154,6 +7154,34 @@
                 "description": "Orthofoto layer provided by basemap.at. \"Successor\" of geoimage.at imagery.",
                 "name": "basemap.at Orthofoto"
             },
+            "eufar-balaton": {
+                "attribution": {
+                    "text": "EUFAR Balaton ortofotó 2010"
+                },
+                "description": "1940 geo-tagged photography from Balaton Limnological Institute.",
+                "name": "EUFAR Balaton orthophotos"
+            },
+            "finds.jp_KBN_2500": {
+                "attribution": {
+                    "text": "GSI KIBAN 2500"
+                },
+                "description": "GSI Kiban 2500 via finds.jp. Good for tracing, but a bit older.",
+                "name": "Japan GSI KIBAN 2500"
+            },
+            "gsi.go.jp": {
+                "attribution": {
+                    "text": "GSI Japan"
+                },
+                "description": "Japan GSI ortho Imagery. Usually better than bing, but a bit older.",
+                "name": "Japan GSI ortho Imagery"
+            },
+            "gsi.go.jp_std_map": {
+                "attribution": {
+                    "text": "GSI Japan"
+                },
+                "description": "Japan GSI Standard Map. Widely covered.",
+                "name": "Japan GSI Standard Map"
+            },
             "hike_n_bike": {
                 "attribution": {
                     "text": "© OpenStreetMap contributors"
@@ -7171,22 +7199,14 @@
                 "attribution": {
                     "text": "© Lantmäteriet, CC0"
                 },
-<<<<<<< HEAD
-                "description": "Mosaic of Swedish orthophotos from the period 1949-1970.",
-=======
                 "description": "Mosaic of Swedish orthophotos from the period 1955–1965. Older and younger pictures may occur.",
->>>>>>> 85383c31
                 "name": "Lantmäteriet Historic Orthophoto 1960"
             },
             "lantmateriet-orto1975": {
                 "attribution": {
                     "text": "© Lantmäteriet, CC0"
                 },
-<<<<<<< HEAD
-                "description": "Mosaic of Swedish orthophotos from the period 1970-1980. To be expanded.",
-=======
                 "description": "Mosaic of Swedish orthophotos from the period 1970–1980. Is under construction.",
->>>>>>> 85383c31
                 "name": "Lantmäteriet Historic Orthophoto 1975"
             },
             "mapbox_locator_overlay": {
@@ -7225,13 +7245,8 @@
                 "attribution": {
                     "text": "© Lantmäteriet"
                 },
-<<<<<<< HEAD
-                "description": "Scan of ´Economic maps´ ca. 1950-1980",
-                "name": "Lantmäteriet Economic Map ca 1950-1980"
-=======
                 "description": "Scan of \"Economic maps\" ca. 1950–1980",
                 "name": "Lantmäteriet Economic Map 1950–1980"
->>>>>>> 85383c31
             },
             "qa_no_address": {
                 "attribution": {
