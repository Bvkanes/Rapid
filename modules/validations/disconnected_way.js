--- conflicted
+++ resolved
@@ -171,24 +171,6 @@
             var vertex = graph.entity(vertexID);
             if (vertex.tags.noexit === 'yes') return null;
 
-<<<<<<< HEAD
-    function continueDrawing(way, vertex, context) {
-        // make sure the vertex is actually visible and editable
-        var map = context.map();
-        if (!context.editable() || !map.trimmedExtent().contains(vertex.loc)) {
-            map.zoomToEase(vertex);
-        }
-
-        context.enter(
-            modeDrawLine(context, {
-                wayID: way.id,
-                startGraph: context.graph(),
-                baselineGraph: context.graph(),
-                affix: way.affix(vertex.id)
-            })
-        );
-    }
-=======
             var useLeftContinue = (whichEnd === 'start' && textDirection === 'ltr') ||
                 (whichEnd === 'end' && textDirection === 'rtl');
 
@@ -201,18 +183,21 @@
                     var way = context.hasEntity(wayId);
                     var vertexId = this.entityIds[0];
                     var vertex = context.hasEntity(vertexId);
->>>>>>> abd94a94
-
                     if (!way || !vertex) return;
 
                     // make sure the vertex is actually visible and editable
                     var map = context.map();
-                    if (!map.editable() || !map.trimmedExtent().contains(vertex.loc)) {
+                    if (!context.editable() || !map.trimmedExtent().contains(vertex.loc)) {
                         map.zoomToEase(vertex);
                     }
 
                     context.enter(
-                        modeDrawLine(context, wayId, context.graph(), context.graph(), 'line', way.affix(vertexId), true)
+                        modeDrawLine(context, {
+                            wayID: wayId,
+                            startGraph: context.graph(),
+                            baselineGraph: context.graph(),
+                            affix: way.affix(vertexId)
+                        })
                     );
                 }
             });
