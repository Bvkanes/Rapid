--- conflicted
+++ resolved
@@ -8,11 +8,7 @@
 } from '../behavior';
 
 import { modeDragNode } from './drag_node';
-<<<<<<< HEAD
-import { modeDragNote2 } from './drag_note2';
-=======
 import { modeDragNote } from './drag_note';
->>>>>>> fbedbb16
 
 
 export function modeBrowse(context) {
@@ -29,11 +25,7 @@
         behaviorSelect(context),
         behaviorLasso(context),
         modeDragNode(context).behavior,
-<<<<<<< HEAD
-        modeDragNote2(context).behavior
-=======
         modeDragNote(context).behavior
->>>>>>> fbedbb16
     ];
 
 
