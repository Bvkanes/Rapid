--- conflicted
+++ resolved
@@ -21,13 +21,8 @@
 import { uiEditMenu } from '../ui/edit_menu';
 import { uiCmd } from '../ui/cmd';
 import {
-<<<<<<< HEAD
-    utilArrayIntersection, utilEntityOrDeepMemberSelector,
-    utilEntitySelector, utilDeepMemberSelector, utilKeybinding
-=======
     utilArrayIntersection, utilDeepMemberSelector, utilEntityOrDeepMemberSelector,
     utilEntitySelector, utilKeybinding
->>>>>>> 91b68443
 } from '../util';
 
 
@@ -429,41 +424,6 @@
                     .classed('related', true);
             }
 
-<<<<<<< HEAD
-            // Don't highlight selected features past the editable zoom
-            if (!context.map().withinEditableZoom()) {
-
-                if (breatheBehavior.isInstalled()) {
-                    context.uninstall(breatheBehavior);
-                }
-
-                surface.selectAll('.selected').classed('selected', false);
-                surface.selectAll('.selected-member').classed('selected-member', false);
-
-            } else if (context.map().withinEditableZoom()) {
-
-                var selection = context.surface()
-                    .selectAll(utilEntityOrDeepMemberSelector(selectedIDs, context.graph()));
-
-                if (selection.empty()) {
-                    // Return to browse mode if selected DOM elements have
-                    // disappeared because the user moved them out of view..
-                    var source = d3_event && d3_event.type === 'zoom' && d3_event.sourceEvent;
-                    if (drawn && source && (source.type === 'mousemove' || source.type === 'touchmove')) {
-                        context.enter(modeBrowse(context));
-                    }
-                } else {
-                    context.surface()
-                        .selectAll(utilDeepMemberSelector(selectedIDs, context.graph(), true /* skipMultipolgonMembers */))
-                        .classed('selected-member', true);
-                    selection
-                        .classed('selected', true);
-                }
-
-                if (!breatheBehavior.isInstalled()) {
-                    context.install(breatheBehavior);
-                }
-=======
             if (context.map().withinEditableZoom()) {
                 // Apply selection styling if not in wide selection
 
@@ -473,7 +433,6 @@
                 surface
                     .selectAll(utilEntityOrDeepMemberSelector(selectedIDs, context.graph()))
                     .classed('selected', true);
->>>>>>> 91b68443
             }
 
         }
