--- conflicted
+++ resolved
@@ -9,12 +9,7 @@
 import { osmEntity, osmOldMultipolygonOuterMember } from '../osm';
 import { utilArrayFlatten, utilArrayGroupBy } from '../util';
 import { utilDetect } from '../util/detect';
-<<<<<<< HEAD
-import _isEqual from 'lodash-es/isEqual';
-import _omit from 'lodash-es/omit';
 import { rapid_feature_config } from '../../data/';
-=======
->>>>>>> fc4ec2e8
 
 export function svgLines(projection, context) {
     var detected = utilDetect();
@@ -61,17 +56,6 @@
         targets.exit()
             .remove();
 
-<<<<<<< HEAD
-        var graphEditClass = function(d) {
-
-            return d.properties.nodes.some(function(n) {
-                if (!base.entities[n.id]) {
-                    return true;
-                }
-                var result = !_isEqual(_omit(graph.entities[n.id], ['tags', 'v']), _omit(base.entities[n.id], ['tags', 'v']));
-                return result;
-            }) ? ' graphedited ': '';
-=======
         var segmentWasEdited = function(d) {
             var wayID = d.properties.entity.id;
             // if the whole line was edited, don't draw segment changes
@@ -83,7 +67,6 @@
                 return !base.entities[n.id] ||
                        !deepEqual(graph.entities[n.id].loc, base.entities[n.id].loc);
             });
->>>>>>> fc4ec2e8
         };
 
         // enter/update
@@ -92,14 +75,9 @@
             .merge(targets)
             .attr('d', getPath)
             .attr('class', function(d) {
-<<<<<<< HEAD
-                return 'way line target target-allowed ' + targetClass + d.id + graphEditClass(d);
-            });
-=======
                 return 'way line target target-allowed ' + targetClass + d.id;
             })
             .classed('segment-edited', segmentWasEdited);
->>>>>>> fc4ec2e8
 
         // NOPE
         var nopeData = data.nopes.filter(getPath);
@@ -117,14 +95,9 @@
             .merge(nopes)
             .attr('d', getPath)
             .attr('class', function(d) {
-<<<<<<< HEAD
-                return 'way line target target-nope ' + nopeClass + d.id + graphEditClass(d);
-            });
-=======
                 return 'way line target target-nope ' + nopeClass + d.id;
             })
             .classed('segment-edited', segmentWasEdited);
->>>>>>> fc4ec2e8
     }
 
 
@@ -140,31 +113,7 @@
             if (b.tags.highway) { scoreB -= highway_stack[b.tags.highway]; }
             return scoreA - scoreB;
         }
-
-        var getAIRoadStylingClass =  function(d){
-            if (!rapid_feature_config.style_fb_ai_roads.enabled) return ''; 
-
-           return (d.tags.source === 'digitalglobe' || d.tags.source === 'maxar') ? ' airoad ' : ''; 
-        };
-
-        // Class for styling currently edited lines
-        var tagEditClass = function(d) {
-            var result = graph.entities[d.id] && base.entities[d.id] &&  !_isEqual(graph.entities[d.id].tags, base.entities[d.id].tags);
-
-            return result ?
-               ' tagedited ' :  '';
-        };
-
-        // Class for styling currently edited lines
-        var graphEditClass = function(d) {
-            if (!base.entities[d.id]) {
-                return ' graphedited ';
-            }
-
-            var result = graph.entities[d.id] && base.entities[d.id] &&  !_isEqual(_omit(graph.entities[d.id], ['tags', 'v']), _omit(base.entities[d.id], ['tags', 'v']));
-
-            return result ? ' graphedited ' :  '';
-        };
+        
 
         function drawLineGroup(selection, klass, isSelected) {
             // Note: Don't add `.selected` class in draw modes
@@ -193,7 +142,7 @@
                     }
 
                     var oldMPClass = oldMultiPolygonOuters[d.id] ? 'old-multipolygon ' : '';
-                    return prefix + ' ' + klass + ' ' + selectedClass + oldMPClass + graphEditClass(d) + tagEditClass(d) + getAIRoadStylingClass(d) + d.id;
+                    return prefix + ' ' + klass + ' ' + selectedClass + oldMPClass + d.id;
                 })
                 .classed('added', function(d) {
                     return !base.entities[d.id];
