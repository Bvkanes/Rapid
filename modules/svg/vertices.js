import { select as d3_select } from 'd3-selection';

import { geoScaleToZoom } from '../geo';
import { osmEntity } from '../osm';
<<<<<<< HEAD
import { svgPassiveVertex, svgPointTransform } from './index';
import _isEqual from 'lodash-es/isEqual';
import _omit from 'lodash-es/omit'; 
=======
import { svgPassiveVertex, svgPointTransform } from './helpers';

>>>>>>> d2dd69b5

export function svgVertices(projection, context) {
    var radiuses = {
        //       z16-, z17,   z18+,  w/icon
        shadow: [6,    7.5,   7.5,   12],
        stroke: [2.5,  3.5,   3.5,   8],
        fill:   [1,    1.5,   1.5,   1.5]
    };

    var _currHoverTarget;
    var _currPersistent = {};
    var _currHover = {};
    var _prevHover = {};
    var _currSelected = {};
    var _prevSelected = {};
    var _radii = {};


    function sortY(a, b) {
        return b.loc[1] - a.loc[1];
    }

    // Avoid exit/enter if we're just moving stuff around.
    // The node will get a new version but we only need to run the update selection.
    function fastEntityKey(d) {
        var mode = context.mode();
        var isMoving = mode && /^(add|draw|drag|move|rotate)/.test(mode.id);
        return isMoving ? d.id : osmEntity.key(d);
    }


    function draw(selection, graph, vertices, sets, filter) {
        sets = sets || { selected: {}, important: {}, hovered: {} };

        var icons = {};
        var directions = {};
        var wireframe = context.surface().classed('fill-wireframe');
        var zoom = geoScaleToZoom(projection.scale());
        var z = (zoom < 17 ? 0 : zoom < 18 ? 1 : 2);
        var activeID = context.activeID();


        function getIcon(d) {
            // always check latest entity, as fastEntityKey avoids enter/exit now
            var entity = graph.entity(d.id);
            if (entity.id in icons) return icons[entity.id];

            icons[entity.id] =
                entity.hasInterestingTags() &&
                context.presets().match(entity, graph).icon;

            return icons[entity.id];
        }


        // memoize directions results, return false for empty arrays (for use in filter)
        function getDirections(entity) {
            if (entity.id in directions) return directions[entity.id];

            var angles = entity.directions(graph, projection);
            directions[entity.id] = angles.length ? angles : false;
            return angles;
        }


        function updateAttributes(selection) {
            ['shadow', 'stroke', 'fill'].forEach(function(klass) {
                var rads = radiuses[klass];
                selection.selectAll('.' + klass)
                    .each(function(entity) {
                        var i = z && getIcon(entity);
                        var r = rads[i ? 3 : z];

                        // slightly increase the size of unconnected endpoints #3775
                        if (entity.id !== activeID && entity.isEndpoint(graph) && !entity.isConnected(graph)) {
                            r += 1.5;
                        }

                        if (klass === 'shadow') {   // remember this value, so we don't need to
                            _radii[entity.id] = r;  // recompute it when we draw the touch targets
                        }

                        d3_select(this)
                            .attr('r', r)
                            .attr('visibility', (i && klass === 'fill') ? 'hidden' : null);
                    });
            });
        }

        vertices.sort(sortY);

        var groups = selection.selectAll('g.vertex')
            .filter(filter)
            .data(vertices, fastEntityKey);

        // exit
        groups.exit()
            .remove();

        // enter
        var enter = groups.enter()
            .append('g')
            .attr('class', function(d) { return 'node vertex ' + d.id; })
            .order();

        enter
            .append('circle')
            .attr('class', 'shadow');

        enter
            .append('circle')
            .attr('class', 'stroke');

        // Vertices with tags get a fill.
        enter.filter(function(d) { return d.hasInterestingTags(); })
            .append('circle')
            .attr('class', 'fill');

        // update
        groups = groups
            .merge(enter)
            .attr('transform', svgPointTransform(projection))
            .classed('sibling', function(d) { return d.id in sets.selected; })
            .classed('shared', function(d) { return graph.isShared(d); })
            .classed('endpoint', function(d) { return d.isEndpoint(graph); })
            .call(updateAttributes);


        // Vertices with icons get a `use`.
        var iconUse = groups
            .selectAll('.icon')
            .data(function data(d) { return zoom >= 17 && getIcon(d) ? [d] : []; }, fastEntityKey);

        // exit
        iconUse.exit()
            .remove();

        // enter
        iconUse.enter()
            .append('use')
            .attr('class', 'icon')
            .attr('width', '11px')
            .attr('height', '11px')
            .attr('transform', 'translate(-5.5, -5.5)')
            .attr('xlink:href', function(d) {
                var picon = getIcon(d);
                var isMaki = /^maki-/.test(picon);
                return '#' + picon + (isMaki ? '-11' : '');
            });


        // Vertices with directions get viewfields
        var dgroups = groups
            .selectAll('.viewfieldgroup')
            .data(function data(d) { return zoom >= 18 && getDirections(d) ? [d] : []; }, fastEntityKey);

        // exit
        dgroups.exit()
            .remove();

        // enter/update
        dgroups = dgroups.enter()
            .insert('g', '.shadow')
            .attr('class', 'viewfieldgroup')
            .merge(dgroups);

        var viewfields = dgroups.selectAll('.viewfield')
            .data(getDirections, function key(d) { return osmEntity.key(d); });

        // exit
        viewfields.exit()
            .remove();

        // enter/update
        viewfields.enter()
            .append('path')
            .attr('class', 'viewfield')
            .attr('d', 'M0,0H0')
            .merge(viewfields)
            .attr('marker-start', 'url(#viewfield-marker' + (wireframe ? '-wireframe' : '') + ')')
            .attr('transform', function(d) { return 'rotate(' + d + ')'; });
    }


    function drawTargets(selection, graph, entities, filter) {
        var targetClass = context.getDebug('target') ? 'pink ' : 'nocolor ';
        var nopeClass = context.getDebug('target') ? 'red ' : 'nocolor ';
        var getTransform = svgPointTransform(projection).geojson;
        var activeID = context.activeID();
        var data = { targets: [], nopes: [] };
        var base = context.history().base();

        entities.forEach(function(node) {
            if (activeID === node.id) return;   // draw no target on the activeID

            var vertexType = svgPassiveVertex(node, graph, activeID);
            if (vertexType !== 0) {     // passive or adjacent - allow to connect
                data.targets.push({
                    type: 'Feature',
                    id: node.id,
                    properties: {
                        target: true,
                        entity: node
                    },
                    geometry: node.asGeoJSON()
                });
            } else {
                data.nopes.push({
                    type: 'Feature',
                    id: node.id + '-nope',
                    properties: {
                        nope: true,
                        target: true,
                        entity: node
                    },
                    geometry: node.asGeoJSON()
                });
            }
        });

        // Class for styling currently edited vertices
        var editClass = function(d) {
            //If it doesn't exist in the base graph, it's new geometry. 
            if (!base.entities[d.id] || !_isEqual(_omit(graph.entities[d.id], ['tags', 'v']), _omit(base.entities[d.id], ['tags', 'v']))) {
              return ' graphedited ';
            } else if (!_isEqual(graph.entities[d.id].tags, base.entities[d.id].tags)) {
              return ' tagedited ';
            }
            return '';
        };

        // Targets allow hover and vertex snapping
        var targets = selection.selectAll('.vertex.target-allowed')
            .filter(function(d) { return filter(d.properties.entity); })
            .data(data.targets, function key(d) { return d.id; });

        // exit
        targets.exit()
            .remove();

        var threeFourths = function (num) {
            return (Math.round(3 * num) / 4).toFixed(2); 
        }; 

        // enter/update
        targets.enter()
            .append('circle')
            .attr('r', function(d) {
                return isEditedEnt(d, base, graph) && threeFourths(_radii[d.id])
                  || _radii[d.id] 
                  || radiuses.shadow[3];
            })
            .merge(targets)
            .attr('class', function(d) {
                return 'node vertex target target-allowed '
                + targetClass + d.id + editClass(d);
            })
            .attr('transform', getTransform);


        // NOPE
        var nopes = selection.selectAll('.vertex.target-nope')
            .filter(function(d) { return filter(d.properties.entity); })
            .data(data.nopes, function key(d) { return d.id; });

        // exit
        nopes.exit()
            .remove();

        // enter/update
        nopes.enter()
            .append('circle')
            .attr('r', function(d) { return (_radii[d.properties.entity.id] || radiuses.shadow[3]); })
            .merge(nopes)
            .attr('class', function(d) { return 'node vertex target target-nope ' + nopeClass + d.id; })
            .attr('transform', getTransform);
    }


    // Points can also render as vertices:
    // 1. in wireframe mode or
    // 2. at higher zooms if they have a direction
    function renderAsVertex(entity, graph, wireframe, zoom) {
        var geometry = entity.geometry(graph);
        return geometry === 'vertex' || (geometry === 'point' && (
            wireframe || (zoom >= 18 && entity.directions(graph, projection).length)
        ));
    }


    function isEditedEnt(entity, base, head) {
        return head.entities[entity.id] !== base.entities[entity.id] ||
            !_isEqual(head.entities[entity.id].tags, base.entities[entity.id].tags);
    }


    function getSiblingAndChildVertices(ids, graph, wireframe, zoom) {
        var results = {};

        function addChildVertices(entity) {
            var geometry = entity.geometry(graph);
            if (!context.features().isHiddenFeature(entity, graph, geometry)) {
                var i;
                if (entity.type === 'way') {
                    for (i = 0; i < entity.nodes.length; i++) {
                        var child = graph.hasEntity(entity.nodes[i]);
                        if (child) {
                            addChildVertices(child);
                        }
                    }
                } else if (entity.type === 'relation') {
                    for (i = 0; i < entity.members.length; i++) {
                        var member = graph.hasEntity(entity.members[i].id);
                        if (member) {
                            addChildVertices(member);
                        }
                    }
                } else if (renderAsVertex(entity, graph, wireframe, zoom)) {
                    results[entity.id] = entity;
                }
            }
        }

        ids.forEach(function(id) {
            var entity = graph.hasEntity(id);
            if (!entity) return;

            if (entity.type === 'node') {
                if (renderAsVertex(entity, graph, wireframe, zoom)) {
                    results[entity.id] = entity;
                    graph.parentWays(entity).forEach(function(entity) {
                        addChildVertices(entity);
                    });
                }
            } else {  // way, relation
                addChildVertices(entity);
            }
        });

        return results;
    }


    function drawVertices(selection, graph, entities, filter, extent, fullRedraw) {
        var wireframe = context.surface().classed('fill-wireframe');
        var zoom = geoScaleToZoom(projection.scale());
        var mode = context.mode();
        var isMoving = mode && /^(add|draw|drag|move|rotate)/.test(mode.id);
        var base = context.history().base();

        var drawLayer = selection.selectAll('.layer-osm.points .points-group.vertices');
        var touchLayer = selection.selectAll('.layer-touch.points');

        if (fullRedraw) {
            _currPersistent = {};
            _radii = {};
        }

        // Collect important vertices from the `entities` list..
        // (during a paritial redraw, it will not contain everything)
        for (var i = 0; i < entities.length; i++) {
            var entity = entities[i];
            var geometry = entity.geometry(graph);
            var keep = false;

            // a point that looks like a vertex..
            if ((geometry === 'point') && renderAsVertex(entity, graph, wireframe, zoom)) {
                _currPersistent[entity.id] = entity;
                keep = true;

            // a vertex of some importance..
            } else if (geometry === 'vertex' &&
                (entity.hasInterestingTags() || entity.isEndpoint(graph) || entity.isConnected(graph)
                || isEditedEnt(entity, base, graph))) {
                _currPersistent[entity.id] = entity;
                keep = true;
            }

            // whatever this is, it's not a persistent vertex..
            if (!keep && !fullRedraw) {
                delete _currPersistent[entity.id];
            }
        }

        // 3 sets of vertices to consider:
        var sets = {
            persistent: _currPersistent,  // persistent = important vertices (render always)
            selected: _currSelected,      // selected + siblings of selected (render always)
            hovered: _currHover           // hovered + siblings of hovered (render only in draw modes)
        };

        var all = Object.assign({}, (isMoving ? _currHover : {}), _currSelected, _currPersistent);

        // Draw the vertices..
        // The filter function controls the scope of what objects d3 will touch (exit/enter/update)
        // Adjust the filter function to expand the scope beyond whatever entities were passed in.
        var filterRendered = function(d) {
            return d.id in _currPersistent || d.id in _currSelected || d.id in _currHover || filter(d);
        };
        drawLayer
            .call(draw, graph, currentVisible(all), sets, filterRendered);

        // Draw touch targets..
        // When drawing, render all targets (not just those affected by a partial redraw)
        var filterTouch = function(d) {
            return isMoving ? true : filterRendered(d);
        };
        touchLayer
            .call(drawTargets, graph, currentVisible(all), filterTouch);


        function currentVisible(which) {
            return Object.keys(which)
                .map(graph.hasEntity, graph)     // the current version of this entity
                .filter(function (entity) { return entity && entity.intersects(extent, graph); });
        }
    }


    // partial redraw - only update the selected items..
    drawVertices.drawSelected = function(selection, graph, extent) {
        var wireframe = context.surface().classed('fill-wireframe');
        var zoom = geoScaleToZoom(projection.scale());

        _prevSelected = _currSelected || {};
        _currSelected = getSiblingAndChildVertices(context.selectedIDs(), graph, wireframe, zoom);

        // note that drawVertices will add `_currSelected` automatically if needed..
        var filter = function(d) { return d.id in _prevSelected; };
        drawVertices(selection, graph, Object.values(_prevSelected), filter, extent, false);
    };


    // partial redraw - only update the hovered items..
    drawVertices.drawHover = function(selection, graph, target, extent) {
        if (target === _currHoverTarget) return;  // continue only if something changed

        var wireframe = context.surface().classed('fill-wireframe');
        var zoom = geoScaleToZoom(projection.scale());

        _prevHover = _currHover || {};
        _currHoverTarget = target;
        var entity = target && target.properties && target.properties.entity;

        if (entity) {
            _currHover = getSiblingAndChildVertices([entity.id], graph, wireframe, zoom);
        } else {
            _currHover = {};
        }

        // note that drawVertices will add `_currHover` automatically if needed..
        var filter = function(d) { return d.id in _prevHover; };
        drawVertices(selection, graph, Object.values(_prevHover), filter, extent, false);
    };

    return drawVertices;
}<|MERGE_RESOLUTION|>--- conflicted
+++ resolved
@@ -1,15 +1,11 @@
+import _isEqual from 'lodash-es/isEqual';
+import _omit from 'lodash-es/omit';
 import { select as d3_select } from 'd3-selection';
 
 import { geoScaleToZoom } from '../geo';
 import { osmEntity } from '../osm';
-<<<<<<< HEAD
-import { svgPassiveVertex, svgPointTransform } from './index';
-import _isEqual from 'lodash-es/isEqual';
-import _omit from 'lodash-es/omit'; 
-=======
 import { svgPassiveVertex, svgPointTransform } from './helpers';
 
->>>>>>> d2dd69b5
 
 export function svgVertices(projection, context) {
     var radiuses = {
@@ -232,7 +228,7 @@
 
         // Class for styling currently edited vertices
         var editClass = function(d) {
-            //If it doesn't exist in the base graph, it's new geometry. 
+            //If it doesn't exist in the base graph, it's new geometry.
             if (!base.entities[d.id] || !_isEqual(_omit(graph.entities[d.id], ['tags', 'v']), _omit(base.entities[d.id], ['tags', 'v']))) {
               return ' graphedited ';
             } else if (!_isEqual(graph.entities[d.id].tags, base.entities[d.id].tags)) {
@@ -251,15 +247,15 @@
             .remove();
 
         var threeFourths = function (num) {
-            return (Math.round(3 * num) / 4).toFixed(2); 
-        }; 
+            return (Math.round(3 * num) / 4).toFixed(2);
+        };
 
         // enter/update
         targets.enter()
             .append('circle')
             .attr('r', function(d) {
                 return isEditedEnt(d, base, graph) && threeFourths(_radii[d.id])
-                  || _radii[d.id] 
+                  || _radii[d.id]
                   || radiuses.shadow[3];
             })
             .merge(targets)
