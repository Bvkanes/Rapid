--- conflicted
+++ resolved
@@ -671,12 +671,8 @@
 
         clearSaved: function() {
             context.debouncedSave.cancel();
-<<<<<<< HEAD
-            if (lock.locked()) {
-=======
             if (lock.locked())  {
                 hasUnresolvedRestorableChanges = false;
->>>>>>> fc4ec2e8
                 context.storage(getKey('saved_history'), null);
 
                 // clear the changeset metadata associated with the saved history
