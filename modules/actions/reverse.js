import _ from 'lodash';
/*
  Order the nodes of a way in reverse order and reverse any direction dependent tags
  other than `oneway`. (We assume that correcting a backwards oneway is the primary
  reason for reversing a way.)

  The following transforms are performed:

    Keys:
          *:right=* ⟺ *:left=*
        *:forward=* ⟺ *:backward=*
       direction=up ⟺ direction=down
         incline=up ⟺ incline=down
            *=right ⟺ *=left

    Relation members:
       role=forward ⟺ role=backward
         role=north ⟺ role=south
          role=east ⟺ role=west

   In addition, numeric-valued `incline` tags are negated.

   The JOSM implementation was used as a guide, but transformations that were of unclear benefit
   or adjusted tags that don't seem to be used in practice were omitted.

   Also, each node on the way is examined for its own tags and the following transformations are performed
   in order to ensure associated nodes (eg a Stop Sign) is also reversed

    Node Keys:
        direction=forward ⟺ direction=backward
        direction=left ⟺ direction=right
        *:forward=* ⟺ *:backward=*
        *:left=* ⟺ *:right=*

   References:
      http://wiki.openstreetmap.org/wiki/Forward_%26_backward,_left_%26_right
      http://wiki.openstreetmap.org/wiki/Key:direction#Steps
      http://wiki.openstreetmap.org/wiki/Key:incline
      http://wiki.openstreetmap.org/wiki/Route#Members
      http://josm.openstreetmap.de/browser/josm/trunk/src/org/openstreetmap/josm/corrector/ReverseWayTagCorrector.java
      http://wiki.openstreetmap.org/wiki/Tag:highway%3Dstop
      http://wiki.openstreetmap.org/wiki/Key:traffic_sign#On_a_way_or_area
 */
export function actionReverse(wayId, options) {
    var replacements = [
            [/:right$/, ':left'], [/:left$/, ':right'],
            [/:forward$/, ':backward'], [/:backward$/, ':forward']
        ],
        numeric = /^([+\-]?)(?=[\d.])/,
        roleReversals = {
            forward: 'backward',
            backward: 'forward',
            north: 'south',
            south: 'north',
            east: 'west',
            west: 'east'
        };


    function reverseKey(key) {
        for (var i = 0; i < replacements.length; ++i) {
            var replacement = replacements[i];
            if (replacement[0].test(key)) {
                return key.replace(replacement[0], replacement[1]);
            }
        }
        return key;
    }


    function reverseValue(key, value) {
        if (key === 'incline' && numeric.test(value)) {
            return value.replace(numeric, function(_, sign) { return sign === '-' ? '' : '-'; });
        } else if (key === 'incline' || key === 'direction') {
            return {up: 'down', down: 'up'}[value] || value;
        } else if (options && options.reverseOneway && key === 'oneway') {
            return {yes: '-1', '1': '-1', '-1': 'yes'}[value] || value;
        } else {
            return {left: 'right', right: 'left'}[value] || value;
        }
    }

<<<<<<< HEAD
=======
    function reverseDirectionTags(node) {
        // Update the direction based tags as appropriate then return an updated node
        return node.update({tags: _.transform(node.tags, function(acc, tagValue, tagKey) {
            // See if this is a direction tag and reverse (or use existing value if not recognised)
            if (tagKey === 'direction') {
                acc[tagKey] = {forward: 'backward', backward: 'forward', left: 'right', right: 'left'}[tagValue] || tagValue;
            } else {
                // Use the reverseKey method to cater for situations such as traffic_sign:forward=stop
                // This will pass through other tags unchanged
                acc[reverseKey(tagKey)] = tagValue;
            }
            return acc;
        }, {})});
    }

    function reverseTagsOnNodes(graph, nodeIds) {
        // Reverse the direction of appropriate tags attached to the nodes (#3076)
        return _(nodeIds)
            // Get each node from the graph
            .map(function(nodeId) { return graph.entity(nodeId);})
            // Check tags on the node, if there aren't any, we can skip
            .filter(function(existingNode) { return existingNode.tags !== undefined;})
            // Get a new version of each node with the appropriate tags reversed
            .map(function(existingNode) { return reverseDirectionTags(existingNode);})
            // Chain together consecutive updates to the graph for each updated node and return
            .reduce(function (accGraph, value) { return accGraph.replace(value); }, graph);
    }
>>>>>>> 1dfa5aa7

    return function(graph) {
        var way = graph.entity(wayId),
            nodes = way.nodes.slice().reverse(),
            tags = {}, key, role;

        for (key in way.tags) {
            tags[reverseKey(key)] = reverseValue(key, way.tags[key]);
        }

        graph.parentRelations(way).forEach(function(relation) {
            relation.members.forEach(function(member, index) {
                if (member.id === way.id && (role = roleReversals[member.role])) {
                    relation = relation.updateMember({role: role}, index);
                    graph = graph.replace(relation);
                }
            });
        });

        // Reverse any associated directions on nodes on the way and then replace
        // the way itself with the reversed node ids and updated way tags
        return reverseTagsOnNodes(graph, nodes).replace(way.update({nodes: nodes, tags: tags}));
    };
}<|MERGE_RESOLUTION|>--- conflicted
+++ resolved
@@ -80,8 +80,7 @@
         }
     }
 
-<<<<<<< HEAD
-=======
+
     function reverseDirectionTags(node) {
         // Update the direction based tags as appropriate then return an updated node
         return node.update({tags: _.transform(node.tags, function(acc, tagValue, tagKey) {
@@ -97,6 +96,7 @@
         }, {})});
     }
 
+
     function reverseTagsOnNodes(graph, nodeIds) {
         // Reverse the direction of appropriate tags attached to the nodes (#3076)
         return _(nodeIds)
@@ -109,7 +109,7 @@
             // Chain together consecutive updates to the graph for each updated node and return
             .reduce(function (accGraph, value) { return accGraph.replace(value); }, graph);
     }
->>>>>>> 1dfa5aa7
+
 
     return function(graph) {
         var way = graph.entity(wayId),
