import { dispatch as d3_dispatch } from 'd3-dispatch';
import { select as d3_select } from 'd3-selection';

import { resolveStrings } from 'osm-community-index';

import { fileFetcher } from '../core/file_fetcher';
import { locationManager } from '../core/locations';
import { t, localizer } from '../core/localizer';

import { svgIcon } from '../svg/icon';
import { uiDisclosure } from '../ui/disclosure';
import { utilRebind } from '../util/rebind';


let _oci = null;

export function uiSuccess(context) {
  const MAXEVENTS = 2;
  const dispatch = d3_dispatch('cancel');
  let _changeset;
  let _location;
  ensureOSMCommunityIndex();   // start fetching the data


  function ensureOSMCommunityIndex() {
    const data = fileFetcher;
    return Promise.all([
        data.get('oci_features'),
        data.get('oci_resources'),
        data.get('oci_defaults')
      ])
      .then(vals => {
        if (_oci) return _oci;

        // Merge Custom Features
        if (vals[0] && Array.isArray(vals[0].features)) {
          locationManager.mergeCustomGeoJSON(vals[0]);
        }

        let ociResources = Object.values(vals[1].resources);
        if (ociResources.length) {
          // Resolve all locationSet features.
          return locationManager.mergeLocationSets(ociResources)
            .then(() => {
              _oci = {
                resources: ociResources,
                defaults: vals[2].defaults
              };
              return _oci;
            });
        } else {
          _oci = {
            resources: [],  // no resources?
            defaults: vals[2].defaults
          };
          return _oci;
        }
      });
  }


  // string-to-date parsing in JavaScript is weird
  function parseEventDate(when) {
    if (!when) return;

    let raw = when.trim();
    if (!raw) return;

    if (!/Z$/.test(raw)) {   // if no trailing 'Z', add one
      raw += 'Z';            // this forces date to be parsed as a UTC date
    }

    const parsed = new Date(raw);
    return new Date(parsed.toUTCString().substr(0, 25));  // convert to local timezone
  }


  function success(selection) {
    let header = selection
      .append('div')
      .attr('class', 'header fillL');

    header
<<<<<<< HEAD
      .append('h2')
      .html(t.html('success.just_edited'));
=======
      .append('h3')
      .call(t.append('success.just_edited'));
>>>>>>> 8111e5d4

    header
      .append('button')
      .attr('class', 'close')
      .attr('title', t('icons.close'))
      .on('click', () => dispatch.call('cancel'))
      .call(svgIcon('#iD-icon-close'));

    let body = selection
      .append('div')
      .attr('class', 'body save-success fillL');

    let summary = body
      .append('div')
      .attr('class', 'save-summary');

    summary
      .append('h3')
      .call(t.append('success.thank_you' + (_location ? '_location' : ''), { where: _location }));

    summary
      .append('p')
      .call(t.append('success.help_html'))
      .append('a')
      .attr('class', 'link-out')
      .attr('target', '_blank')
      .attr('href', t('success.help_link_url'))
      .call(svgIcon('#iD-icon-out-link', 'inline'))
      .append('span')
      .call(t.append('success.help_link_text'));

    let osm = context.connection();
    if (!osm) return;

    let changesetURL = osm.changesetURL(_changeset.id);

    let table = summary
      .append('table')
      .attr('class', 'summary-table');

    let row = table
      .append('tr')
      .attr('class', 'summary-row');

    row
      .append('td')
      .attr('class', 'cell-icon summary-icon')
      .append('a')
      .attr('target', '_blank')
      .attr('href', changesetURL)
      .append('svg')
      .attr('class', 'logo-small')
      .append('use')
      .attr('xlink:href', '#iD-logo-osm');

    let summaryDetail = row
      .append('td')
      .attr('class', 'cell-detail summary-detail');

    summaryDetail
      .append('a')
      .attr('class', 'cell-detail summary-view-on-osm')
      .attr('target', '_blank')
      .attr('href', changesetURL)
      .call(t.append('success.view_on_osm'));

    summaryDetail
      .append('div')
      .html(t.html('success.changeset_id', {
        changeset_id: { html: `<a href="${changesetURL}" target="_blank">${_changeset.id}</a>` }
      }));


    // Get OSM community index features intersecting the map..
    ensureOSMCommunityIndex()
      .then(oci => {
        const loc = context.map().center();
        const validLocations = locationManager.locationsAt(loc);

        // Gather the communities
        let communities = [];
        oci.resources.forEach(resource => {
          let area = validLocations[resource.locationSetID];
          if (!area) return;

          // Resolve strings
          const localizer = (stringID) => t.html(`community.${stringID}`);
          resource.resolved = resolveStrings(resource, oci.defaults, localizer);

          communities.push({
            area: area,
            order: resource.order || 0,
            resource: resource
          });
        });

        // sort communities by feature area ascending, community order descending
        communities.sort((a, b) => a.area - b.area || b.order - a.order);

        body
          .call(showCommunityLinks, communities.map(c => c.resource));
      });
  }


  function showCommunityLinks(selection, resources) {
    let communityLinks = selection
      .append('div')
      .attr('class', 'save-communityLinks');

    communityLinks
      .append('h3')
      .call(t.append('success.like_osm'));

    let table = communityLinks
      .append('table')
      .attr('class', 'community-table');

    let row = table.selectAll('.community-row')
      .data(resources);

    let rowEnter = row.enter()
      .append('tr')
      .attr('class', 'community-row');

    rowEnter
      .append('td')
      .attr('class', 'cell-icon community-icon')
      .append('a')
      .attr('target', '_blank')
      .attr('href', d => d.resolved.url)
      .append('svg')
      .attr('class', 'logo-small')
      .append('use')
      .attr('xlink:href', d => `#community-${d.type}`);

    let communityDetail = rowEnter
      .append('td')
      .attr('class', 'cell-detail community-detail');

    communityDetail
      .each(showCommunityDetails);

    communityLinks
      .append('div')
      .attr('class', 'community-missing')
      .call(t.append('success.missing'))
      .append('a')
      .attr('class', 'link-out')
      .attr('target', '_blank')
      .call(svgIcon('#iD-icon-out-link', 'inline'))
      .attr('href', 'https://github.com/osmlab/osm-community-index/issues')
      .append('span')
      .call(t.append('success.tell_us'));
  }


  function showCommunityDetails(d) {
    let selection = d3_select(this);
    let communityID = d.id;

    selection
      .append('div')
      .attr('class', 'community-name')
      .html(d.resolved.nameHTML);

    selection
      .append('div')
      .attr('class', 'community-description')
      .html(d.resolved.descriptionHTML);

    // Create an expanding section if any of these are present..
    if (d.resolved.extendedDescriptionHTML || (d.languageCodes && d.languageCodes.length)) {
      selection
        .append('div')
        .call(uiDisclosure(context, `community-more-${d.id}`, false)
          .expanded(false)
          .updatePreference(false)
          .label(t.html('success.more'))
          .content(showMore)
        );
    }

    let nextEvents = (d.events || [])
      .map(event => {
        event.date = parseEventDate(event.when);
        return event;
      })
      .filter(event => {      // date is valid and future (or today)
        const t = event.date.getTime();
        const now = (new Date()).setHours(0,0,0,0);
        return !isNaN(t) && t >= now;
      })
      .sort((a, b) => {       // sort by date ascending
        return a.date < b.date ? -1 : a.date > b.date ? 1 : 0;
      })
      .slice(0, MAXEVENTS);   // limit number of events shown

    if (nextEvents.length) {
      selection
        .append('div')
        .call(uiDisclosure(context, `community-events-${d.id}`, false)
          .expanded(false)
          .updatePreference(false)
          .label(t.html('success.events'))
          .content(showNextEvents)
        )
        .select('.hide-toggle')
        .append('span')
        .attr('class', 'badge-text')
        .text(nextEvents.length);
    }


    function showMore(selection) {
      let more = selection.selectAll('.community-more')
        .data([0]);

      let moreEnter = more.enter()
        .append('div')
        .attr('class', 'community-more');

      if (d.resolved.extendedDescriptionHTML) {
        moreEnter
          .append('div')
          .attr('class', 'community-extended-description')
          .html(d.resolved.extendedDescriptionHTML);
      }

      if (d.languageCodes && d.languageCodes.length) {
        const languageList = d.languageCodes
          .map(code => localizer.languageName(code))
          .join(', ');

        moreEnter
          .append('div')
          .attr('class', 'community-languages')
          .call(t.append('success.languages', { languages: languageList }));
      }
    }


    function showNextEvents(selection) {
      let events = selection
        .append('div')
        .attr('class', 'community-events');

      let item = events.selectAll('.community-event')
        .data(nextEvents);

      let itemEnter = item.enter()
        .append('div')
        .attr('class', 'community-event');

      itemEnter
        .append('div')
        .attr('class', 'community-event-name')
        .append('a')
        .attr('target', '_blank')
        .attr('href', d => d.url)
        .text(d => {
          let name = d.name;
          if (d.i18n && d.id) {
            name = t(`community.${communityID}.events.${d.id}.name`, { default: name });
          }
          return name;
        });

      itemEnter
        .append('div')
        .attr('class', 'community-event-when')
        .text(d => {
          let options = { weekday: 'short', day: 'numeric', month: 'short', year: 'numeric' };
          if (d.date.getHours() || d.date.getMinutes()) {   // include time if it has one
            options.hour = 'numeric';
            options.minute = 'numeric';
          }
          return d.date.toLocaleString(localizer.localeCode(), options);
        });

      itemEnter
        .append('div')
        .attr('class', 'community-event-where')
        .text(d => {
          let where = d.where;
          if (d.i18n && d.id) {
            where = t(`community.${communityID}.events.${d.id}.where`, { default: where });
          }
          return where;
        });

      itemEnter
        .append('div')
        .attr('class', 'community-event-description')
        .text(d => {
          let description = d.description;
          if (d.i18n && d.id) {
            description = t(`community.${communityID}.events.${d.id}.description`, { default: description });
          }
          return description;
        });
    }
  }


  success.changeset = function(val) {
    if (!arguments.length) return _changeset;
    _changeset = val;
    return success;
  };


  success.location = function(val) {
    if (!arguments.length) return _location;
    _location = val;
    return success;
  };


  return utilRebind(success, dispatch, 'on');
}<|MERGE_RESOLUTION|>--- conflicted
+++ resolved
@@ -81,13 +81,8 @@
       .attr('class', 'header fillL');
 
     header
-<<<<<<< HEAD
       .append('h2')
-      .html(t.html('success.just_edited'));
-=======
-      .append('h3')
       .call(t.append('success.just_edited'));
->>>>>>> 8111e5d4
 
     header
       .append('button')
