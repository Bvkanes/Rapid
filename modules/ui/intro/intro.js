--- conflicted
+++ resolved
@@ -177,11 +177,8 @@
             curtain.remove();
             navwrap.remove();
             d3_selectAll('#map .layer-background').style('opacity', opacity);
-<<<<<<< HEAD
             d3_selectAll('#map .layer-fb-roads').style('opacity', fbRoadsOpacity);
             d3_selectAll('button.sidebar-toggle').classed('disabled', false);
-=======
->>>>>>> fc4ec2e8
             if (osm) { osm.toggle(true).reset().caches(caches); }
             context.history().reset().merge(Object.values(baseEntities));
             if (services.fbMLRoads) {services.fbMLRoads.toggle(true).reset().cache(fbMLRoadsCache);}
