import { select as d3_select } from 'd3-selection';

import { fileFetcher } from '../core/file_fetcher';
import { t } from '../core/localizer';
import { svgIcon } from '../svg/icon';
import { uiCmd } from './cmd';
import { uiModal } from './modal';
import { utilArrayUniq } from '../util';
import { utilDetect } from '../util/detect';


export function uiShortcuts(context) {
    var detected = utilDetect();
    var _activeTab = 0;
    var _modalSelection;
    var _selection = d3_select(null);
    var _dataShortcuts;


    function shortcutsModal(_modalSelection) {
        _modalSelection.select('.modal')
            .classed('modal-shortcuts', true);

        var content = _modalSelection.select('.content');

        content
            .append('div')
<<<<<<< HEAD
            .attr('class', 'modal-section header')
            .append('h2')
            .html(t.html('shortcuts.title'));
=======
            .attr('class', 'modal-section')
            .append('h3')
            .call(t.append('shortcuts.title'));
>>>>>>> 8111e5d4

        fileFetcher.get('shortcuts')
            .then(function(data) {
                _dataShortcuts = data;
                content.call(render);
            })
            .catch(function() { /* ignore */ });
    }


    function render(selection) {
        if (!_dataShortcuts) return;

        var wrapper = selection
            .selectAll('.wrapper')
            .data([0]);

        var wrapperEnter = wrapper
            .enter()
            .append('div')
            .attr('class', 'wrapper modal-section');

        var tabsBar = wrapperEnter
            .append('div')
            .attr('class', 'tabs-bar');

        var shortcutsList = wrapperEnter
            .append('div')
            .attr('class', 'shortcuts-list');

        wrapper = wrapper.merge(wrapperEnter);

        var tabs = tabsBar
            .selectAll('.tab')
            .data(_dataShortcuts);

        var tabsEnter = tabs
            .enter()
            .append('a')
            .attr('class', 'tab')
            .attr('href', '#')
            .on('click', function (d3_event, d) {
                d3_event.preventDefault();
                var i = _dataShortcuts.indexOf(d);
                _activeTab = i;
                render(selection);
            });

        tabsEnter
            .append('span')
            .html(function (d) { return t.html(d.text); });

        // Update
        wrapper.selectAll('.tab')
            .classed('active', function (d, i) {
                return i === _activeTab;
            });


        var shortcuts = shortcutsList
            .selectAll('.shortcut-tab')
            .data(_dataShortcuts);

        var shortcutsEnter = shortcuts
            .enter()
            .append('div')
            .attr('class', function(d) { return 'shortcut-tab shortcut-tab-' + d.tab; });

        var columnsEnter = shortcutsEnter
            .selectAll('.shortcut-column')
            .data(function (d) { return d.columns; })
            .enter()
            .append('table')
            .attr('class', 'shortcut-column');

        var rowsEnter = columnsEnter
            .selectAll('.shortcut-row')
            .data(function (d) { return d.rows; })
            .enter()
            .append('tr')
            .attr('class', 'shortcut-row');


        var sectionRows = rowsEnter
            .filter(function (d) { return !d.shortcuts; });

        sectionRows
            .append('td');

        sectionRows
            .append('td')
            .attr('class', 'shortcut-section')
            .append('h3')
            .html(function (d) { return t.html(d.text); });


        var shortcutRows = rowsEnter
            .filter(function (d) { return d.shortcuts; });

        var shortcutKeys = shortcutRows
            .append('td')
            .attr('class', 'shortcut-keys');

        var modifierKeys = shortcutKeys
            .filter(function (d) { return d.modifiers; });

        modifierKeys
            .selectAll('kbd.modifier')
            .data(function (d) {
                if (detected.os === 'win' && d.text === 'shortcuts.editing.commands.redo') {
                    return ['⌘'];
                } else if (detected.os !== 'mac' && d.text === 'shortcuts.browsing.display_options.fullscreen') {
                    return [];
                } else {
                    return d.modifiers;
                }
            })
            .enter()
            .each(function () {
                var selection = d3_select(this);

                selection
                    .append('kbd')
                    .attr('class', 'modifier')
                    .text(function (d) { return uiCmd.display(d); });

                selection
                    .append('span')
                    .text('+');
            });


        shortcutKeys
            .selectAll('kbd.shortcut')
            .data(function (d) {
                var arr = d.shortcuts;
                if (detected.os === 'win' && d.text === 'shortcuts.editing.commands.redo') {
                    arr = ['Y'];
                } else if (detected.os !== 'mac' && d.text === 'shortcuts.browsing.display_options.fullscreen') {
                    arr = ['F11'];
                }

                // replace translations
                arr = arr.map(function(s) {
                    return uiCmd.display(s.indexOf('.') !== -1 ? t(s) : s);
                });

                return utilArrayUniq(arr).map(function(s) {
                    return {
                        shortcut: s,
                        separator: d.separator,
                        suffix: d.suffix
                    };
                });
            })
            .enter()
            .each(function (d, i, nodes) {
                var selection = d3_select(this);
                var click = d.shortcut.toLowerCase().match(/(.*).click/);

                if (click && click[1]) {   // replace "left_click", "right_click" with mouse icon
                    selection
                        .call(svgIcon('#iD-walkthrough-mouse-' + click[1], 'operation'));
                } else if (d.shortcut.toLowerCase() === 'long-press') {
                    selection
                        .call(svgIcon('#iD-walkthrough-longpress', 'longpress operation'));
                } else if (d.shortcut.toLowerCase() === 'tap') {
                    selection
                        .call(svgIcon('#iD-walkthrough-tap', 'tap operation'));
                } else {
                    selection
                        .append('kbd')
                        .attr('class', 'shortcut')
                        .text(function (d) { return d.shortcut; });
                }

                if (i < nodes.length - 1) {
                    selection
                        .append('span')
                        .html(d.separator || '\u00a0' + t.html('shortcuts.or') + '\u00a0');
                } else if (i === nodes.length - 1 && d.suffix) {
                    selection
                        .append('span')
                        .text(d.suffix);
                }
            });


        shortcutKeys
            .filter(function(d) { return d.gesture; })
            .each(function () {
                var selection = d3_select(this);

                selection
                    .append('span')
                    .text('+');

                selection
                    .append('span')
                    .attr('class', 'gesture')
                    .html(function (d) { return t.html(d.gesture); });
            });


        shortcutRows
            .append('td')
            .attr('class', 'shortcut-desc')
            .html(function (d) { return d.text ? t.html(d.text) : '\u00a0'; });


        // Update
        wrapper.selectAll('.shortcut-tab')
            .style('display', function (d, i) {
                return i === _activeTab ? 'flex' : 'none';
            });
    }


    return function(selection, show) {
        _selection = selection;
        if (show) {
            _modalSelection = uiModal(selection);
            _modalSelection.call(shortcutsModal);
        } else {
            context.keybinding()
                .on([t('shortcuts.toggle.key'), '?'], function () {
                    if (context.container().selectAll('.modal-shortcuts').size()) {  // already showing
                        if (_modalSelection) {
                            _modalSelection.close();
                            _modalSelection = null;
                        }
                    } else {
                        _modalSelection = uiModal(_selection);
                        _modalSelection.call(shortcutsModal);
                    }
                });
        }
    };
}<|MERGE_RESOLUTION|>--- conflicted
+++ resolved
@@ -25,15 +25,9 @@
 
         content
             .append('div')
-<<<<<<< HEAD
             .attr('class', 'modal-section header')
             .append('h2')
-            .html(t.html('shortcuts.title'));
-=======
-            .attr('class', 'modal-section')
-            .append('h3')
             .call(t.append('shortcuts.title'));
->>>>>>> 8111e5d4
 
         fileFetcher.get('shortcuts')
             .then(function(data) {
