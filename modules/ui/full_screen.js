--- conflicted
+++ resolved
@@ -64,12 +64,7 @@
         if (!isSupported()) return;
 
         // button = selection.append('button')
-<<<<<<< HEAD
         //     .attr('title', t('full_screen', { html: false }))
-        //     .attr('tabindex', -1)
-=======
-        //     .attr('title', t('full_screen'))
->>>>>>> 983c01d4
         //     .on('click', fullScreen)
         //     .call(tooltip);
 
