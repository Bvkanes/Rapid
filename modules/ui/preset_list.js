--- conflicted
+++ resolved
@@ -34,13 +34,8 @@
             .attr('class', 'header fillL');
 
         var message = messagewrap
-<<<<<<< HEAD
             .append('h2')
-            .html(t.html('inspector.choose'));
-=======
-            .append('h3')
             .call(t.append('inspector.choose'));
->>>>>>> 8111e5d4
 
         var direction = (localizer.textDirection() === 'rtl') ? 'backward' : 'forward';
 
