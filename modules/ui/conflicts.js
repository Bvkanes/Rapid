--- conflicted
+++ resolved
@@ -65,13 +65,8 @@
             .call(svgIcon('#iD-icon-close'));
 
         headerEnter
-<<<<<<< HEAD
             .append('h2')
-            .html(t.html('save.conflict.header'));
-=======
-            .append('h3')
             .call(t.append('save.conflict.header'));
->>>>>>> 8111e5d4
 
         var bodyEnter = selection.selectAll('.body')
             .data([0])
