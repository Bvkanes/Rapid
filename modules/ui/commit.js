import { dispatch as d3_dispatch } from 'd3-dispatch';
import { select as d3_select } from 'd3-selection';
import deepEqual from 'fast-deep-equal';

import { prefs } from '../core/preferences';
import { t, localizer } from '../core/localizer';
import { osmChangeset } from '../osm';
import { svgIcon } from '../svg/icon';
import { services } from '../services';
import { uiTooltip } from './tooltip';
import { uiChangesetEditor } from './changeset_editor';
import { uiSectionChanges } from './sections/changes';
import { uiCommitWarnings } from './commit_warnings';
import { uiSectionRawTagEditor } from './sections/raw_tag_editor';
import { utilArrayGroupBy, utilRebind, utilUniqueDomId } from '../util';
import { utilDetect } from '../util/detect';


var readOnlyTags = [
    /^changesets_count$/,
    /^created_by$/,
    /^ideditor:/,
    /^imagery_used$/,
    /^host$/,
    /^locale$/,
    /^warnings:/,
    /^resolved:/,
    /^closed:note$/,
    /^closed:keepright$/,
    /^closed:improveosm:/,
    /^closed:osmose:/
];

// treat most punctuation (except -, _, +, &) as hashtag delimiters - #4398
// from https://stackoverflow.com/a/25575009
var hashtagRegex = /(#[^\u2000-\u206F\u2E00-\u2E7F\s\\'!"#$%()*,.\/:;<=>?@\[\]^`{|}~]+)/g;


export function uiCommit(context) {
    var dispatch = d3_dispatch('cancel');
    var _userDetails;
    var _selection;

    var changesetEditor = uiChangesetEditor(context)
        .on('change', changeTags);
    var rawTagEditor = uiSectionRawTagEditor('changeset-tag-editor', context)
        .on('change', changeTags)
        .readOnlyTags(readOnlyTags);
    var commitChanges = uiSectionChanges(context);
    var commitWarnings = uiCommitWarnings(context);


    function commit(selection) {
        _selection = selection;

        // Initialize changeset if one does not exist yet.
        if (!context.changeset) initChangeset();

        loadDerivedChangesetTags();

        selection.call(render);
    }

    function initChangeset() {

        // expire stored comment, hashtags, source after cutoff datetime - #3947 #4899
        var commentDate = +prefs('commentDate') || 0;
        var currDate = Date.now();
        var cutoff = 2 * 86400 * 1000;   // 2 days
        if (commentDate > currDate || currDate - commentDate > cutoff) {
            prefs('comment', null);
            prefs('hashtags', null);
            prefs('source', null);
        }

        // load in explicitly-set values, if any
        if (context.defaultChangesetComment()) {
            prefs('comment', context.defaultChangesetComment());
            prefs('commentDate', Date.now());
        }
        if (context.defaultChangesetSource()) {
            prefs('source', context.defaultChangesetSource());
            prefs('commentDate', Date.now());
        }
        if (context.defaultChangesetHashtags()) {
            prefs('hashtags', context.defaultChangesetHashtags());
            prefs('commentDate', Date.now());
        }

        var detected = utilDetect();
        var tags = {
            comment: prefs('comment') || '',
            created_by: context.cleanTagValue('iD ' + context.version),
            host: context.cleanTagValue(detected.host),
            locale: context.cleanTagValue(localizer.localeCode())
        };

        // call findHashtags initially - this will remove stored
        // hashtags if any hashtags are found in the comment - #4304
        findHashtags(tags, true);

        var hashtags = prefs('hashtags');
        if (hashtags) {
            tags.hashtags = hashtags;
        }

        var source = prefs('source');
        if (source) {
            tags.source = source;
        }
        var photoOverlaysUsed = context.history().photoOverlaysUsed();
        if (photoOverlaysUsed.length) {
            var sources = (tags.source || '').split(';');

            // include this tag for any photo layer
            if (sources.indexOf('streetlevel imagery') === -1) {
                sources.push('streetlevel imagery');
            }

            // add the photo overlays used during editing as sources
            photoOverlaysUsed.forEach(function(photoOverlay) {
                if (sources.indexOf(photoOverlay) === -1) {
                    sources.push(photoOverlay);
                }
            });

            tags.source = context.cleanTagValue(sources.join(';'));
        }

        context.changeset = new osmChangeset({ tags: tags });
    }

    // Calculates read-only metadata tags based on the user's editing session and applies
    // them to the changeset.
    function loadDerivedChangesetTags() {

        var osm = context.connection();
        if (!osm) return;

        var tags = Object.assign({}, context.changeset.tags);   // shallow copy

        // assign tags for imagery used
        var imageryUsed = context.cleanTagValue(context.history().imageryUsed().join(';'));
        tags.imagery_used = imageryUsed || 'None';

        // assign tags for closed issues and notes
        var osmClosed = osm.getClosedIDs();
        var itemType;
        if (osmClosed.length) {
            tags['closed:note'] = context.cleanTagValue(osmClosed.join(';'));
        }
        if (services.keepRight) {
            var krClosed = services.keepRight.getClosedIDs();
            if (krClosed.length) {
                tags['closed:keepright'] = context.cleanTagValue(krClosed.join(';'));
            }
        }
        if (services.improveOSM) {
            var iOsmClosed = services.improveOSM.getClosedCounts();
            for (itemType in iOsmClosed) {
                tags['closed:improveosm:' + itemType] = context.cleanTagValue(iOsmClosed[itemType].toString());
            }
        }
        if (services.osmose) {
            var osmoseClosed = services.osmose.getClosedCounts();
            for (itemType in osmoseClosed) {
                tags['closed:osmose:' + itemType] = context.cleanTagValue(osmoseClosed[itemType].toString());
            }
        }

        // remove existing issue counts
        for (var key in tags) {
            if (key.match(/(^warnings:)|(^resolved:)/)) {
                delete tags[key];
            }
        }

        function addIssueCounts(issues, prefix) {
            var issuesByType = utilArrayGroupBy(issues, 'type');
            for (var issueType in issuesByType) {
                var issuesOfType = issuesByType[issueType];
                if (issuesOfType[0].subtype) {
                    var issuesBySubtype = utilArrayGroupBy(issuesOfType, 'subtype');
                    for (var issueSubtype in issuesBySubtype) {
                        var issuesOfSubtype = issuesBySubtype[issueSubtype];
                        tags[prefix + ':' + issueType + ':' + issueSubtype] = context.cleanTagValue(issuesOfSubtype.length.toString());
                    }
                } else {
                    tags[prefix + ':' + issueType] = context.cleanTagValue(issuesOfType.length.toString());
                }
            }
        }

        // add counts of warnings generated by the user's edits
        var warnings = context.validator()
            .getIssuesBySeverity({ what: 'edited', where: 'all', includeIgnored: true, includeDisabledRules: true })
            .warning
            .filter(function(issue) { return issue.type !== 'help_request'; });    // exclude 'fixme' and similar - #8603

        addIssueCounts(warnings, 'warnings');

        // add counts of issues resolved by the user's edits
        var resolvedIssues = context.validator().getResolvedIssues();
        addIssueCounts(resolvedIssues, 'resolved');

        context.changeset = context.changeset.update({ tags: tags });
    }

    function render(selection) {

        var osm = context.connection();
        if (!osm) return;

        var header = selection.selectAll('.header')
            .data([0]);

        var headerTitle = header.enter()
            .append('div')
            .attr('class', 'header fillL');

        headerTitle
            .append('div')
<<<<<<< HEAD
            .append('h2')
            .html(t.html('commit.title'));
=======
            .append('h3')
            .call(t.append('commit.title'));
>>>>>>> 8111e5d4

        headerTitle
            .append('button')
            .attr('class', 'close')
            .attr('title', t('icons.close'))
            .on('click', function() {
                dispatch.call('cancel', this);
            })
            .call(svgIcon('#iD-icon-close'));

        var body = selection.selectAll('.body')
            .data([0]);

        body = body.enter()
            .append('div')
            .attr('class', 'body')
            .merge(body);


        // Changeset Section
        var changesetSection = body.selectAll('.changeset-editor')
            .data([0]);

        changesetSection = changesetSection.enter()
            .append('div')
            .attr('class', 'modal-section changeset-editor')
            .merge(changesetSection);

        changesetSection
            .call(changesetEditor
                .changesetID(context.changeset.id)
                .tags(context.changeset.tags)
            );


        // Warnings
        body.call(commitWarnings);


        // Upload Explanation
        var saveSection = body.selectAll('.save-section')
            .data([0]);

        saveSection = saveSection.enter()
            .append('div')
            .attr('class','modal-section save-section fillL')
            .merge(saveSection);

        var prose = saveSection.selectAll('.commit-info')
            .data([0]);

        if (prose.enter().size()) {   // first time, make sure to update user details in prose
            _userDetails = null;
        }

        prose = prose.enter()
            .append('p')
            .attr('class', 'commit-info')
            .call(t.append('commit.upload_explanation'))
            .merge(prose);

        // always check if this has changed, but only update prose.html()
        // if needed, because it can trigger a style recalculation
        osm.userDetails(function(err, user) {
            if (err) return;

            if (_userDetails === user) return;  // no change
            _userDetails = user;

            var userLink = d3_select(document.createElement('div'));

            if (user.image_url) {
                userLink
                    .append('img')
                    .attr('src', user.image_url)
                    .attr('class', 'icon pre-text user-icon');
            }

            userLink
                .append('a')
                .attr('class', 'user-info')
                .text(user.display_name)
                .attr('href', osm.userURL(user.display_name))
                .attr('target', '_blank');

            prose
                .html(t.html('commit.upload_explanation_with_user', { user: { html: userLink.html() } }));
        });


        // Request Review
        var requestReview = saveSection.selectAll('.request-review')
            .data([0]);

        // Enter
        var requestReviewEnter = requestReview.enter()
            .append('div')
            .attr('class', 'request-review');

        var requestReviewDomId = utilUniqueDomId('commit-input-request-review');

        var labelEnter = requestReviewEnter
            .append('label')
            .attr('for', requestReviewDomId);

        if (!labelEnter.empty()) {
            labelEnter
                .call(uiTooltip().title(t.html('commit.request_review_info')).placement('top'));
        }

        labelEnter
            .append('input')
            .attr('type', 'checkbox')
            .attr('id', requestReviewDomId);

        labelEnter
            .append('span')
            .call(t.append('commit.request_review'));

        // Update
        requestReview = requestReview
            .merge(requestReviewEnter);

        var requestReviewInput = requestReview.selectAll('input')
            .property('checked', isReviewRequested(context.changeset.tags))
            .on('change', toggleRequestReview);


        // Buttons
        var buttonSection = saveSection.selectAll('.buttons')
            .data([0]);

        // enter
        var buttonEnter = buttonSection.enter()
            .append('div')
            .attr('class', 'buttons fillL');

        buttonEnter
            .append('button')
            .attr('class', 'secondary-action button cancel-button')
            .append('span')
            .attr('class', 'label')
            .call(t.append('commit.cancel'));

        var uploadButton = buttonEnter
            .append('button')
            .attr('class', 'action button save-button');

        uploadButton.append('span')
            .attr('class', 'label')
            .call(t.append('commit.save'));

        var uploadBlockerTooltipText = getUploadBlockerMessage();

        // update
        buttonSection = buttonSection
            .merge(buttonEnter);

        buttonSection.selectAll('.cancel-button')
            .on('click.cancel', function() {
                dispatch.call('cancel', this);
            });

        buttonSection.selectAll('.save-button')
            .classed('disabled', uploadBlockerTooltipText !== null)
            .on('click.save', function() {
                if (!d3_select(this).classed('disabled')) {
                    this.blur();    // avoid keeping focus on the button - #4641

                    for (var key in context.changeset.tags) {
                        // remove any empty keys before upload
                        if (!key) delete context.changeset.tags[key];
                    }

                    context.uploader().save(context.changeset);
                }
            });

        // remove any existing tooltip
        uiTooltip().destroyAny(buttonSection.selectAll('.save-button'));

        if (uploadBlockerTooltipText) {
            buttonSection.selectAll('.save-button')
                .call(uiTooltip().title(uploadBlockerTooltipText).placement('top'));
        }

        // Raw Tag Editor
        var tagSection = body.selectAll('.tag-section.raw-tag-editor')
            .data([0]);

        tagSection = tagSection.enter()
            .append('div')
            .attr('class', 'modal-section tag-section raw-tag-editor')
            .merge(tagSection);

        tagSection
            .call(rawTagEditor
                .tags(Object.assign({}, context.changeset.tags))   // shallow copy
                .render
            );

        var changesSection = body.selectAll('.commit-changes-section')
            .data([0]);

        changesSection = changesSection.enter()
            .append('div')
            .attr('class', 'modal-section commit-changes-section')
            .merge(changesSection);

        // Change summary
        changesSection.call(commitChanges.render);


        function toggleRequestReview() {
            var rr = requestReviewInput.property('checked');
            updateChangeset({ review_requested: (rr ? 'yes' : undefined) });

            tagSection
                .call(rawTagEditor
                    .tags(Object.assign({}, context.changeset.tags))   // shallow copy
                    .render
                );
        }
    }


    function getUploadBlockerMessage() {
        var errors = context.validator()
            .getIssuesBySeverity({ what: 'edited', where: 'all' }).error;

        if (errors.length) {
            return t('commit.outstanding_errors_message', { count: errors.length });

        } else {
            var hasChangesetComment = context.changeset && context.changeset.tags.comment && context.changeset.tags.comment.trim().length;
            if (!hasChangesetComment) {
                return t('commit.comment_needed_message');
            }
        }
        return null;
    }


    function changeTags(_, changed, onInput) {
        if (changed.hasOwnProperty('comment')) {
            if (changed.comment === undefined) {
                changed.comment = '';
            }
            if (!onInput) {
                prefs('comment', changed.comment);
                prefs('commentDate', Date.now());
            }
        }
        if (changed.hasOwnProperty('source')) {
            if (changed.source === undefined) {
                prefs('source', null);
            } else if (!onInput) {
                prefs('source', changed.source);
                prefs('commentDate', Date.now());
            }
        }
        // no need to update `prefs` for `hashtags` here since it's done in `updateChangeset`

        updateChangeset(changed, onInput);

        if (_selection) {
            _selection.call(render);
        }
    }


    function findHashtags(tags, commentOnly) {
        var detectedHashtags = commentHashtags();

        if (detectedHashtags.length) {
            // always remove stored hashtags if there are hashtags in the comment - #4304
            prefs('hashtags', null);
        }
        if (!detectedHashtags.length || !commentOnly) {
            detectedHashtags = detectedHashtags.concat(hashtagHashtags());
        }

        var allLowerCase = new Set();
        return detectedHashtags.filter(function(hashtag) {
            // Compare tags as lowercase strings, but keep original case tags
            var lowerCase = hashtag.toLowerCase();
            if (!allLowerCase.has(lowerCase)) {
                allLowerCase.add(lowerCase);
                return true;
            }
            return false;
        });

        // Extract hashtags from `comment`
        function commentHashtags() {
            var matches = (tags.comment || '')
                .replace(/http\S*/g, '')  // drop anything that looks like a URL - #4289
                .match(hashtagRegex);

            return matches || [];
        }

        // Extract and clean hashtags from `hashtags`
        function hashtagHashtags() {
            var matches = (tags.hashtags || '')
                .split(/[,;\s]+/)
                .map(function (s) {
                    if (s[0] !== '#') { s = '#' + s; }    // prepend '#'
                    var matched = s.match(hashtagRegex);
                    return matched && matched[0];
                }).filter(Boolean);                       // exclude falsy

            return matches || [];
        }
    }


    function isReviewRequested(tags) {
        var rr = tags.review_requested;
        if (rr === undefined) return false;
        rr = rr.trim().toLowerCase();
        return !(rr === '' || rr === 'no');
    }


    function updateChangeset(changed, onInput) {
        var tags = Object.assign({}, context.changeset.tags);   // shallow copy

        Object.keys(changed).forEach(function(k) {
            var v = changed[k];
            k = context.cleanTagKey(k);
            if (readOnlyTags.indexOf(k) !== -1) return;

            if (v === undefined) {
                delete tags[k];
            } else if (onInput) {
                tags[k] = v;
            } else {
                tags[k] = context.cleanTagValue(v);
            }
        });

        if (!onInput) {
            // when changing the comment, override hashtags with any found in comment.
            var commentOnly = changed.hasOwnProperty('comment') && (changed.comment !== '');
            var arr = findHashtags(tags, commentOnly);
            if (arr.length) {
                tags.hashtags = context.cleanTagValue(arr.join(';'));
                prefs('hashtags', tags.hashtags);
            } else {
                delete tags.hashtags;
                prefs('hashtags', null);
            }
        }

        // always update userdetails, just in case user reauthenticates as someone else
        if (_userDetails && _userDetails.changesets_count !== undefined) {
            var changesetsCount = parseInt(_userDetails.changesets_count, 10) + 1;  // #4283
            tags.changesets_count = String(changesetsCount);

            // first 100 edits - new user
            if (changesetsCount <= 100) {
                var s;
                s = prefs('walkthrough_completed');
                if (s) {
                    tags['ideditor:walkthrough_completed'] = s;
                }

                s = prefs('walkthrough_progress');
                if (s) {
                    tags['ideditor:walkthrough_progress'] = s;
                }

                s = prefs('walkthrough_started');
                if (s) {
                    tags['ideditor:walkthrough_started'] = s;
                }
            }
        } else {
            delete tags.changesets_count;
        }

        if (!deepEqual(context.changeset.tags, tags)) {
            context.changeset = context.changeset.update({ tags: tags });
        }
    }


    commit.reset = function() {
        context.changeset = null;
    };


    return utilRebind(commit, dispatch, 'on');
}<|MERGE_RESOLUTION|>--- conflicted
+++ resolved
@@ -220,13 +220,8 @@
 
         headerTitle
             .append('div')
-<<<<<<< HEAD
             .append('h2')
-            .html(t.html('commit.title'));
-=======
-            .append('h3')
             .call(t.append('commit.title'));
->>>>>>> 8111e5d4
 
         headerTitle
             .append('button')
