--- conflicted
+++ resolved
@@ -149,16 +149,8 @@
             var entity = allEntities[id];
             if (!entity) continue;
 
-<<<<<<< HEAD
             var name = utilDisplayName(entity) || '';
             if (name.toLowerCase().indexOf(q) < 0) continue;
-=======
-        function features() {
-            var result = [];
-            var graph = context.graph();
-            var visibleCenter = context.map().extent().center();
-            var q = search.property('value').toLowerCase();
->>>>>>> a319bf75
 
             var matched = context.presets().match(entity, graph);
             var type = (matched && matched.name()) || utilDisplayType(entity.id);
@@ -213,7 +205,28 @@
             }
         });
 
-<<<<<<< HEAD
+        if (q.match(/^[0-9]+$/)) {
+            // if query is just a number, possibly an OSM ID without a prefix
+            result.push({
+                id: 'n' + q,
+                geometry: 'point',
+                type: t('inspector.node'),
+                name: q
+            });
+            result.push({
+                id: 'w' + q,
+                geometry: 'line',
+                type: t('inspector.way'),
+                name: q
+            });
+            result.push({
+                id: 'r' + q,
+                geometry: 'relation',
+                type: t('inspector.relation'),
+                name: q
+            });
+        }
+
         return result;
     }
 
@@ -232,90 +245,6 @@
 
         var items = list.selectAll('.feature-list-item')
             .data(results, function(d) { return d.id; });
-=======
-            var allEntities = graph.entities;
-            var localResults = [];
-            for (var id in allEntities) {
-                var entity = allEntities[id];
-                var name = utilDisplayName(entity) || '';
-                if (name.toLowerCase().indexOf(q) < 0) continue;
-                var matched = context.presets().match(entity, graph);
-                var type = (matched && matched.name()) || utilDisplayType(entity.id);
-                var extent = entity.extent(graph);
-                var distance = extent ? geoSphericalDistance(visibleCenter, extent.center()) : 0;
-
-                localResults.push({
-                    id: entity.id,
-                    entity: entity,
-                    geometry: context.geometry(entity.id),
-                    type: type,
-                    name: name,
-                    distance: distance
-                });
-
-                if (localResults.length > 100) break;
-            }
-            localResults = localResults.sort(function byDistance(a, b) {
-                return a.distance - b.distance;
-            });
-            result = result.concat(localResults);
-
-            (_geocodeResults || []).forEach(function(d) {
-                if (d.osm_type && d.osm_id) {    // some results may be missing these - #1890
-
-                    // Make a temporary osmEntity so we can preset match
-                    // and better localize the search result - #4725
-                    var id = osmEntity.id.fromOSM(d.osm_type, d.osm_id);
-                    var tags = {};
-                    tags[d.class] = d.type;
-
-                    var attrs = { id: id, type: d.osm_type, tags: tags };
-                    if (d.osm_type === 'way') {   // for ways, add some fake closed nodes
-                        attrs.nodes = ['a','a'];  // so that geometry area is possible
-                    }
-
-                    var tempEntity = osmEntity(attrs);
-                    var tempGraph = coreGraph([tempEntity]);
-                    var matched = context.presets().match(tempEntity, tempGraph);
-                    var type = (matched && matched.name()) || utilDisplayType(id);
-
-                    result.push({
-                        id: tempEntity.id,
-                        geometry: tempEntity.geometry(tempGraph),
-                        type: type,
-                        name: d.display_name,
-                        extent: new geoExtent(
-                            [parseFloat(d.boundingbox[3]), parseFloat(d.boundingbox[0])],
-                            [parseFloat(d.boundingbox[2]), parseFloat(d.boundingbox[1])])
-                    });
-                }
-            });
-
-            if (q.match(/^[0-9]+$/)) {
-                // if query is just a number, possibly an OSM ID without a prefix
-                result.push({
-                    id: 'n' + q,
-                    geometry: 'point',
-                    type: t('inspector.node'),
-                    name: q
-                });
-                result.push({
-                    id: 'w' + q,
-                    geometry: 'line',
-                    type: t('inspector.way'),
-                    name: q
-                });
-                result.push({
-                    id: 'r' + q,
-                    geometry: 'relation',
-                    type: t('inspector.relation'),
-                    name: q
-                });
-            }
-
-            return result;
-        }
->>>>>>> a319bf75
 
         var enter = items.enter()
             .insert('button', '.geocode-item')
@@ -324,7 +253,6 @@
             .on('mouseout', mouseout)
             .on('click', click);
 
-<<<<<<< HEAD
         var label = enter
             .append('div')
             .attr('class', 'label');
@@ -336,41 +264,6 @@
                 d3_select(this)
                     .call(svgIcon('#iD-icon-' + d.geometry, 'pre-text'));
             });
-=======
-        function drawList() {
-            var value = search.property('value');
-            var results = features();
-
-            list.classed('filtered', value.length);
-
-            var resultsIndicator = list.selectAll('.no-results-item')
-                .data([0])
-                .enter()
-                .append('button')
-                .property('disabled', true)
-                .attr('class', 'no-results-item')
-                .call(svgIcon('#iD-icon-alert', 'pre-text'));
-
-            resultsIndicator.append('span')
-                .attr('class', 'entity-name');
-
-            list.selectAll('.no-results-item .entity-name')
-                .text(t('geocoder.no_results_worldwide'));
-
-            if (services.geocoder) {
-              list.selectAll('.geocode-item')
-                  .data([0])
-                  .enter()
-                  .append('button')
-                  .attr('class', 'geocode-item')
-                  .on('click', geocoderSearch)
-                  .append('div')
-                  .attr('class', 'label')
-                  .append('span')
-                  .attr('class', 'entity-name')
-                  .text(t('geocoder.search'));
-            }
->>>>>>> a319bf75
 
         label
             .append('span')
