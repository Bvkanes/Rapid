--- conflicted
+++ resolved
@@ -2,11 +2,6 @@
 import { select as d3_select } from 'd3-selection';
 import * as countryCoder from '@ideditor/country-coder';
 
-<<<<<<< HEAD
-import { dataMPH } from '../../../data';
-import { geoPointInPolygon } from '../../geo';
-=======
->>>>>>> 770ab139
 import { uiCombobox } from '../combobox';
 import { utilGetSetValue, utilNoAuto, utilRebind } from '../../util';
 
@@ -61,15 +56,7 @@
             loc = childNodes[~~(childNodes.length/2)].loc;
         }
 
-<<<<<<< HEAD
-        _isImperial = dataMPH.features.some(function(f) {
-            return f.geometry.coordinates.some(function(d) {
-                return geoPointInPolygon(loc, d);
-            });
-        });
-=======
         _isImperial = countryCoder.roadSpeedUnit(loc) === 'mph';
->>>>>>> 770ab139
 
         unitInput = wrap.selectAll('input.maxspeed-unit')
             .data([0]);
