import { dispatch as d3_dispatch } from 'd3-dispatch';
import { event as d3_event, select as d3_select } from 'd3-selection';
import { drag as d3_drag } from 'd3-drag';
import * as countryCoder from '@ideditor/country-coder';

import { osmEntity } from '../../osm/entity';
import { t } from '../../util/locale';
import { services } from '../../services';
import { uiCombobox } from '../combobox';
import { utilArrayUniq, utilGetSetValue, utilNoAuto, utilRebind } from '../../util';

export {
    uiFieldCombo as uiFieldMultiCombo,
    uiFieldCombo as uiFieldNetworkCombo,
    uiFieldCombo as uiFieldSemiCombo,
    uiFieldCombo as uiFieldTypeCombo
};


export function uiFieldCombo(field, context) {
    var dispatch = d3_dispatch('change');
    var taginfo = services.taginfo;
    var isMulti = (field.type === 'multiCombo');
    var isNetwork = (field.type === 'networkCombo');
    var isSemi = (field.type === 'semiCombo');
    var optstrings = field.strings && field.strings.options;
    var optarray = field.options;
    var snake_case = (field.snake_case || (field.snake_case === undefined));
    var caseSensitive = field.caseSensitive;
    var combobox = uiCombobox(context, 'combo-' + field.safeid)
        .caseSensitive(caseSensitive)
        .minItems(isMulti || isSemi ? 1 : 2);
    var container = d3_select(null);
    var inputWrap = d3_select(null);
    var input = d3_select(null);
    var _comboData = [];
    var _multiData = [];
    var _entity;
    var _countryCode;

    // ensure multiCombo field.key ends with a ':'
    if (isMulti && /[^:]$/.test(field.key)) {
        field.key += ':';
    }


    function snake(s) {
        return s.replace(/\s+/g, '_');
    }

    function unsnake(s) {
        return s.replace(/_+/g, ' ');
    }

    function clean(s) {
        return s.split(';')
            .map(function(s) { return s.trim(); })
            .join(';');
    }


    // returns the tag value for a display value
    // (for multiCombo, dval should be the key suffix, not the entire key)
    function tagValue(dval) {
        dval = clean(dval || '');

        if (optstrings) {
            var found = _comboData.find(function(o) {
                return o.key && clean(o.value) === dval;
            });
            if (found) {
                return found.key;
            }
        }

        if (field.type === 'typeCombo' && !dval) {
            return 'yes';
        }

        return (snake_case ? snake(dval) : dval) || undefined;
    }


    // returns the display value for a tag value
    // (for multiCombo, tval should be the key suffix, not the entire key)
    function displayValue(tval) {
        tval = tval || '';

        if (optstrings) {
            var found = _comboData.find(function(o) {
                return o.key === tval && o.value;
            });
            if (found) {
                return found.value;
            }
        }

        if (field.type === 'typeCombo' && tval.toLowerCase() === 'yes') {
            return '';
        }

        return snake_case ? unsnake(tval) : tval;
    }


    // Compute the difference between arrays of objects by `value` property
    //
    // objectDifference([{value:1}, {value:2}, {value:3}], [{value:2}])
    // > [{value:1}, {value:3}]
    //
    function objectDifference(a, b) {
        return a.filter(function(d1) {
            return !b.some(function(d2) { return d1.value === d2.value; });
        });
    }


    function initCombo(selection, attachTo) {
        if (optstrings) {
            selection.attr('readonly', 'readonly');
            selection.call(combobox, attachTo);
            setStaticValues(setPlaceholder);

        } else if (optarray) {
            selection.call(combobox, attachTo);
            setStaticValues(setPlaceholder);

        } else if (taginfo) {
            selection.call(combobox.fetcher(setTaginfoValues), attachTo);
            setTaginfoValues('', setPlaceholder);
        }
    }


    function setStaticValues(callback) {
        if (!(optstrings || optarray)) return;

        if (optstrings) {
            _comboData = Object.keys(optstrings).map(function(k) {
                var v = field.t('options.' + k, { 'default': optstrings[k] });
                return {
                    key: k,
                    value: v,
                    title: v
                };
            });

        } else if (optarray) {
            _comboData = optarray.map(function(k) {
                var v = snake_case ? unsnake(k) : k;
                return {
                    key: k,
                    value: v,
                    title: v
                };
            });
        }

        combobox.data(objectDifference(_comboData, _multiData));
        if (callback) callback(_comboData);
    }


    function setTaginfoValues(q, callback) {
        var fn = isMulti ? 'multikeys' : 'values';
        var query = (isMulti ? field.key : '') + q;
        var hasCountryPrefix = isNetwork && _countryCode && _countryCode.indexOf(q.toLowerCase()) === 0;
        if (hasCountryPrefix) {
            query = _countryCode + ':';
        }

        var params = {
            debounce: (q !== ''),
            key: field.key,
            query: query
        };

        if (_entity) {
            params.geometry = context.geometry(_entity.id);
        }

        taginfo[fn](params, function(err, data) {
            if (err) return;

            data = data.filter(function(d) {
<<<<<<< HEAD
=======

                if (field.type === 'typeCombo' && d.value === 'yes') {
                    // don't show the fallback value
                    return false;
                }

                // don't show values with very low usage
>>>>>>> b1a7bdca
                return !d.count || d.count > 10;
            });

            var deprecatedValues = osmEntity.deprecatedTagValuesByKey()[field.key];
            if (deprecatedValues) {
                // don't suggest deprecated tag values
                data = data.filter(function(d) {
                    return deprecatedValues.indexOf(d.value) === -1;
                });
            }

            if (hasCountryPrefix) {
                data = data.filter(function(d) {
                    return d.value.toLowerCase().indexOf(_countryCode + ':') === 0;
                });
            }

            // hide the caret if there are no suggestions
            container.classed('empty-combobox', data.length === 0);

            _comboData = data.map(function(d) {
                var k = d.value;
                if (isMulti) k = k.replace(field.key, '');
                var v = snake_case ? unsnake(k) : k;
                return {
                    key: k,
                    value: v,
                    title: isMulti ? v : d.title
                };
            });

            _comboData = objectDifference(_comboData, _multiData);
            if (callback) callback(_comboData);
        });
    }


    function setPlaceholder(values) {
        var ph;

        if (isMulti || isSemi) {
            ph = field.placeholder() || t('inspector.add');
        } else {
            var vals = values
                .map(function(d) { return d.value; })
                .filter(function(s) { return s.length < 20; });

            var placeholders = vals.length > 1 ? vals : values.map(function(d) { return d.key; });
            ph = field.placeholder() || placeholders.slice(0, 3).join(', ');
        }

        if (!/(…|\.\.\.)$/.test(ph)) {
            ph += '…';
        }

        container.selectAll('input')
            .attr('placeholder', ph);
    }


    function change() {
        var t = {};
        var val;

        if (isMulti || isSemi) {
            val = tagValue(utilGetSetValue(input).replace(/,/g, ';')) || '';
            container.classed('active', false);
            utilGetSetValue(input, '');

            var vals = val.split(';').filter(Boolean);
            if (!vals.length) return;

            if (isMulti) {
                utilArrayUniq(vals).forEach(function(v) {
                    var key = field.key + v;
                    if (_entity) {
                        // don't set a multicombo value to 'yes' if it already has a non-'no' value
                        // e.g. `language:de=main`
                        var old = _entity.tags[key] || '';
                        if (old && old.toLowerCase() !== 'no') return;
                    }
                    field.keys.push(key);
                    t[key] = 'yes';
                });

            } else if (isSemi) {
                var arr = _multiData.map(function(d) { return d.key; });
                arr = arr.concat(vals);
                t[field.key] = utilArrayUniq(arr).filter(Boolean).join(';');
            }

            window.setTimeout(function() { input.node().focus(); }, 10);

        } else {
            val = tagValue(utilGetSetValue(input));
            t[field.key] = val;
        }

        dispatch.call('change', this, t);
    }


    function removeMultikey(d) {
        d3_event.stopPropagation();

        // don't move source=digitalglobe or source=maxar on ML road
        // TODO: switch to check on __fbid__
        if (field.key === 'source' && _entity && _entity.id.startsWith('w-') && (d.value === 'digitalglobe' || d.value === 'maxar')) return;
        var t = {};
        if (isMulti) {
            t[d.key] = undefined;
        } else if (isSemi) {
            var arr = _multiData.map(function(md) {
                return md.key === d.key ? null : md.key;
            }).filter(Boolean);

            arr = utilArrayUniq(arr);
            t[field.key] = arr.length ? arr.join(';') : undefined;
        }
        dispatch.call('change', this, t);
    }


    function combo(selection) {
        container = selection.selectAll('.form-field-input-wrap')
            .data([0]);

        var type = (isMulti || isSemi) ? 'multicombo': 'combo';
        container = container.enter()
            .append('div')
            .attr('class', 'form-field-input-wrap form-field-input-' + type)
            .merge(container);

        if (isMulti || isSemi) {
            container = container.selectAll('.chiplist')
                .data([0]);

            var listClass = 'chiplist';

            // Use a separate line for each value in the Destinations field
            // to mimic highway exit signs
            if (field.id === 'destination_oneway') {
                listClass += ' full-line-chips';
            }

            container = container.enter()
                .append('ul')
                .attr('class', listClass)
                .on('click', function() {
                    window.setTimeout(function() { input.node().focus(); }, 10);
                })
                .merge(container);


            inputWrap = container.selectAll('.input-wrap')
                .data([0]);

            inputWrap = inputWrap.enter()
                .append('li')
                .attr('class', 'input-wrap')
                .merge(inputWrap);

            input = inputWrap.selectAll('input')
                .data([0]);
        } else {
            input = container.selectAll('input')
                .data([0]);
        }

        input = input.enter()
            .append('input')
            .attr('type', 'text')
            .attr('id', 'preset-input-' + field.safeid)
            .call(utilNoAuto)
            .call(initCombo, selection)
            .merge(input);

        if (isNetwork && _entity) {
            var center = _entity.extent(context.graph()).center();
            var countryCode = countryCoder.iso1A2Code(center);
            _countryCode = countryCode && countryCode.toLowerCase();
        }

        input
            .on('change', change)
            .on('blur', change);

        input
            .on('keydown.field', function() {
                switch (d3_event.keyCode) {
                    case 13: // ↩ Return
                        input.node().blur(); // blurring also enters the value
                        d3_event.stopPropagation();
                        break;
                }
            });

        if (isMulti || isSemi) {
            combobox
                .on('accept', function() {
                    input.node().blur();
                    input.node().focus();
                });

            input
                .on('focus', function() { container.classed('active', true); });
        }
    }


    combo.tags = function(tags) {
        if (isMulti || isSemi) {
            _multiData = [];

            if (isMulti) {
                // Build _multiData array containing keys already set..
                for (var k in tags) {
                    if (k.indexOf(field.key) !== 0) continue;
                    var v = (tags[k] || '').toLowerCase();
                    if (v === '' || v === 'no') continue;

                    var suffix = k.substring(field.key.length);
                    _multiData.push({
                        key: k,
                        value: displayValue(suffix)
                    });
                }

                // Set keys for form-field modified (needed for undo and reset buttons)..
                field.keys = _multiData.map(function(d) { return d.key; });

            } else if (isSemi) {
                var arr = utilArrayUniq((tags[field.key] || '').split(';')).filter(Boolean);
                _multiData = arr.map(function(k) {
                    return {
                        key: k,
                        value: displayValue(k)
                    };
                });
            }

            // Exclude existing multikeys from combo options..
            var available = objectDifference(_comboData, _multiData);
            combobox.data(available);

            // Hide 'Add' button if this field uses fixed set of
            // translateable optstrings and they're all currently used..
            container.selectAll('.combobox-input, .combobox-caret')
                .classed('hide', optstrings && !available.length);


            // Render chips
            var chips = container.selectAll('.chip')
                .data(_multiData);

            chips.exit()
                .remove();

            var enter = chips.enter()
                .insert('li', '.input-wrap')
                .attr('class', 'chip')
                .classed('draggable', isSemi);

            enter.append('span');
            enter.append('a');

            chips = chips.merge(enter)
                .order();

            if (isSemi) { // only semiCombo values are ordered
                registerDragAndDrop(chips);
            }

            chips.select('span')
                .text(function(d) { return d.value; });

            chips.select('a')
                .on('click', removeMultikey)
                .attr('class', 'remove')
                .text(function(d) {
                    // don't show 'x' on the digitalglobe/maxar label on ML road
                    // TODO: switch to check on __fbid__
                    return _entity && _entity.id.startsWith('w-') && field.key === 'source' && (d.value === 'digitalglobe' || d.value === 'maxar') ? '' : '×';
                });

        } else {
            utilGetSetValue(input, displayValue(tags[field.key]));
        }
    };

    function registerDragAndDrop(selection) {

        // allow drag and drop re-ordering of chips
        var dragOrigin, targetIndex;
        selection.call(d3_drag()
            .on('start', function() {
                dragOrigin = {
                    x: d3_event.x,
                    y: d3_event.y
                };
                targetIndex = null;
            })
            .on('drag', function(d, index) {
                var x = d3_event.x - dragOrigin.x,
                    y = d3_event.y - dragOrigin.y;

                if (!d3_select(this).classed('dragging') &&
                    // don't display drag until dragging beyond a distance threshold
                    Math.sqrt(Math.pow(x, 2) + Math.pow(y, 2)) <= 5) return;

                d3_select(this)
                    .classed('dragging', true);

                targetIndex = null;
                var targetIndexOffsetTop = null;
                var draggedTagWidth = d3_select(this).node().offsetWidth;

                if (field.id === 'destination_oneway') { // meaning tags are full width
                    container.selectAll('.chip')
                        .style('transform', function(d2, index2) {
                            var node = d3_select(this).node();

                            if (index === index2) {
                                return 'translate(' + x + 'px, ' + y + 'px)';
                            // move the dragged tag up the order
                            } else if (index2 > index && d3_event.y > node.offsetTop) {
                                if (targetIndex === null || index2 > targetIndex) {
                                    targetIndex = index2;
                                }
                                return 'translateY(-100%)';
                            // move the dragged tag down the order
                            } else if (index2 < index && d3_event.y < node.offsetTop + node.offsetHeight) {
                                if (targetIndex === null || index2 < targetIndex) {
                                    targetIndex = index2;
                                }
                                return 'translateY(100%)';
                            }
                            return null;
                        });
                } else {
                    container.selectAll('.chip')
                        .each(function(d2, index2) {
                            var node = d3_select(this).node();

                            // check the cursor is in the bounding box
                            if (
                                index !== index2 &&
                                d3_event.x < node.offsetLeft + node.offsetWidth + 5 &&
                                d3_event.x > node.offsetLeft &&
                                d3_event.y < node.offsetTop + node.offsetHeight &&
                                d3_event.y > node.offsetTop
                            ) {
                                targetIndex = index2;
                                targetIndexOffsetTop = node.offsetTop;
                            }
                        })
                        .style('transform', function(d2, index2) {
                            var node = d3_select(this).node();

                            if (index === index2) {
                                return 'translate(' + x + 'px, ' + y + 'px)';
                            }

                            // only translate tags in the same row
                            if (node.offsetTop === targetIndexOffsetTop) {
                                if (index2 < index && index2 >= targetIndex) {
                                    return 'translateX(' + draggedTagWidth + 'px)';
                                } else if (index2 > index && index2 <= targetIndex) {
                                    return 'translateX(-' + draggedTagWidth + 'px)';
                                }
                            }
                            return null;
                        });
                    }
            })
            .on('end', function(d, index) {
                if (!d3_select(this).classed('dragging')) {
                    return;
                }

                d3_select(this)
                    .classed('dragging', false);

                container.selectAll('.chip')
                    .style('transform', null);

                if (typeof targetIndex === 'number') {
                    var element = _multiData[index];
                    _multiData.splice(index, 1);
                    _multiData.splice(targetIndex, 0, element);

                    var t = {};

                    if (_multiData.length) {
                        t[field.key] = _multiData.map(function(element) {
                            return element.key;
                        }).join(';');
                    } else {
                        t[field.key] = undefined;
                    }

                    dispatch.call('change', this, t);
                }
                dragOrigin = undefined;
                targetIndex = undefined;
            })
        );
    }


    combo.focus = function() {
        input.node().focus();
    };


    combo.entity = function(val) {
        if (!arguments.length) return _entity;
        _entity = val;
        return combo;
    };


    return utilRebind(combo, dispatch, 'on');
}<|MERGE_RESOLUTION|>--- conflicted
+++ resolved
@@ -183,8 +183,6 @@
             if (err) return;
 
             data = data.filter(function(d) {
-<<<<<<< HEAD
-=======
 
                 if (field.type === 'typeCombo' && d.value === 'yes') {
                     // don't show the fallback value
@@ -192,7 +190,6 @@
                 }
 
                 // don't show values with very low usage
->>>>>>> b1a7bdca
                 return !d.count || d.count > 10;
             });
 
