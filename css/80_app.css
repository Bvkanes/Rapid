/* Basics
------------------------------------------------------- */
/* the root element of iD */
.ideditor {
    height: 100%;
    width: 100%;
    margin: 0;
    padding: 0;
    border: 0;
    overflow: hidden;

    /* Establish a local stacking context so all elements within iD are on the
       same layer relative to elements outside iD - #7457.
       https://developer.mozilla.org/en-US/docs/Web/CSS/CSS_Positioning/Understanding_z_index/The_stacking_context
    */
    position: relative;
    z-index: 0;

    font: normal 12px/1.6667 ui-sans-serif, "-apple-system", BlinkMacSystemFont,
        "Segoe UI", "Roboto", "Oxygen", "Ubuntu", "Cantarell",
        "Fira Sans", "Droid Sans", "Helvetica Neue", "Arial",
        sans-serif;
    color: #333;

    touch-action: none;
    -ms-user-select: none;
    -ms-content-zooming: none;
}
.ideditor div {
    /* disable pinch-to-zoom of the UI on touch devices */
    touch-action: pan-x pan-y;
}

.main-content {
    position: relative;
    display: flex;
    flex-direction: column;
    overflow: hidden;
    height: 100%;
    touch-action: none;
}

.main-content.active {
    filter: none !important;
    transition-duration: 200ms;
}

.main-content.inactive {
    filter: grayscale(80%) brightness(80%);
    transition-duration: 200ms;
}

#ideditor-defs {
    /* Can't be display: none or the clippaths are ignored. */
    position: absolute;
    width: 0;
    height: 0;
}

div, textarea, label, input, form, span, ul, li, ol, a, button, h1, h2, h3, h4, h5, p, img {
    box-sizing: border-box;
}

a, button, input, textarea {
    -webkit-tap-highlight-color: rgba(0,0,0,0);
    -webkit-touch-callout: none;
}

ul li {
    list-style: none;
}

a,
button {
    cursor: pointer;
}

h2 {
    font-size: 25px;
    line-height: 1.25;
    font-weight: bold;
    margin-bottom: 20px;
}

h3:last-child,
h2:last-child,
h4:last-child { margin-bottom: 0;}

h3 {
    font-size: 16px;
    line-height: 1.25;
    font-weight: bold;
    margin-bottom: 10px;
}
h4, h5 {
    font-size: 12px;
    font-weight: bold;
    padding-bottom: 10px;
}

button:focus,
textarea:focus,
input[type=text]:focus,
input[type=search]:focus,
input[type=number]:focus,
input[type=url]:focus,
input[type=tel]:focus,
input[type=email]:focus {
    outline-color: transparent;
    outline-style: none;
}

::placeholder {
    color: #aaa;
    opacity: 1; /* Firefox */
}

p {
    font-size: 12px;
    margin: 0;
    padding: 0;
}
p:last-child {
    padding-bottom: 0;
}
em {
    font-style: italic;
}
strong {
    font-weight: bold;
}
a,
a:visited,
a:active {
    color: #7092ff;
}
a:focus {
    color: #597be7;
}
@media (hover: hover) {
    a:hover {
        color: #597be7;
    }
}
kbd {
    display: inline-block;
    text-align: center;
    padding: 3px 5px;
    font-size: 11px;
    line-height: 1.3;
    min-width: 0.9em;
    vertical-align: baseline;
    background-color: #fcfcfc;
    border: solid 1px #ccc;
    margin: 0 2px;
    border-bottom-color: #bbb;
    border-radius: 3px;
    box-shadow: inset 0 -1px 0 #bbb;
}

code {
    font-family: ui-monospace, monospace, monospace;
    background: rgba(174, 174, 174, 0.25);
    padding: 1px 2px;
}

/* Forms
------------------------------------------------------- */
textarea,
input[type=text],
input[type=search],
input[type=number],
input[type=url],
input[type=tel],
input[type=email],
input[type=date] {
    background-color: #fff;
    color: #333;
    border: 1px solid #ccc;
    padding: 0px 10px 0px 10px;
    border-radius: 4px;
    text-overflow: ellipsis;
    overflow: auto;
}
<<<<<<< HEAD
input.list-item-input {
    height: 20px;
    padding: 0px 4px;
    width: 160px;
}
.ideditor[dir='rtl'] textarea,
.ideditor[dir='rtl'] input[type=text],
.ideditor[dir='rtl'] input[type=search],
.ideditor[dir='rtl'] input[type=number],
.ideditor[dir='rtl'] input[type=url],
.ideditor[dir='rtl'] input[type=tel],
.ideditor[dir='rtl'] input[type=email] {
    padding: 5px 10px 5px 20px;
=======
input[type=text],
input[type=search],
input[type=number],
input[type=url],
input[type=tel],
input[type=email] {
    /* need this since line-height interpretation may vary by font or browser */
    height: 2.585em;
}
textarea  {
    min-height: 2em;
    padding-top: 5px;
    padding-bottom: 5px;
    resize: vertical;
    font:normal 12px/20px "-apple-system", BlinkMacSystemFont,
        "Segoe UI", "Roboto", "Oxygen", "Ubuntu", "Cantarell",
        "Fira Sans", "Droid Sans", "Helvetica Neue", "Arial",
        sans-serif;
>>>>>>> 147e63ad
}

textarea:active,
input:active,
textarea:focus,
input:focus {
    background-color: #f1f1f1;
}

textarea.disabled,
input.disabled {
    color: #777;
    background-color: #eee;
    cursor: not-allowed;
}

input[type="checkbox"],
input[type="radio"] {
    width: 14px;
    height: 14px;
    margin-right: 5px;
    cursor: pointer;
    vertical-align: middle;
}
.ideditor[dir='rtl'] input[type="checkbox"],
.ideditor[dir='rtl'] input[type="radio"] {
    margin-left: 5px;
    margin-right: 0;
}

input.mixed::placeholder,
textarea.mixed::placeholder {
    font-style: italic;
}

/* keytraps need to be invisible yet not be display:none or visibility:hidden */
.keytrap {
    width: 0;
    height: 0;
    padding: 0;
    margin: 0;
    border: 0;
}

/* tables */
table {
    background-color: #fff;
    border-collapse: collapse;
    width: 100%;
    border-spacing: 0;
}
table th {
    text-align: left;
}
table.tags, table.tags td, table.tags th {
    border: 1px solid #ccc;
    padding: 4px;
}

::-ms-clear {
   display: none;
}

/* Grid
------------------------------------------------------- */
.col6  { float: left; width: 50.0000%; max-width: 600px; }
.col12 { float: left; width: 100.0000%; }


/* Utility Classes
------------------------------------------------------- */
.fillL {
    background: #fff;
    color: #333;
}
.fillL2 {
    background: #f6f6f6;
    color: #333;
}
.fillL3 {
    background: #ececec;
    color: #333;
}
.fillD {
    background: rgba(0,0,0,.5);
    color: #fff;
}
.fillD2 {
    background: rgba(0,0,0,.75);
    color: #fff;
}

.fl { float: left;}
.fr { float: right;}
.al { left: 0; }
.ar { right: 0; }

input.hide,
textarea.hide,
div.hide,
form.hide,
button.hide,
a.hide,
ul.hide,
li.hide {
    display: none;
}

.deemphasize {
    color: #a9a9a9;
}
.content {
    box-shadow: 0 0 30px 0 rgba(0, 0, 0, 0.25);
}
.loading {
    background: url(img/loader_bg.gif);
    background-size: 5px 5px;
}


/* Buttons
------------------------------------------------------- */
button {
    text-align: center;
    border: 0;
    background: #fff;
    color: #333;
    font-size: 12px;
    display: inline-block;
    border-radius: 4px;
}

button:focus,
button:active,
/* we want to fake hovering sometimes */
button.hover {
    background-color: #ececec;
}
@media (hover: hover) {
    button:hover {
        background-color: #ececec;
    }
}
button.active {
    background: #7092ff;
}
button.disabled {
    background-color: rgba(255,255,255,.25);
    color: rgba(0,0,0,.4);
    cursor: not-allowed;
}

.joined > * {
    border-radius: 0;
    border-right: 1px solid rgba(0,0,0,.5);
}
.ideditor[dir='rtl'] .joined > * {
    border-left: 1px solid rgba(0,0,0,.5);
    border-right: none;
}

.fillL .joined > * {
    border-right: 1px solid #fff;
}
.joined > *:first-child {
    border-radius: 4px 0 0 4px;
}
.ideditor[dir='rtl'] .joined > *:first-child {
    border-radius: 0 4px 4px 0;
}
.joined > *:last-child {
    border-right-width: 0;
    border-radius: 0 4px 4px 0;
}
.ideditor[dir='rtl'] .joined > *.bar-button:last-child {
    border-radius: 4px 0 0 4px;
}


/* Action buttons */
button.action {
    background: #7092ff;
    color: #fff;
    font-weight: bold;
}
button.action:focus,
button.action:active {
    background: #597be7;
}
button.secondary-action {
    background: #ececec;
    font-weight: bold;
}
button.secondary-action:focus,
button.secondary-action:active {
    background: #cccccc;
}

button.action.disabled,
button[disabled].action {
    background: #cccccc;
    color: #888;
    cursor: not-allowed;
}

button.action,
button.secondary-action {
    padding: 10px 5px;
}

@media (hover: hover) {
    button.action:hover {
        background: #597be7;
    }
    button.secondary-action:hover {
        background: #cccccc;
    }
    button.action.disabled:hover,
    button[disabled].action:hover {
        background: #cccccc;
        color: #888;
        cursor: not-allowed;
    }
}


/* Icons
------------------------------------------------------- */
.icon {
    vertical-align: middle;
    width: 20px;
    height: 20px;
}

.icon.operation use {
    fill: #222;
    color: #79f;
}
button.disabled .icon.operation use,
.icon.operation.disabled use {
    fill: rgba(32,32,32,.2);
    color: rgba(40,40,40,.2);
}

.icon.monochrome use {
    fill: currentColor;
}

.icon.inline {
    vertical-align: text-top;
    display: inline-block;
    width: 1.17em;
    height: 1.17em;
    margin: 0px 3px;
}

.icon.pre-text {
    margin-right: 5px;
}
.ideditor[dir='rtl'] .icon.pre-text {
    margin-left: 5px;
    margin-right: 0;
}

.icon.pre-text.user-icon {
    margin-left: 5px;
    margin-right: 5px;
}

.icon.light {
    color: #fff;
    fill: currentColor;
}
.icon.created {
    color: #00ca07;
}
.icon.modified {
    color: #666;
}
.icon.deleted {
    color: #ea0000;
}

.user-icon {
    max-height: 20px;
    max-width: 20px;
    height: auto;
    width: auto;
    border-radius: 3px;
}

.icon-annotation {
    color: #333;
}


/* Toolbar / Persistent UI Elements
------------------------------------------------------- */
.top-toolbar-wrap {
    position: relative;
    z-index: 101;
}
.top-toolbar {
    display: flex;
    flex-flow: row nowrap;
    justify-content: space-between;
    padding: 10px 0 0 0;
    overflow-x: auto;
    overflow-y: hidden;
    height: 100%;
    width: 100%;

    /* hide scrollbar but allow scrolling */
    scrollbar-width: none; /* Firefox */
    -ms-overflow-style: none; /* IE, Edge */
}
.top-toolbar::-webkit-scrollbar {
    display: none; /* Chrome, Safari, Opera */
}
.top-toolbar .toolbar-item {
    display: flex;
    flex: 0 1 auto;
    flex-flow: column wrap;
    justify-content: center;
}
.top-toolbar .toolbar-item .item-content {
    display: flex;
    flex: 0 1 auto;
    flex-flow: row nowrap;
    justify-content: center;
    height: 40px;
    width: auto;
    margin: 0 5px;
}
.ideditor[dir='ltr'] .top-toolbar .toolbar-item:last-child .item-content,
.ideditor[dir='rtl'] .top-toolbar .toolbar-item:first-child .item-content {
    margin-right: 10px;
}
.ideditor[dir='ltr'] .top-toolbar .toolbar-item:first-child .item-content,
.ideditor[dir='rtl'] .top-toolbar .toolbar-item:last-child .item-content {
    margin-left: 10px;
}
.ideditor[dir='ltr'] .top-toolbar .toolbar-item:last-child .item-label,
.ideditor[dir='rtl'] .top-toolbar .toolbar-item:first-child .item-label {
    padding-right: 5px;
}
.ideditor[dir='ltr'] .top-toolbar .toolbar-item:first-child .item-label,
.ideditor[dir='rtl'] .top-toolbar .toolbar-item:last-child .item-label {
    padding-left: 5px;
}
.top-toolbar .toolbar-item .item-label {
    text-align: center;
    font-size: 11px;
    white-space: nowrap;
    margin: 1px 2px 2px 2px;
}
.top-toolbar .toolbar-item.spacer {
    width: 100%;
    flex-grow: 2;
}
.top-toolbar .toolbar-item:first-child {
    justify-content: flex-start;
}
.top-toolbar .toolbar-item:last-child {
    justify-content: flex-end;
}
.top-toolbar .toolbar-item:empty:not(.spacer) {
    display: none;
}
button.bar-button {
    flex: 0 0 auto;
    flex-flow: row nowrap;
    align-items: center;
    padding: 0 10px;
    min-width: 30px;
    white-space: nowrap;
    display: flex;
    font-weight: bold;
}
button.bar-button .icon {
    flex: 0 0 20px;
}
button.bar-button .label {
    flex: 0 1 auto;
    padding: 0 5px;
}

button.bar-button.dragging {
    opacity: 0.75;
    z-index: 200;
}
button.bar-button.dragging .tooltip {
    display: none;
}
button.bar-button.dragging.removing {
    cursor: url(img/cursor-select-remove.png), pointer;
}

button.save .count {
    display: inline-block;
    min-width: 32px;
    text-align: center;
}

.help-pane svg.icon.inline.add-note,
button.add-note svg.icon {
    height: 15px;
    width: 15px;
    color: rgba(0,0,0,0.25);
    stroke: #333;
    stroke-width: 60px;
    margin-top: 3px;
}
button.add-note svg.icon {
    margin-left: unset;
    margin-right: 4px;
}
.ideditor[dir='rtl'] button.add-note svg.icon {
    margin-left: 4px;
    margin-right: unset;
}
.help-pane svg.icon.inline.add-note {
    margin-left: 3px;
    margin-right: 3px;
}

.spinner {
    opacity: .5;
    position: absolute;
    right: 4px;
    bottom: 4px;
    height: 20px;
    width: 20px;
}
.spinner img {
    height: 100%;
    width: 100%;
    background: transparent;
    border-radius: 100%;
}
.ideditor[dir='rtl'] .spinner img {
    transform: scaleX(-1);
    filter: FlipH;
    -ms-filter: "FlipH";
}


.top-toolbar.narrow .spinner,
.top-toolbar.narrow button.bar-button .label {
    display: none;
}
.top-toolbar.narrow button .count {
    border-left-width: 0;
    border-right-width: 0;
}

.ideditor[dir='ltr'] .undo-redo button:first-of-type {
    margin-right: 1px;
}
.ideditor[dir='rtl'] .undo-redo button:first-of-type {
    margin-left: 1px;
}

/* Header for modals / panes
------------------------------------------------------- */
.header {
    border-bottom: 1px solid #ccc;
    padding: 20px 40px;
    position: relative;
    display: flex;
    align-items: center;
    justify-content: center;
    flex: 0 0 auto;
}

.header h3 {
    text-align: center;
    margin-bottom: 0;
    text-overflow: ellipsis;
    overflow: hidden;
    padding: 0;
}

.header button,
.modal > button {
    border-radius: 0;
    width: 40px;
    text-align: center;
    overflow: hidden;
}

.header button {
    position: relative;
    height: 100%;
}

.field-help-title button.close,
.sidebar .header button.close,
.preset-list-pane .header button.preset-choose {
    position: absolute;
    right: 0;
    top: 0;
}
.ideditor[dir='rtl'] .field-help-title button.close,
.ideditor[dir='rtl'] .sidebar .header button.close,
.ideditor[dir='rtl'] .preset-list-pane .header button.preset-choose {
    left: 0;
    right: auto;
}

.entity-editor-pane .header button.preset-choose {
    position: absolute;
    left: 0;
    top: 0;
}
.ideditor[dir='rtl'] .entity-editor-pane .header button.preset-choose {
    left: auto;
    right: 0;
}

.preset-choose {
    font-size: 16px;
    line-height: 1.25;
    font-weight: bold;
}

.modal > button {
    position: absolute;
    right: 0;
    top: 0;
    height: 59px;
    z-index: 50;
}
.ideditor[dir='rtl'] .modal > button {
    left: 0;
    right: unset;
}

.footer {
    position: absolute;
    bottom: 0;
    margin: 0;
    padding: 0 15px;
    border-top: 1px solid #ccc;
    background-color: #f6f6f6;
    width: 100%;
    height: 2.5em;
    z-index: 1;
    flex-wrap: wrap;
    justify-content: space-between;
    align-items: center;
    list-style: none;
    display: flex;
}

.footer > a {
    justify-content: center;
}

/* Hide/Toggle collapsible sections (aka Disclosure)
------------------------------------------------------- */
.hide-toggle .icon.pre-text {
    vertical-align: middle;
    width: 16px;
    height: 16px;
    margin-top: -3px;
}

a:visited.hide-toggle,
a.hide-toggle {
    display: inline-block;
    font-size: 14px;
    font-weight: bold;
    margin-bottom: 5px;
}


/* Sidebar / Inspector
------------------------------------------------------- */
.sidebar {
    position: relative;
    float: left;
    height: 100%;
    z-index: 10;
    background: #f6f6f6;
    -ms-user-select: element;
    border: 0px solid #ccc;
    border-right-width: 1px;
}
.ideditor[dir='rtl'] .sidebar {
    float: right;
    border-right-width: 0px;
    border-left-width: 1px;
}

.sidebar-resizer {
    position: absolute;
    top: 0;
    right: -10px;
    width: 10px;
    height: 100%;
    cursor: col-resize;
    /* disable drag-to-select */
    user-select: none;
}
.ideditor[dir='rtl'] .sidebar-resizer {
    right: auto;
    left: -6px;
}

.sidebar.collapsed .sidebar-resizer {
    /* make target wider to avoid the user accidentally resizing window */
    width: 10px;
    right: -10px;
}
.ideditor[dir='rtl'] .sidebar.collapsed .sidebar-resizer {
    left: -10px;
}

.sidebar-component {
    position: absolute;
    top: 0;
    left: 0;
    bottom: 0;
    right: 0;
    display: flex;
    flex-direction: column;
}

.sidebar-component .body {
    width: 100%;
    height: 100%;
    overflow: auto;
    position: relative;
}

.panewrap {
    position: absolute;
    width: 200%;
    height: 100%;
    right: -100%;
}

.pane {
    position: absolute;
    width: 50%;
    top: 0;
    bottom: 2.5em;
    display: flex;
    flex-direction: column;
}

.pane:first-child {
    left: 0;
}

.pane:last-child {
    right: 0;
}
.feature-list-pane {
    display: flex;
    flex-direction: column;
    height: 100%;
}

.inspector-wrap {
    width: 100%;
    height: 100%;
    overflow: hidden;
    position: relative;
}

.inspector-hidden {
    display: none;
}

.inspector-body {
    overflow-y: scroll;
    overflow-x: hidden;
    position: relative;
    height: 100%;
    flex: 1 1 100%;
}
.entity-editor {
    padding: 20px;
}
/* preserve extra space at bottom of inspector to allow for dropdown options - #5280 */
.entity-editor > div:last-child {
    margin-bottom: 150px;
}

.sidebar .search-header {
    position: relative;
    overflow: hidden;
    flex: 0 0 auto;
}
.sidebar .search-header .icon {
    display: inline-block;
    position: absolute;
    left: 10px;
    height: 100%;
    pointer-events: none;
}
.ideditor[dir='rtl'] .sidebar .search-header .icon {
    left: auto;
    right: 10px;
}

.sidebar .search-header input {
    width: 100%;
    padding: 0 10px;
    height: 3em;
    border-radius: 0;
    border-width: 0;
    border-bottom-width: 1px;
    text-indent: 30px;
    font-size: 18px;
    font-weight: bold;
}

.section:not(:last-child),
.map-pane .section {
    margin-bottom: 30px;
}


/* Feature List / Search Results
------------------------------------------------------- */
.feature-list  {
    width: 100%;
}
.no-results-item,
.feature-list-item {
    width: 100%;
    position: relative;
    border-bottom: 1px solid #ccc;
    border-radius: 0;
}
.no-results-item {
    padding: 10px;
    font-weight: bold;
}

.geocode-item {
    width: 100%;
    max-width: 200px;
    margin: 30px auto;
    min-height: 40px;
}

.feature-list-item {
    display: flex;
}
.feature-list-item .label {
    text-align: left;
    padding: 10px;
    white-space: nowrap;
    text-overflow: ellipsis;
    overflow: hidden;
    flex: 1 1 auto;
}
.ideditor[dir='rtl'] .feature-list-item .label {
    text-align: right;
}

.feature-list-item .label .icon {
    opacity: .5;
}
.feature-list-item .close {
    padding: 10px;

}
.feature-list-item .close .icon {
    opacity: 0.5;
}
.feature-list-item .entity-type {
    color: #7092ff;
    font-weight: bold;
}
.feature-list-item:active .entity-type,
.feature-list-item:focus .entity-type {
    color: #597be7;
}
@media (hover: hover) {
    .feature-list-item:hover .entity-type {
        color: #597be7;
    }
}
.feature-list-item .entity-name {
    color: #666;
    padding-left: 10px;
}
.ideditor[dir='rtl'] .feature-list-item .entity-name {
    padding-left: 0;
    padding-right: 10px;
}
.section-selected-features .feature-list {
    border: 1px solid #ccc;
    border-radius: 4px;
    overflow: hidden;
    margin-top: 5px;
}
.section-selected-features .feature-list-item:last-child {
    border: none;
}

/* Preset List and Icons
------------------------------------------------------- */
.preset-list  {
    width: 100%;
    padding: 20px 20px 10px 20px;
}

.preset-list-item {
    margin-bottom: 10px;
    position: static;
}

.preset-list-button-wrap {
    min-height: 62px;
    display: flex;
    border: 1px solid #ccc;
    border-radius: 4px;
}

.preset-list-button {
    width: 100%;
    height: 100%;
    position: relative;
    display: flex;
    align-items: center;
}

.preset-list.filtered .preset-list-item:first-child .preset-list-button {
    background: #ececec;
}

.preset-icon-container {
    position: relative;
    width: 60px;
    height: 60px;
    text-align: center;
    display: flex;
    align-items: center;
    justify-content: center;
    flex: 0 0 auto;
}
.preset-icon-container.small {
    width: 40px;
    height: 40px;
    flex: 0 0 auto;
}
.preset-icon-container img.image-icon {
    width: 50px;
    height: 50px;
    object-fit: contain;
    border-radius: 2px;
    z-index: 2;
    visibility: hidden;
}
.preset-icon-container.showing-img img.image-icon {
    visibility: visible;
}
.preset-icon-container.showing-img *:not(.image-icon) {
    visibility: hidden;
}

.preset-icon-point-border path {
    stroke: #333;
    stroke-width: 1.2;
    fill: transparent;
}

.preset-icon-line {
    margin: auto;
    position: absolute;
    left: 0;
    right: 0;
    top: 0;
    width: 100%;
    height: 100%;
}
.preset-icon-container path {
    cursor: inherit;
}
.preset-icon-container circle.vertex {
    fill: #fff;
    stroke: rgba(0, 0, 0, 0.25);
}
.preset-icon-fill circle.midpoint {
    fill: transparent;
    stroke: rgba(0, 0, 0, 0.25);
}
/* use a consistent stroke width */
.preset-icon-container path.line.stroke {
    stroke-width: 2 !important;
}
.preset-icon-container path.line.casing {
    stroke-width: 4 !important;
}

.preset-icon-fill {
    margin: auto;
    position: absolute;
    width: 100%;
    height: 100%;
    left: 0;
    top: 0;
}
.preset-icon-container svg,
.preset-icon-container svg > * {
    cursor: inherit !important;
}
.preset-icon-fill path.area.stroke {
    fill: transparent;
}

.preset-icon-fill-vertex circle {
    stroke-width: 1.5px;
    stroke: #333;
    fill: #efefef;
    backface-visibility: hidden;
}

.preset-icon {
    width: 100%;
    height:100%;
    position: absolute;
    z-index: 1;
}
.preset-icon .icon {
    position: absolute;
    margin: auto;
    left: 0;
    right: 0;
    width: 100%;
    height: 100%;
    transform: scale(0.48);
}
.preset-icon-container.small .preset-icon.point-geom .icon {
    transform: translateY(-7%) scale(0.27);
}
.preset-icon-container.small .preset-icon.point-geom.preset-icon-iD .icon {
    transform: translateY(-9%) scale(0.5);
}
.preset-icon.framed .icon {
    transform: scale(0.4);
}
.preset-icon.framed.line-geom .icon,
.preset-icon.framed.route-geom .icon {
    top: 20%;
    transform: translateY(-30%) scale(0.4);
}
.preset-icon-iD .icon {
    transform: scale(1);
}
.preset-icon-iD.framed .icon {
    transform: scale(0.74);
}
.preset-icon-iD.framed.line-geom .icon,
.preset-icon-iD.framed.route-geom .icon {
    transform: translateY(-30%) scale(0.74);
}
.preset-icon-container.fallback .preset-icon .icon {
    transform: scale(0.5) !important;
}

.preset-list-button .label {
    display: flex;
    flex-flow: row wrap;
    align-items: center;
    background: #f6f6f6;
    text-align: left;
    padding: 5px 10px;
    border-left: 1px solid rgba(0, 0, 0, .1);
    flex: 1 1 100%;
    align-self: stretch;
}
.ideditor[dir='rtl'] .preset-list-button .label {
    text-align: right;
    border-left: none;
    border-right: 1px solid rgba(0, 0, 0, .1);
}
.ideditor[dir='ltr'] .preset-list-item.mixed-types .preset-list-button .label {
    border-top-right-radius: 4px;
    border-bottom-right-radius: 4px;
}
.ideditor[dir='rtl'] .preset-list-item.mixed-types .preset-list-button .label {
    border-top-left-radius: 4px;
    border-bottom-left-radius: 4px;
}
.ideditor[dir='ltr'] .category .preset-list-button .label {
    border-radius: 0px 4px 4px 0px;
}
.ideditor[dir='rtl'] .category .preset-list-button .label {
    border-radius: 4px 0px 0px 4px;
}

.preset-list-item.mixed-types .label {
    font-style: italic;
}

.preset-list-button .label-inner {
    width: 100%;
    line-height: 1.35em;
}
.preset-list-button .label-inner .namepart {
    text-overflow: ellipsis;
}
.preset-list-button .label-inner .namepart:nth-child(1) {
    font-weight: bold;
}

.preset-list-button:focus .label,
.preset-list-button:active .label,
.preset-list-button.disabled,
.preset-list-button.disabled .label {
    background-color: #ececec;
}
@media (hover: hover) {
    .preset-list-button:hover .label {
        background-color: #ececec;
    }
}

.preset-list-button-wrap button.tag-reference-button {
    width: 32px;
    flex: 0 0 auto;
}
.preset-list-button-wrap button.tag-reference-button:not(:hover):not(:active):not(:focus) {
    background: #f6f6f6;
}
.ideditor[dir='ltr'] .preset-list-button-wrap button.tag-reference-button {
    border-left: 1px solid #ccc;
}
.ideditor[dir='rtl'] .preset-list-button-wrap button.tag-reference-button {
    border-right: 1px solid #ccc;
}
.ideditor[dir='ltr'] .preset-list-button-wrap:not(.category) button:last-child {
    border-radius: 0 4px 4px 0;
}
.ideditor[dir='rtl'] .preset-list-button-wrap:not(.category) button:last-child {
    border-radius: 4px 0 0 4px;
}
.preset-list-button-wrap button.tag-reference-button .icon {
    opacity: .5;
}
.preset-list-button-wrap .accessory-buttons {
    display: flex;
}


.current .preset-list-button,
.current .preset-list-button .label {
    background-color: #e8ebff;
}

.category .preset-list-button:after,
.category .preset-list-button:before {
    content: "";
    position: absolute;
    top: -5px;
    left: -1px; right: -1px;
    border: 1px solid #ccc;
    border-bottom: none;
    border-radius: 6px 6px 0 0;
    height: 6px;
}

.category .preset-list-button:before {
    top: -3px;
}

.subgrid .preset-list {
    width: auto;
    padding: 10px;
    margin: 0 -10px;
    border: 0;
    border-radius: 8px;
}
.subgrid .preset-list > *:last-child {
    margin-bottom: 0;
}

.subgrid .arrow {
    border: solid rgba(0, 0, 0, 0);
    border-width: 10px;
    border-bottom-color: #ececec;
    width: 0;
    height: 0;
    margin-left: 50%;
    margin-left: calc(50% - 10px);
}


/* Quick links
------------------------------------------------------- */
.quick-links {
    display: flex;
    flex-flow: row wrap;
    justify-content: flex-end;
    padding: 5px 0 0 0;
}
.quick-link {
    margin: 0 5px;
}


/* Entity/Preset Editor
------------------------------------------------------- */
.section .grouped-items-area {
    padding: 10px;
    margin: 0 -10px 10px -10px;
    border-radius: 8px;
    background: #ececec;
}
.section .grouped-items-area:empty {
    display: none;
}

/*
    The parts of a field:
    - `.form-field` is a `div` wraps the entire thing
    - `.field-label` is a `label` that wraps the top part, it contains;
       - `span` classed `label-text`
       - 0..n buttons for "remove", "modified", "tag reference"
    - `.form-field-input-wrap` is a `label` or `div` that wraps the bottom part, it contains;
       - usually an `input`
       - sometimes some buttons (translate, increment, decrement)
       - or could just be a `div` with anything really
    - `.tag-reference-body` at the bottom (usually hidden)

   .------------------.                             -
   |  Name        | i |  <- .field-label        |
   +------------------+                               |
   |  Starbucks   | + |  <- .form-field-input-wrap     >  .form-field
   '------------------'                               |
     tag reference       <- .tag-reference-body      |
                                                    -
*/

.form-field {
    display: flex;
    flex-flow: row wrap;
    margin-bottom: 10px;
    width: 100%;
    transition: margin-bottom 200ms;
}

.form-field.nowrap,
.wrap-form-field:last-child .form-field {
    margin-bottom: 0;
}

/* A `label` element that wraps the top section */
.field-label {
    display: flex;
    flex-flow: row nowrap;
    flex: 1 1 100%;
    position: relative;
    font-weight: bold;
    color: #333;
    background: #f6f6f6;
    border: 1px solid #ccc;
    border-radius: 4px 4px 0 0;
    overflow: hidden;
}
.field-label .label-text {
    overflow: hidden;
    text-overflow: ellipsis;
    flex: 1 1 auto;
    padding: 5px 0 4px 10px;
}
.ideditor[dir='rtl'] .field-label .label-text {
    padding: 5px 10px 4px 0;
}
.field-label .label-text span {
    white-space: nowrap;
}

.label-text .label-textannotation svg.icon {
    margin: 0 8px;
    color: #333;
    opacity: 0.5;
    width: 14px;
    height: 14px;
    vertical-align: text-top;
}

.field-label button {
    flex: 0 0 auto;
    border-left: 1px solid #ccc;
    width: 32px;
    border-radius: 0;
}
.ideditor[dir='rtl'] .field-label button {
    border-left: none;
    border-right: 1px solid #ccc;
}
.field-label button:not(:hover):not(:active):not(:focus) {
    background: none;
}
.field-label .icon {
    opacity: .5;

}

.field-label .modified-icon,
.field-label .remove-icon,
.field-label .remove-icon-multilingual {
    display: none;
}
.modified:not(.locked) .field-label .modified-icon,
.present:not(.locked) .field-label .remove-icon,
.present:not(.locked) .field-label .remove-icon-multilingual {
    display: inline-block;
}

/* A `div` element that wraps the bottom section */
.form-field-input-wrap {
    display: flex;
    flex-flow: row nowrap;
    width: 100%;
    flex: 1 1 auto;
    border-top: 0;
    border-radius: 0 0 4px 4px;
}
.nowrap .form-field-input-wrap {
    border-radius: 0;
}


.form-field-input-wrap > input,
.form-field-input-wrap > label,
.form-field-input-wrap > textarea,
.form-field-input-wrap > ul.chiplist {
    flex: 1 1 auto;
    border: 1px solid #ccc;
    border-top: 0;
    border-radius: 0;
    position: relative;
}
.form-field-input-wrap > textarea {
    height: 65px;
    border-radius: 0 0 4px 4px;
}

/* Buttons inside fields */
.form-field-button {
    flex: 0 0 auto;
    width: 32px;
    position: relative;
    background-color: #fff;
    border: 1px solid #ccc;
    border-radius: 0;
    border-top-width: 0;
    border-left-width: 0;
    vertical-align: top;
}
.ideditor[dir='rtl'] .form-field-button {
    border-left-width: 1px;
    border-right-width: 0;
}
.form-field-button:active,
.form-field-button:focus {
    background-color: #f1f1f1;
}
@media (hover: hover) {
    .form-field-button:hover {
        background-color: #f1f1f1;
    }
}
.form-field-button .icon {
    fill: #333;
    opacity: .5;
}


/* round corners of first/last child elements */
.form-field-input-wrap > button:last-of-type {
    border-bottom-right-radius: 4px;
}
.ideditor[dir='rtl'] .form-field-input-wrap > button:last-of-type {
    border-bottom-left-radius: 4px;
}


/* Field - Access, Cycleway
------------------------------------------------------- */
.form-field-input-access,
.form-field-input-cycleway {
    flex: 1 1 auto;
    display: flex;
    flex-flow: row wrap;
}

/* Field - lists with labeled input items
------------------------------------------------------- */
.form-field ul.rows {
    flex: 1 1 auto;
    border: 1px solid #ccc;
    border-top: 0;
    border-radius: 0 0 4px 4px;
    overflow: hidden;
    width: 100%;
}
.form-field ul.rows li {
    border-top: 1px solid #ccc;
}
.form-field ul.rows li:first-child {
    border-top: 0;
}
.form-field ul.rows li {
    display: flex;
    flex-flow: row nowrap;
}
.form-field ul.rows li.labeled-input > span,
.form-field ul.rows li.labeled-input > div {
    flex: 1 1 auto;
    width: 100%;
    border-radius: 0;
}
.form-field ul.rows li input {
    border-radius: 0;
    border-width: 0;
    width: 100%;
}
.form-field ul.rows li button {
    border-width: 0;
}
.ideditor[dir='ltr'] .form-field ul.rows li.labeled-input input,
.ideditor[dir='ltr'] .form-field ul.rows li button {
    border-left-width: 1px;
}
.ideditor[dir='rtl'] .form-field ul.rows li.labeled-input input,
.ideditor[dir='rtl'] .form-field ul.rows li button {
    border-right-width: 1px;
}


/* Field - Structure
------------------------------------------------------- */
.structure-extras-wrap {
    width: 100%;
    padding: 10px 10px;
    background: #fff;
    border: 1px solid #ccc;
    border-top: 0px;
    border-radius: 0 0 4px 4px;
}
.structure-extras-wrap > ul.rows {
    border: 1px solid #ccc;
    border-radius: 4px;
}


/* Field - Combo / Multicombo
------------------------------------------------------- */
.form-field-input-combo > input:only-of-type {
    border-radius: 0 0 4px 4px;
    width: 100%;
}
.form-field-input-combo.empty-combobox input,
.form-field-input-multicombo .empty-combobox input {
    padding-right: 10px;
    padding-left: 10px;
}
.form-field-input-combo.empty-combobox .combobox-caret,
.form-field-input-multicombo .empty-combobox .combobox-caret {
    display: none;
}

.form-field-input-multicombo ul.chiplist {
    padding: 5px 8px 5px 8px;
    background: #fff;
    display: block;
    border-radius: 0 0 4px 4px;
    width: 100%;
}

.form-field-input-multicombo li {
    display: inline-flex;
    flex-flow: row nowrap;
    align-items: center;
    margin-bottom: 3px;
    margin-top: 3px;
    border-radius: 4px;
}
.ideditor[dir='ltr'] .form-field-input-multicombo li {
    margin-right: 6px;
}
.ideditor[dir='rtl'] .form-field-input-multicombo li {
    margin-left: 6px;
}

.form-field-input-multicombo li.chip {
    background-color: #eff2f7;
    border: 1px solid #ccd5e3;
    max-width: 100%;
}
.ideditor[dir='ltr'] .form-field-input-multicombo li.chip {
    padding: 2px 0px 2px 5px;
}
.ideditor[dir='rtl'] .form-field-input-multicombo li.chip {
    padding: 2px 5px 2px 0px;
}
.form-field-input-multicombo li.chip.draggable {
    cursor: grab;
}
.form-field-input-multicombo li.chip.dragging {
    opacity: 0.75;
    z-index: 3000;
    cursor: grabbing;
}
.form-field-input-multicombo li.mixed {
    border-color: #eff2f7;
    color: #888;
    font-style: italic;
}

.form-field-input-multicombo li.chip span {
    display: block;
    flex: 1 1 auto;
    overflow: hidden;
    word-wrap: break-word;
}

.form-field-input-multicombo a {
    font-family: Arial, Helvetica, sans-serif !important;
    font-size: 16px !important;
    padding: 0px 5px 0px 5px;
    margin: 0;
    cursor: pointer;
    color: #a6b4ce;
    display: block;
    text-align: center;
    flex: 0 0 auto;
}

.form-field-input-multicombo .input-wrap {
    border: 1px solid #ddd;
    width: 100px;
}
.form-field-input-multicombo input {
    border: none;
    width: 100%;
}

.form-field-input-multicombo input:focus {
    border-radius: 4px !important;
}

.form-field-input-multicombo .full-line-chips li.chip {
    width: 100%;
}
.form-field-input-multicombo .full-line-chips .input-wrap {
    width: auto;
}


/* Field - Text / Numeric
------------------------------------------------------- */
.form-field-input-text > input:only-of-type,
.form-field-input-tel > input:only-of-type,
.form-field-input-email > input:only-of-type,
.form-field-input-url > input:only-of-type {
    border-radius: 0 0 4px 4px;
}
.form-field-input-number > input:only-of-type {
    border-radius: 0 0 0 4px;
}
.ideditor[dir='rtl'] .form-field-input-number > input:only-of-type {
    border-radius: 0 0 4px 0;
}
.form-field-input-number > button:last-of-type {
    border-radius: 0 0 4px 0;
}
.ideditor[dir='rtl'] .form-field-input-number > button:last-of-type {
    border-radius: 0 0 0 4px;
}

.ideditor[dir='ltr'] .form-field-input-identifier > input:last-child,
.ideditor[dir='rtl'] .form-field-input-identifier > input:first-child,
.ideditor[dir='ltr'] .form-field-input-identifier > button {
    border-bottom-right-radius: 4px;
}
.ideditor[dir='ltr'] .form-field-input-identifier > input:first-child,
.ideditor[dir='rtl'] .form-field-input-identifier > input:last-child,
.ideditor[dir='rtl'] .form-field-input-identifier > button {
    border-bottom-left-radius: 4px;
}

/* draw the up/down on the buttons */
.form-field-input-number button.decrement::after,
.form-field-input-number button.increment::after {
    content: "";
    height: 0; width: 0;
    position: absolute;
    left: 0; right: 0; bottom: 0; top: 0;
    margin: auto;
}
.form-field-input-number button.decrement::after {
    border-top: 5px solid #ccc;
    border-left: 5px solid transparent;
    border-right: 5px solid transparent;
}
.form-field-input-number button.increment::after {
    border-bottom: 5px solid #ccc;
    border-left: 5px solid transparent;
    border-right: 5px solid transparent;
}


/* Field - Checkbox
------------------------------------------------------- */
.form-field-input-check {
    display: flex;
    align-items: center;
    background: #fff;
    padding: 5px 10px;
    color: #7092ff;
    border: 1px solid #ccc;
    border-top: 0;
    cursor: pointer;
}
.form-field-input-check > input[type="checkbox"] {
    flex: 0 1 auto;
    width: 20px;
    margin-top: 0;
}
.form-field-input-check > span {
    flex: 1 1 auto;
}
.form-field-input-check > span.mixed {
    font-style: italic;
}
.form-field-input-check > .reverser {
    flex: 0 1 auto;
    background-color: #eff2f7;
    border: 1px solid #ccd5e3;
    border-radius: 2px;
    padding: 0px 8px;
    color: inherit;
}
.ideditor[dir='ltr'] .form-field-input-check > .reverser {
    padding-right: 2px;
}
.ideditor[dir='rtl'] .form-field-input-check > .reverser {
    padding-left: 2px;
}
.form-field-input-check > .reverser.hide {
    display: none;
}
.form-field-input-check:active,
.form-field-input-check:focus {
    background: #f1f1f1;
}
@media (hover: hover) {
    .form-field-input-check:hover {
        background: #f1f1f1;
    }
}
.form-field-input-check .set {
    color: inherit;
}
.form-field-input-check label:not(.set) input[type="checkbox"] {
    opacity: .5;
}


/* Field - Radio button
------------------------------------------------------- */
.form-field-input-radio {
    flex: 1 1 auto;
    display: flex;
    flex-flow: row wrap;
}
.form-field-input-radio > label {
    flex: 1 1 auto;
    display: flex;
    flex-flow: row nowrap;
    align-items: center;
    width: 100%;
    padding: 5px 10px;
    background-color: #fff;
    color: #7092ff;
    cursor: pointer;
}
.form-field-input-radio > label.mixed {
    font-style: italic;
}
.form-field-input-radio > label:last-child {
    border-radius: 0 0 4px 4px;
}
.form-field-input-radio > label:active,
.form-field-input-radio > label:focus {
    background-color: #ececec;
}
@media (hover: hover) {
    .form-field-input-radio > label:hover {
        background-color: #ececec;
    }
}
.form-field-input-radio > label.active {
    background-color: #e8ebff;
}
.form-field-input-radio > label:not(:last-of-type) {
    border-bottom: 1px solid #ccc;
}
.form-field-input-radio > label > input[type="radio"] {
    flex: 0 1 auto;
    width: 20px;
}
.form-field-input-radio > label > span {
    flex: 1 1 auto;
    overflow: hidden;
    white-space: nowrap;
    text-overflow: ellipsis;
}

/* Hide placeholder for radio buttons if another is active, or not in hover state */
.form-field-input-radio label.active ~ .placeholder,
.form-field-input-radio .placeholder {
    padding: 0;
    opacity: 0;
    width: 0;
    height: 0;
    display: block;
    overflow: hidden;
}


/* Field - Maxspeed
------------------------------------------------------- */
.form-field-input-maxspeed input.maxspeed-number {
    flex-basis: 0;
}
.form-field-input-maxspeed input.maxspeed-unit {
    flex: 0 1 auto;
    width: 80px;
}
.ideditor[dir='ltr'] .form-field-input-maxspeed > input:first-of-type {
    border-radius: 0 0 0 4px;
}
.ideditor[dir='rtl'] .form-field-input-maxspeed > input:first-of-type {
    border-radius: 0 0 4px 0;
}
.ideditor[dir='ltr'] .form-field-input-maxspeed > input:last-of-type {
    border-left: 0;
    border-radius: 0 0 4px 0;
}
.ideditor[dir='rtl'] .form-field-input-maxspeed > input:last-of-type {
    border-right: 0;
    border-radius: 0 0 0 4px;
}


/* Field - Localized Name
------------------------------------------------------- */
.form-field-input-localized > input.localized-main {
    border-radius: 0 0 0 4px;
}
.ideditor[dir='rtl'] .form-field-input-localized > input.localized-main {
    border-radius: 0 0 4px 0;
}
.form-field-input-localized > button.localized-add {
    border-radius: 0 0 4px 0;
}
.ideditor[dir='rtl'] .form-field-input-localized > button.localized-add {
    border-radius: 0 0 0 4px;
}

.form-field-input-localized button.localized-add.disabled,
.form-field-input-localized input.localized-main.disabled,
.form-field-input-localized input.localized-lang.disabled,
.form-field-input-localized input.localized-value.disabled {
    color: #777;
    background-color: #eee;
    cursor: not-allowed;
}

/* nested subfields for name in different languages */
.localized-multilingual {
    padding: 0 10px;
    flex-basis: 100%;
}
.localized-multilingual .entry {
    position: relative;
    overflow: hidden;
}

/* draws a little line connecting the multilingual field up to the name field */
.localized-multilingual .entry::before {
    content: "";
    display: block;
    position: absolute;
    background: #ccc;
    height: 11px;
    width: 1px;
    left: 0;
    right: 0;
    top: -11px;
    margin: auto;
}

.localized-multilingual .entry .localized-lang {
    border-radius: 0;
    border-top-width: 0;
    width: 100%;
}
.localized-multilingual .entry .localized-value {
    border-top-width: 0;
    border-radius: 0 0 4px 4px;
    width: 100%;
}


/* Field - Address
------------------------------------------------------- */
.form-field-input-address {
    flex: 1 1 auto;
    display: flex;
    flex-flow: row wrap;
    border: 1px solid #ccc;
    border-top: 0px;
}

.addr-row {
    flex: 1 1 auto;
    display: flex;
    width: 100%;
}

.addr-row > input {
    flex: 1 1 auto;
    border-radius: 0;
    border-right: 0;
    border-bottom: 0;
}
.ideditor[dir='rtl'] .addr-row input {
    border-right: 1px solid #ccc;
    border-left: 0;
}

.addr-row:first-of-type input {
    border-top: 0;
}
.addr-row input:first-of-type {
    border-left: 0;
}
.ideditor[dir='rtl'] .addr-row input:first-of-type {
    border-right: 0;
}
.addr-row:last-of-type input:first-of-type {
    border-radius: 0 0 0 4px;
}
.ideditor[dir='rtl'] .addr-row:last-of-type input:first-of-type {
    border-radius: 0 0 4px 0;
}
.addr-row:last-of-type input:last-of-type {
    border-radius: 0 0 4px 0;
}
.ideditor[dir='rtl'] .addr-row:last-of-type input:last-of-type {
    border-radius: 0 0 0 4px;
}


/* Field - Wikipedia
------------------------------------------------------- */
.form-field-input-wikipedia {
    display: flex;
    flex-flow: row wrap;
    flex: 1 1 auto;
}

.wiki-lang-container,
.wiki-title-container {
    display: flex;
    flex-flow: row nowrap;
    flex: 1 1 auto;
    width: 100%;
}

.wiki-lang-container > input.wiki-lang,
.wiki-title-container > input.wiki-title {
    flex: 1 1 auto;
    border-top: 0;
    border-radius: 0;
}
.wiki-title-container > input.wiki-title {
    border-radius: 0 0 0 4px;
}
.ideditor[dir='rtl'] .wiki-title-container > input.wiki-title {
    border-radius: 0 0 4px 0;
}
.wiki-title-container > button.wiki-link,
.form-field-wikidata ul.rows li:last-child button.form-field-button:last-child {
    border-radius: 0 0 4px 0;
}
.ideditor[dir='rtl'] .wiki-title-container > button.wiki-link,
.ideditor[dir='rtl'] .form-field-wikidata ul.rows li:last-child button.form-field-button:last-child {
    border-radius: 0 0 0 4px;
}


/* Field - Restriction Editor
------------------------------------------------------- */
.form-field-input-restrictions {
    display: block;
    border: 1px solid #ccc;
    border-top: 0;
    border-radius: 0 0 4px 4px;
}

.form-field-input-restrictions .restriction-controls-container {
    background-color: #fff;
    width: 100%;
    padding: 5px;
    border-top: 1px solid #ccc;
    border-radius: 0 0 4px 4px;
}

.restriction-controls-container .restriction-controls {
    display: table;
    user-select: none;
}

.restriction-controls .restriction-control {
    display: table-row;
    padding: 5px 10px;
    height: 25px;
}

.restriction-control input,
.restriction-control > span {
    display: table-cell;
    text-align: start;
    padding: 0px 5px;
}

.restriction-control > span.restriction-control-label {
    text-align: end;
}

.restriction-control input {
    width: 60px;
    padding: 0;
    margin: 0px 5px;
    vertical-align: middle;
}

.form-field-input-restrictions .restriction-container {
    position: relative;
    height: 370px;
}
/* zero width space, so container takes up space */
.form-field-input-restrictions .restriction-container:after {
    content: '\200b';
}

.form-field-input-restrictions svg.surface {
    width: 100%;
    height: 100%;
}

.restriction-container .restriction-help {
    z-index: 1;
    position: absolute;
    top: 0;
    left: 0;
    right: 0;
    padding: 2px 6px;
    background-color: rgba(255, 255, 255, .8);
    color: #888;
    text-align: center;
    pointer-events: none;
    user-select: none;
}

.restriction-help span {
    margin: 2px;
}

.restriction-help .qualifier {
    color: #666;
    font-weight: bold;
}
.restriction-help .qualifier.allow {
    color: #8b5;
}
.restriction-help .qualifier.restrict {
    color: #d53;
}
.restriction-help .qualifier.only {
    color: #78f;
}


/* Field - Changeset Comment
------------------------------------------------------- */
.form-field-comment:not(.present) #preset-input-comment {
    border-color: rgb(230, 100, 100);
}
.form-field-comment:not(.present) .field-label {
    border-color: rgb(230, 100, 100);
    background: rgba(230, 100, 100, 0.2);
}
.form-field-comment:not(.present) button {
    border-color: rgb(230, 100, 100);
}


/* Field - Combobox
------------------------------------------------------- */
.ideditor[dir='ltr'] textarea.combobox-input,
.ideditor[dir='ltr'] input.combobox-input {
    /* leave room for the caret */
    padding-right: 20px;
}
.ideditor[dir='rtl'] textarea.combobox-input,
.ideditor[dir='rtl'] input.combobox-input {
    padding-left: 20px;
}

div.combobox {
    z-index: 9999;
    display: none;
    box-shadow: 0 4px 10px 1px rgba(0,0,0,.2);
    margin-top: -1px;
    background: #fff;
    max-height: 245px;
    overflow-y: auto;
    overflow-x: hidden;
    border: 1px solid #ccc;
    border-radius: 0 0 4px 4px;
}

.combobox a {
    display: block;
    padding: 5px 10px;
    border-top: 1px solid #ccc;
    text-overflow: ellipsis;
    white-space: nowrap;
    overflow: hidden;
}

.combobox a.selected,
.combobox a:active,
.combobox a:focus {
    background: #ececec;
}
@media (hover: hover) {
    .combobox a:hover {
        background: #ececec;
    }
}

.combobox a:first-child {
    border-top: 0;
    padding: 4px 10px;
}

.combobox-caret {
    display: inline-block;
    position: relative;
    height: 5px;
    width: 30px !important;
    margin-left: -30px;
    align-self: center;
    vertical-align: middle;
    cursor: pointer;
}
.ideditor[dir='rtl'] .combobox-caret {
  margin-left: 0;
  margin-right: -30px;
}

.combobox-caret::after {
    content: "";
    height: 0; width: 0;
    position: absolute;
    left: 0; right: 0; bottom: 0; top: 0;
    margin: auto;
    border-top: 5px solid #ccc;
    border-left: 5px solid transparent;
    border-right: 5px solid transparent;
}


/* Field Help
------------------------------------------------------- */
.field-help-body {
    display: block;
    position: absolute;
    top: 0;
    left: 20px;
    right: 20px;
    margin: 5px;
    padding: 8px;
    border: 1px solid #ccc;
    border-top: 0;
    border-radius: 0 0 4px 4px;
    z-index: 20;
    background: rgba(255,255,255,0.95);
    box-shadow: 0 0 30px 5px rgba(0,0,0,.4);
}

.field-help-title h2 {
    padding: 10px;
    margin-bottom: 0px;
    font-size: 17px;
}
.field-help-title button {
    width: 45px;
    height: 55px;
    border-radius: 0;
}

.field-help-nav {
    font-size: 13px;
    font-weight: bold;
    margin-bottom: 10px;
}
.field-help-nav-item {
    display: inline-block;
    padding: 5px 10px;
    cursor: pointer;
    color: #666;
}
.field-help-nav-item.active {
    color: #7092ff;
    border-bottom: 2px solid;
}
.field-help-nav-item:active,
.field-help-nav-item:focus {
    color: #597be7;
    background-color: #efefef;
}
@media (hover: hover) {
    .field-help-nav-item:hover {
        color: #597be7;
        background-color: #efefef;
    }
}

.field-help-content {
    padding: 10px;
    overflow-y: auto;
    overflow-x: hidden;
}
.field-help-content h3 {
    font-size: 12px;
    margin-bottom: 5px;
}
.field-help-content p {
    margin-bottom: 15px;
}
.field-help-content ul li {
    list-style: inside;
    margin-bottom: 5px;
}

.field-help-content .field-help-image {
    width: 100%;
    margin-bottom: 15px;
}

.field-help-content svg.turn {
    width: 40px;
    height: 20px;
}
.field-help-content svg.shadow {
    opacity: 0.7;
    width: 60px;
    height: 20px;
}
.field-help-content svg.from {
    color: #777;
}
.field-help-content svg.allow {
    color: #5b3;
}
.field-help-content svg.restrict {
    color: #d53;
}
.field-help-content svg.only {
    color: #68f;
}

.field-help-content p.from_shadow,
.field-help-content p.allow_shadow,
.field-help-content p.restrict_shadow,
.field-help-content p.allow_turn,
.field-help-content p.restrict_turn {
    margin-bottom: 5px;
}


/* More Fields dropdown
------------------------------------------------------- */
.more-fields {
    margin-top: 10px;
    font-weight: bold;
}

.more-fields label {
    display: flex;
    flex-flow: row nowrap;
    justify-content: space-between;
    align-items: center;
}

.more-fields input {
    margin-left: 10px;
    flex: 1 1 auto;
}
.ideditor[dir='rtl'] .more-fields input {
    margin-left: auto;
    margin-right: 10px;
}

.form-field-input-wrap .label {
    background: #f6f6f6;
    padding: 5px 10px;
}


/* Raw Tag Editor
------------------------------------------------------- */
.raw-tag-options {
    display: flex;
    flex-flow: row nowrap;
    justify-content: flex-end;
    margin-top: -28px;
}
button.raw-tag-option {
    flex: 0 0 auto;
    padding: 3px;
    background: #aaa;
    color: #eee;
    margin: 0 3px;
}
button.raw-tag-option:focus,
button.raw-tag-option.active {
    color: #fff;
    background: #597be7;
}
@media (hover: hover) {
    button.raw-tag-option:hover {
        color: #fff;
        background: #597be7;
    }
}
button.raw-tag-option.selected {
    color: #fff;
    background: #7092ff;
}
button.raw-tag-option svg.icon {
    width: 14px;
    height: 14px;
    display: block;
}
.ideditor[dir='ltr'] button.raw-tag-option-list {
    transform: scaleX(-1);
    filter: FlipH;
    -ms-filter: "FlipH";
}


.tag-text {
    width: 100%;
    height: 100%;
    min-height: 32px;
    font-family: monospace;
    white-space: pre;
}

.tag-text,
.tag-list {
    margin-top: 10px;
}
.tag-row {
    width: 100%;
    position: relative;
}
.tag-row .inner-wrap {
    display: flex;
    flex-flow: row nowrap;
    width: 100%;
    position: relative;
}
.tag-row .key-wrap,
.tag-row .value-wrap {
    flex: 1 1 50%;
}

.tag-text.readonly,
.tag-row.readonly,
.tag-row.readonly input.key,
.tag-row.readonly input.value,
.tag-row.readonly button.remove {
    color: #777;
    background-color: #eee;
    cursor: not-allowed;
}

.tag-row input {
    border: 0;
    border-radius: 0;
    border-bottom: 1px solid #ccc;
    border-left: 1px solid #ccc;
    width: 100%;
}
.ideditor[dir='rtl'] .tag-row input {
    border-left: none;
    border-right: 1px solid #ccc;
}


.tag-row input.key {
    font-weight: bold;
    background-color: #f6f6f6;
}

.tag-row input.value {
    border-right: 1px solid #ccc;
}
.ideditor[dir='rtl'] .tag-row input.value {
    border-left: 1px solid #ccc;
}

.tag-row:first-child input.key {
    border-top: 1px solid #ccc;
    border-top-left-radius: 4px;
}
.ideditor[dir='rtl'] .tag-row:first-child input.key {
    border-top-left-radius: 0;
    border-top-right-radius: 4px;
}

.tag-row:first-child input.value {
    border-top: 1px solid #ccc;
}
.tag-row button {
    flex: 0 0 auto;
    width: 32px;
    border: 1px solid #ccc;
    border-top-width: 0;
    border-left-width: 0;
}
.ideditor[dir='rtl'] .tag-row button {
    border-left-width: 1px;
    border-right-width: 0;
}

.tag-row button:active,
.tag-row button:focus {
    background: #f1f1f1;
}
@media (hover: hover) {
    .tag-row button:hover {
        background: #f1f1f1;
    }
}
.tag-row button .icon {
    opacity: .5;
}
.tag-row:first-child button {
    border-top-width: 1px;
}

.tag-row:first-child .tag-reference-button {
    border-top-right-radius: 4px;
}
.ideditor[dir='rtl'] .tag-row:first-child .tag-reference-button {
    border-top-left-radius: 4px;
    border-top-right-radius: 0;
}

.tag-row:last-child .tag-reference-button {
    border-bottom-right-radius: 4px;
}
.ideditor[dir='rtl'] .tag-row:last-child .tag-reference-button {
    border-bottom-left-radius: 4px;
    border-bottom-right-radius: 0;
}

.tag-row .tag-reference-button {
    border-radius: 0;
}
.ideditor[dir='rtl'] .tag-row .tag-reference-button {
    border-left-width: 1px;
    border-right-width: 0;
}

/* Tag reference */
.tag-reference-loading {
    background-color: #f5f5f5;
}
.tag-reference-loading .icon {
    background-image: url(img/mini-loader.gif);
    background-position: 0 0;
}

.tag-reference-body {
    flex: 1 1 auto;
    width: 100%;
    overflow: hidden;
    display: none;
    padding-top: 10px;
}
.tag-reference-body.expanded {
    padding-bottom: 10px;
    display: inline-block;
}
.tag-reference-description {

}
.tag-reference-link {
    display: block;
}

img.tag-reference-wiki-image {
    float: right;
    width: 33.3333%;
    border-radius: 4px;
    margin: 0 0 0 5px;
}
.ideditor[dir='rtl'] img.tag-reference-wiki-image {
    float: left;
    margin: 0 5px 0 0;
}

.preset-list .tag-reference-body {
    position: relative;
    width: 100%;
}
.raw-tag-editor .tag-reference-body {
    width: 100%;
}
.raw-tag-editor .tag-row.readonly .tag-reference-body {
    background: #f6f6f6;
    color: #333;
}
.raw-tag-editor .tag-row:not(:last-child) .tag-reference-body.expanded {
    border-bottom: 1px solid #ccc;
}
.raw-tag-editor .tag-row.readonly .tag-reference-body.expanded {
    border-top: 1px solid #ccc;
}


/* Raw Member / Membership Editor
------------------------------------------------------- */
.section-raw-member-editor .member-list:empty,
.section-raw-membership-editor .member-list:empty {
    display: none;
}

.section-raw-member-editor .member-list,
.section-raw-membership-editor .member-list {
    position: relative; /* required for drag-and-drop */
    padding-top: 5px;
}
.section-raw-member-editor .member-list li,
.section-raw-membership-editor .member-list li {
    position: relative;
    border-radius: 4px;
    margin: 0;
    padding-bottom: 10px;
}
.section-raw-member-editor .member-row .member-entity-name,
.section-raw-membership-editor .member-row .member-entity-name {
    font-weight: normal;
    padding-left: 10px;
}

.ideditor[dir='rtl'] .section-raw-member-editor .member-row .member-entity-name,
.ideditor[dir='rtl'] .section-raw-membership-editor .member-row .member-entity-name {
    padding-left:0;
    padding-right: 10px;
}

.form-field-input-member > input.member-role {
    border-radius: 0 0 4px 4px;
}

.member-row-new .member-entity-input {
    flex: 1 1 100%;
    border-radius: 4px 4px 0 0;
    border: 0;
}

.section-raw-member-editor .member-row.dragging {
    opacity: 0.75;
    z-index: 3000;
    /*
    box-shadow: 0px 0px 5px 0px rgba(0,0,0,0.3);
    */
}

/* add tag, add relation buttons */
.add-row {
    display: flex;
    width: 100%;
    flex-flow: row nowrap;
}
.add-row .add-tag,
.add-row .add-relation,
.add-row .space-value {
    flex: 1 1 50%;
}
.add-row .space-buttons {
    flex: 0 0 62px;
}
.add-row button {
    padding: 5px;
    background: rgba(0,0,0,.5);
}
.add-row button:focus,
.add-row button:active {
    background: rgba(0,0,0,.8);
}
@media (hover: hover) {
    .add-row button:hover {
        background: rgba(0,0,0,.8);
    }
}

.add-tag {
    border-radius: 0 0 4px 4px;
}
.add-relation {
    margin-top: 10px;
    border-radius: 4px;
}


/* OSM Note / QA Editors
------------------------------------------------------- */
.note-header,
.qa-header {
    background-color: #f6f6f6;
    border-radius: 5px;
    border: 1px solid #ccc;
    display: flex;
    flex-flow: row nowrap;
    align-items: center;
}

.note-header-icon,
.qa-header-icon {
    background-color: #fff;
    padding: 10px;
    flex: 0 0 auto;
    position: relative;
    width: 60px;
    height: 60px;
    border-right: 1px solid #ccc;
    border-radius: 5px 0 0 5px;
}
.ideditor[dir='rtl'] .note-header-icon,
.ideditor[dir='rtl'] .qa-header-icon {
    border-right: unset;
    border-left: 1px solid #ccc;
    border-radius: 0 5px 5px 0;
}

.note-header-icon .icon-wrap,
.qa-header-icon .icon-wrap {
    position: absolute;
    top: 0px;
}
.preset-icon-28 {
    position: absolute;
    top: 16px;
    left: 16px;
    margin: auto;
}
.preset-icon-28 .icon {
    width: 28px;
    height: 28px;
}

.note-header-label,
.qa-header-label {
    background-color: #f6f6f6;
    padding: 0 15px;
    flex: 1 1 100%;
    font-size: 14px;
    font-weight: bold;
    border-radius: 0 5px 5px 0;
}
.ideditor[dir='rtl'] .note-header-label,
.ideditor[dir='rtl'] .qa-header-label {
    border-radius: 5px 0 0 5px;
}

.note-category {
    margin: 20px 0px;
}

.comments-container {
    background: #ececec;
    padding: 1px 10px;
    border-radius: 8px;
    margin-top: 20px;
}

.comment {
    background-color: #fff;
    border-radius: 5px;
    border: 1px solid #ccc;
    margin: 10px auto;
    display: flex;
    flex-flow: row nowrap;
}
.comment-avatar {
    padding: 10px;
    flex: 0 0 auto;
}
.comment-avatar .icon.comment-avatar-icon {
    width: 40px;
    height: 40px;
    object-fit: cover;
    border: 1px solid #ccc;
    border-radius: 20px;
}
.comment-main {
    padding: 10px 10px 10px 0;
    flex: 1 1 100%;
    flex-flow: column nowrap;
    overflow: hidden;
    overflow-wrap: break-word;
}
.ideditor[dir='rtl'] .comment-main {
    padding: 10px 0 10px 10px;
}

.comment-metadata {
    flex-flow: row nowrap;
    justify-content: space-between;
}
.comment-author {
    font-weight: bold;
    color: #333;
}
.comment-date {
    color: #aaa;
}
.comment-text {
    color: #333;
    margin-top: 10px;
    overflow-y: auto;
    max-height: 250px;
}
.comment-text::-webkit-scrollbar {
    border-left: none;
}

.note-save,
.qa-save {
    padding-top: 20px;
}

.qa-details-container {
    background: #ececec;
    padding: 10px;
    margin-top: 20px;
    border-radius: 4px;
    border: 1px solid #ccc;
    display: flex;
    flex-direction: column;
}
.qa-details-description-text::first-letter {
    text-transform: capitalize;
}
.ideditor[dir='rtl'] .qa-details-description-text::first-letter {
    text-transform: none;  /* #5877 */
}
.qa-details-subsection h4 {
    padding-bottom: 2px;
}
.qa-details-subsection:not(:last-child) {
    margin-bottom: 10px;
}
.qa-details-subsection:empty {
    display: none;
}

.note-save .new-comment-input,
.qa-save .new-comment-input {
    width: 100%;
    height: 100px;
    max-height: 300px;
    min-height: 100px;
}

.note-save .detail-section,
.qa-save .detail-section {
    margin: 10px 0;
}

.note-report {
    float: right;
}


/* Custom Data Editor
------------------------------------------------------- */
.data-header {
    background-color: #f6f6f6;
    border-radius: 5px;
    border: 1px solid #ccc;
    display: flex;
    flex-flow: row nowrap;
    align-items: center;
}

.data-header-icon {
    background-color: #fff;
    padding: 10px;
    flex: 0 0 auto;
    position: relative;
    width: 60px;
    height: 60px;
    border-right: 1px solid #ccc;
    border-radius: 5px 0 0 5px;
}
.ideditor[dir='rtl'] .data-header-icon {
    border-right: unset;
    border-left: 1px solid #ccc;
    border-radius: 0 5px 5px 0;
}

.data-header-icon .icon-wrap {
    position: absolute;
    top: 0px;
}

.data-header-label {
    background-color: #f6f6f6;
    padding: 0 15px;
    flex: 1 1 100%;
    font-size: 14px;
    font-weight: bold;
    border-radius: 0 5px 5px 0;
}
.ideditor[dir='rtl'] .data-header-label {
    border-radius: 5px 0 0 5px;
}

/* custom data editor - no info/delete buttons */
.data-editor.raw-tag-editor .tag-row button {
    display: none;
}
.data-editor.raw-tag-editor .tag-row .key-wrap,
.data-editor.raw-tag-editor .tag-row .value-wrap {
    width: 50%;
}


.over-map {
    position: relative;
    height: 100%;
    pointer-events: none;
    display: flex;
    flex-direction: row-reverse;
    align-items: flex-end;
    overflow: hidden;
}
.over-map > * {
    pointer-events: auto;
}

/* Map Controls
------------------------------------------------------- */
.map-controls {
    right: 0;
    top: 0;
    width: 40px;
    position: absolute;
    z-index: 100;
    bottom: 0;
    display: flex;
    flex-direction: column;
    padding: 5px 0;
    pointer-events: none;
}
.map-controls:before {
    content: '';
    display: inline-block;
    pointer-events: none;
    width: 40px;
    height: 100%;
    max-height: 70px;
    flex: 0 1 auto;
}
.ideditor[dir='rtl'] .map-controls {
    left: 0;
    right: auto;
}

.map-control {
    position: relative;
    display: flex;
    flex-direction: column;
}
.map-control > button {
    position: relative;
    width: 40px;
    height: 40px;
    background: rgba(0,0,0,.5);
    border-radius: 0;
    pointer-events: auto;
}

.map-control > button:not(.disabled):focus,
.map-control > button:not(.disabled):active {
    background: rgba(0, 0, 0, .8);
}
.map-control > button.active,
.map-control > button.active:active {
    background: #7092ff;
}
@media (hover: hover) {
    .map-control > button:not(.disabled):hover {
        background: rgba(0, 0, 0, .8);
    }
    .map-control > button.active:hover {
        background: #7092ff;
    }
}

.map-control > button.disabled .icon {
    color: rgba(255, 255, 255, 0.5);
}


/* Fullscreen Button (disabled)
------------------------------------------------------- */
div.full-screen {
    display: inline-block;
    width: 40px;
    margin-right: 10px;
    display: none;
}

div.full-screen .tooltip {
    min-width: 160px;
}

div.full-screen > button, div.full-screen > button.active {
    width: 40px;
    height: 40px;
    background: transparent;
}
div.full-screen > button:active,
div.full-screen > button:focus {
    background-color: rgba(0, 0, 0, .8);
}
@media (hover: hover) {
    div.full-screen > button:hover {
        background-color: rgba(0, 0, 0, .8);
    }
}


/* Map Controls
------------------------------------------------------- */

/* Zoom in/out buttons */
.zoombuttons > button.zoom-in {
    border-radius: 4px 0 0 0;
}
.ideditor[dir='rtl'] .zoombuttons > button.zoom-in {
    border-radius: 0 4px 0 0;
}

/* Geolocate button */
.geolocate-control {
    margin-bottom: 10px;
}
.geolocate-control > button {
    border-radius: 0 0 0 4px;
}
.ideditor[dir='rtl'] .geolocate-control > button {
    border-radius: 0 0 4px 0;
}

/* Zoom to selection button */
.zoom-to-selection-control .icon {
    width: 22px;
    height: 22px;
}


/* Background / Map Data / Help Pane buttons
------------------------------------------------------- */
.background-control > button {
    border-radius: 4px 0 0 0;
}
.ideditor[dir='rtl'] .background-control > button {
    border-radius: 0 4px 0 0;
}

.help-control > button {
    border-radius: 0 0 0 4px;
}
.ideditor[dir='rtl'] .help-control > button {
    border-radius: 0 0 4px 0;
}


/* Background / Map Data Settings
------------------------------------------------------- */
.imagery-faq {
    margin-bottom: 10px;
    white-space: nowrap;
}

.layer-list, .controls-list {
    margin-bottom: 10px;
    border: 1px solid #ccc;
    border-radius: 4px;
}

.layer-list > li {
    background-color: #fff;
    color: #7092ff;
    position: relative;
    display: flex;
}

.layer-list:empty {
    display: none;
}

.layer-list > li:first-child {
    border-radius: 3px 3px 0 0;
}
.layer-list > li:last-child {
    border-radius: 0 0 3px 3px;
}
.layer-list > li:only-child {
    border-radius: 3px;
}
.layer-list li:not(:last-child) {
    border-bottom: 1px solid #ccc;
}
.layer-list li:active {
    background-color: #ececec;
}
@media (hover: hover) {
    .layer-list li:hover {
        background-color: #ececec;
    }
}

.layer-list li.active button,
.layer-list li.switch button,
.layer-list li.active,
.layer-list li.switch {
    background: #e8ebff;
}

.layer-list li.best > div.best {
    padding: 5px;
    flex: 0 0 auto;
}

.ideditor[dir='rtl'] .list-item-data-browse svg {
    transform: rotateY(180deg);
}

/* make sure tooltip fits in map-control panel */
/* if too wide, placement will be wrong the first time it displays */
.layer-list li.best .popover-inner {
    max-width: 160px;
}

.layer-list label {
    padding: 5px 10px;
    cursor: pointer;
    flex: 1 1 auto;
    display: flex;
    align-items: center;
    overflow: hidden;
}

.ideditor[dir='ltr'] .layer-list .indented label {
    padding-left: 24px;
}
.ideditor[dir='rtl'] .layer-list .indented label {
    padding-right: 24px;
}

.layer-list label > span {
    display: block;
    overflow: hidden;
    white-space: nowrap;
    text-overflow: ellipsis;
    flex-grow: 1;
}

.map-data-pane .layer-list button,
.background-pane .layer-list button {
    border-left: 1px solid #ccc;
    border-radius: 0;
    padding-left: 4px;
    padding-right: 4px;
}
.ideditor[dir='rtl'] .map-data-pane .layer-list button,
.ideditor[dir='rtl'] .background-pane .layer-list button {
    border-left: none;
    border-right: 1px solid #ccc;
}

.map-data-pane .layer-list button .icon,
.background-pane .layer-list button .icon {
    opacity: 0.5;
}

.map-data-pane .layer-list button:last-of-type,
.background-pane .layer-list button:last-of-type {
    border-radius: 0 3px 3px 0;
}
.ideditor[dir='rtl'] .map-data-pane .layer-list button:last-of-type,
.ideditor[dir='rtl'] .background-pane .layer-list button:last-of-type {
    border-radius: 3px 0 0 3px;
}

.map-data-pane .vectortile-container .vectortile-header {
    padding-bottom: 5px;
}
.map-data-pane .vectortile-container .vectortile-footer {
    padding-bottom: 10px;
}


/* Issues
------------------------------------------------------- */
.issue {
    overflow: hidden;
}
.issue .issue-label,
.issue-label .issue-text {
    width: 100%;
    display: flex;
    flex-flow: row nowrap;
    cursor: pointer;
    text-align: initial;
    background: none;
}

.issue-text .issue-icon {
    flex: 0 0 auto;
    padding: 5px 7px;
}
.issue-text .issue-message {
    flex: 1 1 auto;
    padding: 5px 0;
}
.issue-label .issue-autofix {
    flex: 0 0 auto;
    padding: 5px 8px;
}
.issue-label .issue-info-button {
    height: unset;
    width: 32px;
    flex: 0 0 auto;
    border-left: 1px solid #ccc;
    background-color: rgba(0,0,0,0);
}
.ideditor[dir='rtl'] .issue-label .issue-info-button {
    border-left: 0;
    border-right: 1px solid #ccc;
}
.issue-container .issue-label .issue-info-button .icon {
    opacity: 0.5;
}
.issue-container.active .issue-label .issue-info-button .icon {
    opacity: 0.7;
}
.issue-label .issue-info-button:last-child {
    border-radius: 0 4px 4px 0;
}
.ideditor[dir='rtl'] .issue-label .issue-info-button:last-child {
    border-radius: 4px 0 0 4px;
}

button.autofix.action {
    flex: 0 0 20px;
    height: 20px;
    width: 20px;
    background: #7092ff;
    color: #fff;
}
button.autofix.action:focus,
button.autofix.action:active,
button.autofix.action.active {
    background: #597be7;
}
@media (hover: hover) {
    button.autofix.action:hover {
        background: #597be7;
    }
}

/* fix all */
.autofix-all {
    display: flex;
    flex-flow: row nowrap;
    justify-content: flex-end;
    margin-top: -25px;
    padding-bottom: 5px;
}
.autofix-all-link-text {
    padding: 0;
}
.autofix-all-link-icon svg {
    margin: 0 9px;
    background: currentColor;
    border-radius: 4px;
}
.autofix-all-link-icon svg use {
    color: #fff;
}

/* warning styles */
.warnings-list,
.warnings-list *,
.issue-container.active .issue.severity-warning,
.issue-container.active .issue.severity-warning * {
    border-color: #fb2;
}

.warnings-list .issue.severity-warning .issue-label,
.issue.severity-warning .issue-fix-list,
.warning-section {
    background: #ffc;
}

.issue-container.active .issue.severity-warning .issue-label {
    background: #ffa;
}

.issue.severity-warning .issue-icon {
    color: #f90;
}

.issue.severity-warning .issue-fix-item button.actionable,
.issue-container.active .issue.severity-warning .issue-info-button {
    color: #b15500;
    fill: #b15500;
}
.warnings-list .issue.severity-warning .issue-label:active,
.warnings-list .issue.severity-warning .issue-label:focus,
.issue.severity-warning .issue-fix-item button.actionable:active,
.issue.severity-warning .issue-fix-item button.actionable:focus {
    background: #ff8;
}
.issue.severity-warning .issue-fix-item button.actionable:active,
.issue.severity-warning .issue-fix-item button.actionable:focus,
.issue-container.active .issue.severity-warning .issue-info-button:active,
.issue-container.active .issue.severity-warning .issue-info-button:focus {
    color: #7f3d00;
    fill: #7f3d00;
}
@media (hover: hover) {
    .warnings-list .issue.severity-warning .issue-label:hover,
    .issue.severity-warning .issue-fix-item button.actionable:hover {
        background: #ff8;
    }
    .issue.severity-warning .issue-fix-item button.actionable:hover,
    .issue-container.active .issue.severity-warning .issue-info-button:hover {
        color: #7f3d00;
        fill: #7f3d00;
    }
}


/* error styles */
.errors-list,
.errors-list *,
.issue-container.active .issue.severity-error,
.issue-container.active .issue.severity-error * {
    border-color: #f77;
}

.errors-list .issue.severity-error .issue-label,
.issue.severity-error .issue-fix-list,
.error-section {
    background: #ffd6d6;
}

.issue-container.active .issue.severity-error .issue-label {
    background: #ffc6c6;
}

.issue.severity-error .issue-fix-item button.actionable,
.issue-container.active .issue.severity-error .issue-info-button {
    color: #b91201;
    fill: #b91201;
}
.issue.severity-error .issue-icon {
    color: #dd1400;
}
.errors-list .issue.severity-error .issue-label:active,
.errors-list .issue.severity-error .issue-label:focus,
.issue.severity-error .issue-fix-item button.actionable:active,
.issue.severity-error .issue-fix-item button.actionable:focus {
    background: #ffb6b6;
}
.issue.severity-error .issue-fix-item button.actionable:active,
.issue.severity-error .issue-fix-item button.actionable:focus,
.issue-container.active .issue.severity-error .issue-info-button:active,
.issue-container.active .issue.severity-error .issue-info-button:focus {
    color: #840c00;
    fill: #840c00;
}
@media (hover: hover) {
    .errors-list .issue.severity-error .issue-label:hover,
    .issue.severity-error .issue-fix-item button.actionable:hover {
        background: #ffb6b6;
    }
    .issue.severity-error .issue-fix-item button.actionable:hover,
    .issue-container.active .issue.severity-error .issue-info-button:hover {
        color: #840c00;
        fill: #840c00;
    }
}


/* Issues Pane */
.issues-options-container {
    display: table;
}
.issues-option {
    display: table-row;
}
.issues-option-title {
    display: table-cell;
    font-weight: bold;
    padding-right: 10px;
}
.ideditor[dir='rtl'] .issues-option-title {
    padding-right: 0;
    padding-left: 10px;
}
.issues-option label {
    display: table-cell;
    padding: 0 10px;
    white-space: nowrap;
}

.layer-list.issues-list li.issue {
    border-color: inherit;    /* override .layer-list styles */
    color: inherit;
    height: unset;
}

.layer-list.issue-rules-list,
.layer-list.issues-list,
.layer-list.layer-feature-list {
    margin-bottom: 0;
}
.section-footer {
    display: flex;
    flex-flow: row nowrap;
    justify-content: flex-end;
    height: 30px;
}
.section-footer a {
    padding: 5px;
}

.section-issues-status .box {
    border-radius: 4px;
    border: 1px solid #72d979;
    background: #c6ffca;
    padding: 5px !important;
    display: flex;
}
.section-issues-status .icon {
    color: #05ac10;
}

input.square-degrees-input {
    padding: 2px !important; /* important needed for rtl */
    width: 3em;
    height: 2em;
    text-align: center;
    background: rgba(0,0,0,0);
    color: currentColor;
}


/* Entity Issues List */
.section-entity-issues .issue-container .issue {
    border-radius: 4px;
    border: 1px solid #ccc;
    background: #f6f6f6;
}
.section-entity-issues .issue-container:not(.active) .issue-text:active,
.section-entity-issues .issue-container:not(.active) .issue-text:focus,
.section-entity-issues .issue-container:not(.active) .issue-info-button:active,
.section-entity-issues .issue-container:not(.active) .issue-info-button:focus {
    background: #f1f1f1;
}
@media (hover: hover) {
    .section-entity-issues .issue-container:not(.active) .issue-text:hover,
    .section-entity-issues .issue-container:not(.active) .issue-info-button:hover {
        background: #f1f1f1;
    }
}
.section-entity-issues .issue .issue-label .issue-text {
    padding-right: 10px;
}
.ideditor[dir='rtl'] .section-entity-issues .issue .issue-label .issue-text {
    padding-right: unset;
    padding-left: 10px;
}

.section-entity-issues .issue-container.active .issue-label button.issue-text {
    font-weight: bold;
}
.section-entity-issues .issue-container:not(:last-of-type) {
    margin-bottom: 5px;
}
.section-entity-issues .issue-container.active:not(:first-of-type) {
    margin-top: 10px;
}
.section-entity-issues .issue-container.active:not(:last-of-type) {
    margin-bottom: 10px;
}

/* fixes */
.section-entity-issues .issue-fix-list {
    border-top: 1px solid;
    border-color: inherit;
}
.section-entity-issues .issue-container.active .issue-fix-list:empty {
    display: none;
}

li.issue-fix-item button {
    padding: 2px 10px 2px 20px;
    background: transparent;
    width: 100%;
    text-align: initial;
}
.ideditor[dir='rtl'] li.issue-fix-item button {
    padding: 2px 20px 2px 10px;
}
li.issue-fix-item:first-of-type button {
    padding-top: 5px;
}
li.issue-fix-item:last-of-type button {
    padding-bottom: 5px;
}

li.issue-fix-item button .fix-message {
    padding: 0 10px;
    vertical-align: middle;
}

li.issue-fix-item button.actionable {
    cursor: pointer;
}
li.issue-fix-item button:not(.actionable) .fix-icon {
    color: #555;
    fill: #555;
}

.issue-container:not(.active) ul.issue-fix-list {
    display: none;
}

.issue-info {
    flex: 1 1 auto;
    width: 100%;
    overflow: hidden;
    display: none;
    padding: 10px 0;
}
.issue-info.expanded {
    display: inline-block;
}

.issue-info .issue-reference {
    margin-bottom: 10px;
}
.issue-info .tagDiff-table {
    min-width: 60%;
    width: unset;
    border: 1px solid #ccc;
}
.issue-info .tagDiff-row {
    border: 1px solid #ccc;
}
.issue-info .tagDiff-cell {
    padding: 2px 10px;
    font-family: monospace;
    font-size: 10px;
    border: 1px solid #ccc;
}
.issue-info .tagDiff-cell-add {
    background: #dfd;
}
.issue-info .tagDiff-cell-remove {
    background: #fdd;
}


/* Background - Display Options Sliders
------------------------------------------------------- */
.display-options-container {
    padding: 10px;
}

.display-control h5 {
    padding-bottom: 0;
    padding-top: 10px;
}

.display-control h5 span {
    margin: 5px;
}

.display-control .control-wrap {
    display: flex;
    align-items: center;
    width: 100%;
}
.display-control .display-option-input {
    height: 20px;
    flex: 1 1 100%;
}

.display-control button {
    height: 30px;
    width: 30px;
    margin-left: 5px;
    margin-right: 0px;
    vertical-align: text-bottom;
    border-radius: 4px;
    flex: 0 0 auto;
}
.ideditor[dir='rtl'] .display-control button {
    margin-left: 0px;
    margin-right: 5px;
}


/* Background - Adjust Alignment
------------------------------------------------------- */
.background-pane .nudge-container {
    border: 1px solid #ccc;
    border-radius: 4px;
    padding: 10px 10px 40px 10px;
    position: relative;
}

.nudge-container .nudge-instructions {
    padding-bottom: 15px;
}

.nudge-container .nudge-outer-rect {
    background-color: #eee;
    border: 1px solid #ccc;
    border-radius: 2px;
    padding: 20px 0;
    width: 70%;
    display: flex;
    justify-content: center;
    align-items: center;
    margin: 0 auto;
    margin-top: 20px;
    cursor: move;
    /* prevent scrolling pane while dragging on touchscreen */
    touch-action: none;
    /* disable drag-to-select */
    user-select: none;
    position: relative;
}

.nudge-container .nudge-inner-rect {
    background-color: #fff;
    border: 1px solid #ccc;
    border-radius: 2px;
    width: 65%;
    min-height: 20px;
}

.nudge-container .nudge::after {
    content: '';
    display: block;
    position: absolute;
    margin: auto;
    left: 0; right: 0; top: 0; bottom: 0;
    height: 0;
    width: 0;
}

.nudge-container input {
    width: 100%;
    padding: 2px;
    text-align: center;
    border: 0;
}

.nudge-container input.error {
    border: 1px solid #ff7878;
    border-radius: 2px;
    background: #ffb;
}

.nudge-container input:focus {
    background-color: transparent;
}

.nudge-container button {
    position: absolute;
    background-color: transparent;
}
.nudge-container button.right,
.nudge-container button.left {
    width: 40px;
    height: 40%;
    top: 30%;
}
.nudge-container button.right {
    left: 100%;
}
.nudge-container button.left {
    right: 100%;
}
.nudge-container button.top,
.nudge-container button.bottom {
    width: 20%;
    height: 40px;
    left: 40%;
}
.nudge-container button.top {
    bottom: 100%;
}
.nudge-container button.bottom {
    top: 100%;
}

.nudge-container button.nudge-reset {
    right: 15px;
    bottom: 15px;
}

.nudge-surface {
   position: absolute;
   z-index: 5000;
   left: 0;
   top: 0;
   width: 100%;
   height: 100%;
   background-color: transparent;
   cursor: move;
}

.background-pane .nudge.right::after {
    border-top: 5px solid transparent;
    border-bottom: 5px solid transparent;
    border-left: 5px solid #222;
}

.background-pane .nudge.left::after {
    border-top: 5px solid transparent;
    border-bottom: 5px solid transparent;
    border-right: 5px solid #222;
}

.background-pane .nudge.top::after {
    border-right: 5px solid transparent;
    border-left: 5px solid transparent;
    border-bottom: 5px solid #222;
}

.background-pane .nudge.bottom::after {
    border-right: 5px solid transparent;
    border-left: 5px solid transparent;
    border-top: 5px solid #222;
}


/* Side Panes - Background / Map Data / Help
------------------------------------------------------- */
.map-panes {
    flex: 0 1 auto;
    position: relative;
    height: 100%;
    max-width: 100%;
}
.map-pane {
    position: relative;
    top: 0;
    width: 400px;
    max-width: 100%;
    height: 100%;
    z-index: 10;
    display: flex;
    flex-direction: column;
}

.map-pane.help-pane {
    width: 600px;
}

.pane-heading {
    display: flex;
    flex-flow: row nowrap;
    justify-content: space-between;
    border-bottom: 1px solid #ccc;
    flex: 0 0 auto;
}

.pane-heading h2 {
    margin: 14px 20px;
}

.pane-heading button {
    width: 40px;
    border-radius: 0;
}

.pane-content {
    height: 100%;
    padding: 10px 50px 20px 20px;
    overflow-x: hidden;
    overflow-y: scroll;
    position: relative;
}
.ideditor[dir='rtl'] .pane-content {
    padding: 10px 20px 20px 50px;
}

.help-pane .pane-content > div {
    padding-bottom: 15px;
}


/* Help
------------------------------------------------------- */
.help-pane p {
    font-size: 15px;
    margin-bottom: 20px;
}

.help-pane .left-content .icon.inline,
.curtain-tooltip .icon.inline {
    margin-right: 0;
    margin-left: 0;
    height: 1.34em;
    width: 1.34em;
}

.help-pane .toc {
    width: 100%;
    max-width: 200px;
    float: right;
    margin-left: 20px;
    margin-bottom: 20px;
    padding-left: 5px;
}

.help-pane .toc li a,
.help-pane .nav a {
    display: block;
    border: 1px solid #ccc;
    padding: 5px 10px;
}

.help-pane .toc li a {
    border-bottom: 0;
}
.help-pane .toc li a:focus,
.help-pane .nav a:focus,
.help-pane .toc li a:active,
.help-pane .nav a:active {
    background: #ececec;
}
@media (hover: hover) {
    .help-pane .toc li a:hover,
    .help-pane .nav a:hover {
        background: #ececec;
    }
}

.help-pane .toc li a.selected {
    background: #e8ebff;
}

.help-pane .toc li:first-child a {
    border-radius: 4px 4px 0 0;
}

.help-pane .toc li:nth-last-child(3) a {
    border-bottom: 1px solid #ccc;
    border-radius: 0 0 4px 4px
}

.help-pane .toc li.shortcuts a,
.help-pane .toc li.walkthrough a {
    overflow: hidden;
    margin-top: 10px;
    border-bottom: 1px solid #ccc;
    border-radius: 4px;
}

.help-pane .toc li.walkthrough a {
    text-align: center;
}

.help-pane .nav {
    position: relative;
    padding-bottom: 30px;
}

.help-pane .nav a {
    float: left;
    width: 50%;
    text-align: center;
}

.help-pane .nav a:first-child {
    border-radius: 4px 0 0 4px;
}

.help-pane .nav a:last-child:not(:only-child) {
    border-radius: 0 4px 4px 0;
    border-left: 0;
}

.help-pane .nav a:only-child {
    width: 100%;
    border-radius: 4px;
}


/* Inspector (hover styles)
------------------------------------------------------- */
.inspector-hover .section-entity-issues .issue-container .issue .issue-label,
.inspector-hover .form-field-input-wrap .label,
.inspector-hover .form-field-input-multicombo .chiplist,
.inspector-hover .form-field-button,
.inspector-hover .structure-extras-wrap,
.inspector-hover .comments-container .comment,
.inspector-hover button,
.inspector-hover input,
.inspector-hover textarea,
.inspector-hover label {
    background: #ececec;
}
.inspector-hover .preset-list-button,
.inspector-hover .tag-row input {
    background: #f6f6f6;
}

.inspector-hover a,
.inspector-hover .form-field-input-multicombo .chip,
.inspector-hover .form-field-input-check span,
.inspector-hover .section-entity-issues .issue .icon {
    color: #666;
}

.inspector-hover .form-field-input-multicombo .chip {
    background: #eee;
    border: 1px solid #ccc;
}

/* no scrollbars */
.inspector-hover div {
    overflow-x: visible;
    overflow-y: visible;
}

/* hide and remove from layout */
.inspector-hidden,
.inspector-hover .preset-list-button-wrap .tag-reference-button,
.inspector-hover label input[type="checkbox"],
.inspector-hover label input[type="radio"],
.inspector-hover .form-field-input-multicombo .input-wrap,
.inspector-hover .form-field-input-radio label,
.inspector-hover .form-field-input-radio label span,
.inspector-hover .form-field-input-radio label.remove .icon,
.inspector-hover .add-row,
.inspector-hover .section-entity-issues .issue-container .issue-fix-list,
.inspector-hover .section-entity-issues .issue-container .issue-info-button {
    display: none;
}

/* hide but preserve in layout */
.inspector-hover .combobox-caret,
.inspector-hover .header button,
.inspector-hover .quick-links,
.inspector-hover .form-field-input-multicombo .chip .remove,
.inspector-hover .hide-toggle:before,
.inspector-hover .more-fields,
.inspector-hover .field-label button,
.inspector-hover .tag-row button,
.inspector-hover .footer * {
    opacity: 0;
}

/* Unstyle the active entity issue on hover */
.inspector-hover .section-entity-issues .issue-container.active {
    margin-top: 1px;
    margin-bottom: 1px;
}
.inspector-hover .section-entity-issues .issue-container * {
    border-color: #ccc !important;
}
.inspector-hover .section-entity-issues .issue-container.active .issue-label {
    border-bottom: 0;
}
.inspector-hover .section-entity-issues .issue-container.active .issue-label button.issue-text {
    font-weight: normal;
}


/* Styles for raw tag inspector on hover */
.inspector-hover .tag-row .key-wrap,
.inspector-hover .tag-row .value-wrap {
    height: 31px;
}

.inspector-hover .tag-row:first-child input.value {
    border-top-right-radius: 4px;
}
.ideditor[dir='rtl'] .inspector-hover .tag-row:first-child input.value {
    border-top-right-radius: 0;
    border-top-left-radius: 4px;
}

.inspector-hover .tag-row:last-child input.value {
    border-bottom-right-radius: 4px;
}
.ideditor[dir='rtl'] .inspector-hover .tag-row:last-child input.value {
    border-bottom-right-radius: 0;
    border-bottom-left-radius: 4px;
}

.inspector-hover .tag-row:last-child input.key {
    border-bottom-left-radius: 4px;
}
.ideditor[dir='rtl'] .inspector-hover .tag-row:last-child input.key {
    border-bottom-left-radius: 0;
    border-bottom-right-radius: 4px;
}

.inspector-hover .more-fields {
    max-height: 0;
    margin-bottom: -10px;
}

/* Unstyle button fields */
.inspector-hover .form-field-input-radio label.active,
.inspector-hover .entity-editor-pane a.hide-toggle {
    opacity: 1;
    background-color: transparent;
    color: #666;
    padding-left: 0;
    border-width: 0;
}
.inspector-hover .form-field-input-radio button.active {
    padding-left: 10px;
}

/* Show placeholder on hover for radio buttons */
.inspector-hover .form-field-input-radio {
    border: 1px solid #ccc;
    border-top: 0;
    border-radius: 0 0 4px 4px;
}
.inspector-hover .form-field-input-radio .placeholder {
    opacity: 1;
    color: #666;
    padding: 5px 10px;
    width: 100%;
    height: auto;
    border: 0;
}
.inspector-hover .form-field-input-radio .structure-extras-wrap {
    border: 0;
}


/* Raster Background Tiles
------------------------------------------------------- */
img.tile {
    position: absolute;
    transform-origin: 0 0;

    user-select: none;

    pointer-events: none;

    -webkit-user-drag: none;

    opacity: 0;

    transition: opacity 200ms linear;
}

img.tile-loaded {
    opacity: 1;
}

img.tile-removing {
    opacity: 0;
}

.tile-label-debug {
    font-size: 10px;
    background: rgba(0, 0, 0, 0.7);
    color: #fff;
    position: absolute;
    text-align: center;
    padding: 5px;
    border-radius: 3px;
    z-index: 2;
    margin-left: -70px;
    margin-top: -20px;

    transform-origin: 0 0;

    user-select: none;
}

img.tile-debug {
    outline: 1px solid red;
}


/* Map
------------------------------------------------------- */
.main-map {
    position: absolute;
    top: 0;
    left: 0;
    right: 0;
    bottom: 0;
    overflow: hidden;
    height: 100%;
    width: 100%;
    background: #000;
    user-select: none;
    touch-action: none;
}
.main-map * {
    touch-action: none;
}

.supersurface {
    transform-origin: 0 0;
}

.supersurface, .layer {
    position: absolute;
    top: 0;
    left: 0;
    right: 0;
    bottom: 0;
}


/* Map-In-Map
------------------------------------------------------- */
.map-in-map {
    position: absolute;
    overflow: hidden;
    top: 10px;
    width: 200px;
    height: 150px;
    z-index: 5;
    background: #000;
    border: #aaa 1px solid;
    box-shadow: 0 0 2em black;
}
.ideditor[dir='ltr'] .map-in-map {
    left: 10px;
}
.ideditor[dir='rtl'] .map-in-map {
    right: 10px;
}

.map-in-map-tiles {
    transform-origin: 0 0;
    user-select: none;
}

.map-in-map-viewport,
.map-in-map-data {
    top: 0;
    left: 0;
    overflow: hidden;
    height: 100%;
    width: 100%;
}

.map-in-map-viewport {
    position: absolute;
}

.map-in-map-data {
    position: relative;
    z-index: 10;
}

.map-in-map-bbox {
    fill: none;
    stroke: rgba(255, 255, 0, 0.75);
    stroke-width: 1;
    shape-rendering: crispEdges;
}

.map-in-map-bbox.thick {
    stroke-width: 5;
}


/* Debug Data
------------------------------------------------------- */
.debug {
    stroke: currentColor;
    fill: none;
    stroke-width: 2;
}
.map-in-map-data .debug {
    stroke-width: 1;
}

.nocolor { color: rgba(0, 0, 0, 0); }
.red     { color: rgba(255, 0, 0, 0.75); }
.green   { color: rgba(0, 255, 0, 0.75); }
.blue    { color: rgba(176, 176, 255, 0.75); }
.yellow  { color: rgba(255, 255, 0, 0.75); }
.cyan    { color: rgba(0, 255, 255, 0.75); }
.magenta { color: rgba(255, 0, 255, 0.75); }
.orange  { color: rgba(255, 153, 0, 0.75); }
.pink    { color: rgba(255, 0, 153, 0.75); }
.purple  { color: rgba(153, 0, 255, 0.75); }

.debug-legend {
    position: absolute;
    top: 70px;
    right: 80px;
    padding: 5px;
    border-radius: 4px;
    pointer-events: none;
}

.debug-legend-item {
    padding-right: 5px;
}
.debug-legend-item:before {
    content: "\25A0";
    padding: 0 5px;
}


/* Information Panels
------------------------------------------------------- */
.info-panels {
    display: flex;
    flex-flow: row wrap-reverse;
    justify-content: flex-end;
    width: 100%;
    z-index: 1;
    -ms-user-select: element;
    pointer-events: none;
    overflow: hidden;
}

.panel-container h1,
.panel-container h2,
.panel-container h3,
.panel-container h4,
.panel-container h5 {
    display: inline-block;
    margin-bottom: 0;
}

.panel-container h1,
.panel-container h2,
.panel-container h3 {
    color: #ff8;
}

.panel-container {
    flex: 0 0 auto;
    margin: 0 2px 2px 0;
    border-radius: 4px;
    border: 1px solid rgba(0, 0, 0, 0.75);
    padding-bottom: 10px;
    width: 250px;
    max-width: 100%;
    pointer-events: auto;
}

.panel-container .panel-title {
    border-radius: 4px 4px 0 0;
}

.panel-title {
    padding: 5px 10px;
    display: flex;
    justify-content: space-between;
}

.panel-title button.close {
    padding: 2px;
    background: none;
    color: #ddd;
}
.ideditor[dir='rtl'] .panel-title button.close {
    float: left;
}
.panel-title button.close:focus,
.panel-title button.close:active {
    color: #fff;
}
@media (hover: hover) {
    .panel-title button.close:hover {
        color: #fff;
    }
}
.panel-title button.close .icon {
    height: 20px;
    width: 16px;
}

.panel-content {
    padding: 5px 10px;
    position: relative;
}

.panel-content ul:empty {
    display: none;
}

.panel-content li span:not(.localized-text) {
    display: inline-block;
    white-space: nowrap;
    margin: 0 8px;
}

.panel-content .button {
    display: inline-block;
    background: #7092ff;
    border-radius: 2px;
    padding: 0 4px;
    margin-top: 10px;
    margin-right: 10px;
    color: #fff;
}
.ideditor[dir='rtl'] .panel-content .button {
    margin-right: auto;
    margin-left: 10px;
}

.panel-content-history .links a {
    margin-left: 8px;
}
.ideditor[dir='rtl'] .panel-content-history .links a {
    margin-left: auto;
    margin-right: 8px;
}
.panel-content-history h4 {
    padding-bottom: 0;
}
.panel-content-location .location-info {
    margin-top: 10px;
}


/* Map Footer
------------------------------------------------------- */
.map-footer {
    width: 100%;
    position: relative;
    border-radius: 0;
    pointer-events: none;
    display: flex;
    flex-direction: column;
    -ms-user-select: element;
    flex: 0 0 auto;
}

.map-footer-bar {
    pointer-events: all;
    display: block;
    height: 2.5em;
    position: relative;
}

.main-footer-wrap,
.flash-wrap {
    display: flex;
    flex: 0 0 100%;
    flex-flow: row nowrap;
    justify-content: space-between;
    height: 100%;
    position: absolute;
    right: 0;
    left: 0;
}

.footer-show {
    bottom: 0px;
    transition: bottom 75ms linear;
}

.footer-hide {
    bottom: -100%;
    transition: bottom 75ms linear;
}


/* Attribution
------------------------------------------------------- */
.attribution-wrap {
    position: absolute;
    bottom: 5px;
    left: 5px;
    right: 5px;
    display: flex;
    justify-content: space-between;
    align-items: flex-end;
}

.attribution-wrap * { pointer-events: all; }

.attribution-wrap .base-layer-attribution,
.attribution-wrap .overlay-layer-attribution {
    color: #ccc;
    font-size: 10px;
}
.attribution-wrap .overlay-layer-attribution {
    text-align: right;
}

.attribution-wrap .overlay-layer-attribution .attribution:not(:last-child):after {
    content: '; ';
}

.attribution-wrap .attribution a,
.attribution-wrap .attribution a:visited {
    color: #ccf;
}
.attribution-wrap .attribution a:focus,
.attribution-wrap .attribution a:hover {
    color: #aaf;
}
@media (hover: hover) {
    .attribution-wrap .attribution a:hover {
        color: #aaf;
    }
}

.attribution-wrap .attribution .source-image {
    height: 20px;
    vertical-align: middle;
    border-radius: 3px;
}

.attribution-wrap .attribution span {
    margin: 0 3px;
}


/* Footer - Flash messages
------------------------------------------------------- */
.flash-content {
    display: flex;
    flex: 1 0 auto;
    flex-flow: row nowrap;
    align-items: center;
    padding: 2px;
}

.flash-icon {
    flex: 0 0 auto;
    width: 20px;
    height: 20px;
    margin: 0 8px;
}

.flash-icon circle {
    fill: #eee;
}
.flash-icon.disabled circle {
    cursor: auto;
    fill: rgba(255,255,255,0.7);
}

.flash-icon use {
    color: #222;
}
.flash-icon.disabled use,
.flash-icon.operation.disabled use {
    fill: rgba(32,32,32,0.7);
    color: rgba(40,40,40,0.7);
}

.flash-text {
    flex: 1 1 auto;
}

/* Scale bar
------------------------------------------------------- */
.map-footer-bar .scale-block {
    vertical-align: bottom;
    width: 250px;
    flex: 0 0 auto;
    user-select: none;
    height: 30px;
    align-self: center;
}

.scale-block .scale {
    height: 100%;
    width: 100%;
    cursor: pointer;
    display: block;
}
.ideditor[dir='rtl'] .scale-block .scale {
    transform: scaleX(-1);
}

.scale-block .scale-text {
    display: inline-block;
    position: absolute;
    color: #ccc;
    top: 0.45em;
}

.scale-block .scale path {
    fill: none;
    stroke: #ccc;
    stroke-width: 1;
    shape-rendering: crispEdges;
}

/* Footer - About, Source Switcher
------------------------------------------------------- */
.map-footer-bar .info-block {
    flex: 1 1 100%;
    overflow: hidden;
}

.map-footer-list {
    display: flex;
    flex-flow: row nowrap;
    height: 100%;
    justify-content: flex-end;
}

.map-footer-list li {
    height: 100%;
    display: flex;
    align-items: center;
    white-space: nowrap;
    padding: 5px;
}
.ideditor[dir='ltr'] .map-footer-list li:not(:last-child) {
    border-right: 1px solid rgba(255,255,255,.5);
}
.ideditor[dir='rtl'] .map-footer-list li:not(:last-child) {
    border-left: 1px solid rgba(255,255,255,.5);
}
.map-footer-list li:empty {
    display: none;
}

.map-footer-list a.chip {
    padding: 1px 4px 1px 4px;
    border-radius: 2px;
    color: #eee;
}
.map-footer-list a.chip .icon {
    width: 14px;
    height: 14px;
    margin-top: -2px;
}
.map-footer-list a.chip span.count {
    margin: 0 3px;
}

.source-switch a.chip.live {
    background: #d32232;
    color: #fff;
}

.feature-warning a.chip {
    background: #1e90ff;
}

.issues-info a.chip.resolved-count {
    background: #15911E;
}
.issues-info a.chip.warnings-count {
    background: #DF8500;
}
.ideditor[dir='ltr'] .issues-info a.chip:not(:last-child) {
    margin-right: 5px;
}
.ideditor[dir='rtl'] .issues-info a.chip:not(:last-child) {
    margin-left: 5px;
}

.user-list a:not(:last-child):after {
    content: ', ';
}

.api-status {
    text-align: right;
    padding: 1px 10px;
    color: #eee;
    flex: 1 1 auto;
}
.ideditor[dir='rtl'] .api-status {
    text-align: left;
}
.api-status:empty {
    display: none;
}

.api-status.offline,
.api-status.readonly,
.api-status.error {
    background: #a22;
}

.api-status a {
    text-decoration: underline;
    color: #ccc;
    pointer-events: all;
}
.api-status a:focus,
.api-status a:active {
    color: inherit;
}
@media (hover: hover) {
    .api-status a:hover {
        color: inherit;
    }
}

/* Notification Badges
------------------------------------------------------- */
/* For an icon (e.g. new version) */
.badge {
    display: inline-block;
    background: #d32232;
    width: 21px;
    height: 20px;
    border-radius: 11px;
    margin-left: 6px;
}
.ideditor[dir='rtl'] .badge {
    margin-left: 0;
    margin-right: 6px;
}
.badge a {
    margin-right: 5px;
}
.ideditor[dir='rtl'] .badge a {
    margin-right: 0;
    margin-left: 5px;
}
.badge .icon {
    vertical-align: baseline;
    width: 11px;
    height: 11px;
    color: #fff;
}

/* For text (e.g. upcoming events) */
.badge-text {
    display: inline-block;
    color: #fff;
    text-align: center;
    width: 16px;
    height: 16px;
    font-size: 10px;
    font-weight: bold;
    margin-left: 5px;
    background: #f00;
    border-radius: 9px;
}
.ideditor[dir='rtl'] .badge-text {
    margin-left: 0;
    margin-right: 5px;
}


/* Modals / Prompts
------------------------------------------------------- */
.modal {
    top: 5%;
    max-height: 90%;
    position: relative;
    border-radius: 3px;
    overflow: hidden;
    margin: auto;
    z-index: 50;
    width: 80%;
    min-width: 200px;
    max-width: 550px;
    display: flex;
    flex-direction: column;
}

.modal .content {
    overflow-x: hidden;
    overflow-y: auto;
}

.modal .loader {
    margin-bottom: 10px;
}
.modal .description {
    text-align: center;
}

.shaded {
    z-index: 5000;
    position: absolute;
    top: 0;
    bottom: 0;
    left: 0;
    right: 0;
    overflow: auto;
}
.shaded:before {
    content:'';
    background: rgba(0,0,0,0.5);
    position: absolute;
    left: 0px; right: 0px; top: 0px; bottom: 0px;
}

.modal-section {
    padding: 20px;
    border-bottom: 1px solid #ccc;
}
.modal-section p:not(:last-of-type) {
    padding-bottom: 20px;
}
.modal-section h4 {
    padding-bottom: 0;
}
.modal-section.buttons {
    text-align: center;
}

.modal-section.buttons button {
    min-width: 130px;
}

.modal-section.buttons .action {
    display: inline-block;
    margin: 0 10px;
}

.save-section .buttons {
    display: flex;
    flex-wrap: wrap;
    justify-content: space-around;
}

.save-section .buttons .action,
.save-section .buttons .secondary-action {
    width: 45%;
    margin: 10px auto;
    text-align: center;
    vertical-align: middle;
}

.loading-modal {
    text-align: center;
}
.modal-actions {
    display: flex;
}
.modal-actions button {
    color: #7092ff;
    border-bottom: 1px solid #ccc;
    border-radius: 0;
    min-height: 160px;
    text-align: center;
    width: 100%;
}

.logo-small {
    height: 40px;
    width: 40px;
    margin: auto;
}

.logo {
    height: 100px;
    width: 100%;
    max-width: 100px;
    margin: auto;
}

.modal-actions > :first-child {
    border-right: 1px solid #ccc;
}

.modal-section:last-child {
    border-bottom: 0;
}

/* Restore Modal
------------------------------------------------------- */
.modal-actions .logo-restore {
    color: #7092ff;
}
.modal-actions .logo-reset {
    color: #e06c5e;
}

/* Success Screen / Community Index
------------------------------------------------------- */
.save-success.body {
    overflow-y: scroll;
    overflow-x: hidden;
}

.save-success .link-out {
    margin: 0px 5px;
    white-space: nowrap;
}

.save-summary,
.save-communityLinks {
    padding: 0px 20px 15px 20px;
}

.save-communityLinks {
    border-top: 1px solid #ccc;
}

.save-success table,
.save-success p {
    margin-top: 15px;
}
.save-success h3 {
    font-size: 14px;
    margin-top: 15px;
    line-height: 1.5;
    padding-bottom: 0;
}
.save-success td {
    vertical-align: top;
}
.save-success td.cell-icon {
    width: 40px;
}
.save-success td.cell-detail {
    padding: 0 10px;
}
.save-success td.community-detail {
    padding-bottom: 15px;
}

.summary-view-on-osm,
.community-name {
    font-size: 14px;
    font-weight: bold;
}
.community-languages {
    margin-top: 5px;
    font-style: italic;
}
.community-languages:only-child {
    margin-top: 0;
}

.community-detail a.hide-toggle,
.community-detail a:visited.hide-toggle {
    font-size: 12px;
    font-weight: normal;
    padding-bottom: 0;
}
.community-detail .hide-toggle svg.icon.pre-text {
    width: 12px;
    height: 15px;
}

.community-events {
    margin-top: 5px;
}

.community-event,
.community-more {
    background-color: #efefef;
    padding: 8px;
    border-radius: 4px;
    margin-bottom: 5px;
}

.community-event-name {
    font-size: 14px;
    font-weight: bold;
}
.community-event-when {
    font-weight: bold;
}

.community-missing {
    padding: 10px;
    text-align: center;
}


/* Splash Modal
------------------------------------------------------- */
.modal-actions .logo-walkthrough,
.modal-actions .logo-features {
    color: #7092ff;
}


/* Shortcuts Modal
------------------------------------------------------- */
.modal-shortcuts {
    width: 90%;
    max-width: 1050px;
}

.modal-shortcuts .modal-section:last-child {
    padding: 10px 15px 20px 15px;
    min-height: 275px;
}

.modal-shortcuts .tabs-bar {
    padding-bottom: 5px;
    text-align: center;
}

.modal-shortcuts a.tab {
    display: inline-block;
    padding: 5px 10px;
    margin: 0 5px;
    cursor: pointer;
    color: #666;
    font-size: 16px;
    font-weight: bold;
}
.modal-shortcuts a.tab.active {
    color: #7092ff;
    border-bottom: 2px solid;
}
.modal-shortcuts a.tab:focus,
.modal-shortcuts a.tab:active {
    color: #597be7;
    background-color: #efefef;
}
@media (hover: hover) {
    .modal-shortcuts a.tab:hover {
        color: #597be7;
        background-color: #efefef;
    }
}

.modal-shortcuts .shortcut-tab {
    display: flex;
    flex-flow: row wrap;
    justify-content: space-around;
}

.modal-shortcuts .shortcut-column {
    width: auto;
}

.modal-shortcuts .shortcut-tab-tools .shortcut-column {
    flex: 1 1 100%;
    width: 100%;
}

.modal-shortcuts td {
    padding-bottom: 5px;
}

.modal-shortcuts .shortcut-section {
    padding: 20px 0 10px 0;
}

.modal-shortcuts .shortcut-keys {
    padding: 0 10px;
    color: #767676;
    text-align: right;
    white-space: nowrap;
}
.ideditor[dir='rtl'] .modal-shortcuts .shortcut-keys {
    text-align: left;
}

.modal-shortcuts .shortcut-keys kbd {
    color: #555;
}

.modal-shortcuts .shortcut-keys .gesture {
    color: #333;
    padding: 3px;
}


/* Settings Modals
------------------------------------------------------- */
.settings-modal textarea {
    height: 70px;
    width: 100%;
}

.settings-custom-background .instructions-template {
    margin-bottom: 20px;
}
.settings-custom-background .instructions-template p {
    margin-bottom: 0;
}
.settings-custom-background .instructions-template ul {
    padding-bottom: 20px;
}
.settings-custom-background .instructions-template ul li {
    list-style-type: disc;
    list-style-position: inside;
}

.settings-custom-data .instructions-url {
    margin-bottom: 10px;
}
.settings-custom-data .field-file,
.settings-custom-data .instructions-template {
    margin-bottom: 20px;
}


/* Save Mode
------------------------------------------------------- */
a.user-info {
    display: inline-block;
}

.commit-form {
    margin-bottom: 0;
}

.user-info img {
    float: left;
}

.note-save .field-warning,
.field-warning {
    background: #ffb;
    border: 1px solid #ccc;
    border-radius: 4px;
    padding: 10px;
}

.note-save .field-warning:empty,
.field-warning:empty {
    display: none;
}

.field-warning,
.changeset-info,
.request-review,
.commit-info {
    margin-bottom: 10px;
}

.request-review label {
    cursor: pointer;
}

.changeset-list {
    border: 1px solid #ccc;
    border-radius: 4px;
    background: #fff;
    margin-bottom: 10px;
    overflow: hidden;
}

.changeset-list li button {
    padding: 5px 10px;
    width: 100%;
    border-radius: 0;
    text-align: initial;
}
.changeset-list li {
    border-top: 1px solid #ccc;
}
.changeset-list li:first-child {
    border-top: 0;
}
.changeset-list .alert {
    opacity: 0.5;
}


/* Conflict resolution
------------------------------------------------------- */
.conflicts-help {
    padding: 20px;
    background-color: #ffffbb;
    border-bottom: 1px solid #ccc;
}

.conflicts-buttons {
    padding: 20px;
}

button.conflicts-button {
    float: left;
}

.conflict-container {
    border-bottom: 1px solid #ccc;
}

.conflict-description {
    padding: 5px 20px;
    display: block;
}

.conflicts-done {
    padding: 20px 20px 0 20px;
}

.conflict-detail-container {
    padding: 10px 20px;
}

.conflict-count {
    padding: 10px 20px;
}

.conflict-choices {
    margin-top: 10px;
}

.conflict-nav-buttons {
    padding: 10px 0 20px 0;
}

.conflict-nav-button {
    height: 30px;
}


/* Notices (Zoom in to Edit)
------------------------------------------------------- */
.notice {
    position: absolute;
    top: 15px;
    left: 0;
    right: 0;
    text-align: center;
}

.notice .zoom-to {
    margin: auto;
    width: 300px;
    padding: 20px 5px;
    font-size: 150%;
    border-radius: 8px;
    font-weight: bold;
}

.notice .zoom-to:focus,
.notice .zoom-to:active {
    background: rgba(0,0,0,0.6);
}
@media (hover: hover) {
    .notice .zoom-to:hover {
        background: rgba(0,0,0,0.6);
    }
}

.notice .zoom-to .icon {
    width: 30px;
    height: 30px;
    vertical-align: middle;
    margin-right: 10px;
}
.ideditor[dir='rtl'] .notice .zoom-to .icon {
    margin-left: 10px;
    margin-right: 0;
}


/* Tooltips
------------------------------------------------------- */
.popover {
    position: absolute;
    display: none;
}
.tooltip {
    color: #333;
    font-size: 12px;
    white-space: initial;
}
.tooltip:not(.curtain-tooltip) {
    pointer-events: none;
}
.popover.in {
    z-index: 5000;
    height: auto;
    display: block;
}
.tooltip.in {
    opacity: 0.95;
}
.popover.top {
    margin-top: -4px;
}
.popover.right {
    margin-left: 4px;
}
.popover.bottom {
    margin-top: 4px;
}
.popover.left {
    margin-left: -4px;
}
.popover.arrowed.top {
    margin-top: -10px;
}
.popover.arrowed.right {
    margin-left: 10px;
}
.popover.arrowed.bottom {
    margin-top: 10px;
}
.popover.arrowed.left {
    margin-left: -10px;
}
.bar-button .tooltip.arrowed.bottom {
    margin-top: 20px;
}
.tooltip.top {
    text-align: center;
}
.tooltip.right {
    text-align: left;
}
.tooltip.bottom {
    text-align: center;
}
.tooltip.left {
    text-align: right;
}

.popover-inner {
    border-radius: inherit;
}

.tooltip .popover-inner {
    border-radius: 4px;
    max-width: 200px;
    min-width: 80px;
    padding: 10px;
    font-weight: normal;
    background-color: #fff;
}

.popover-arrow {
    position: absolute;
    width: 0;
    height: 0;
    border-color: transparent;
    border-style: solid;
}
.popover.top .popover-arrow {
    bottom: -5px;
    left: 50%;
    margin-left: -5px;
    border-top-color: #fff;
    border-width: 5px 5px 0;
}
.popover.right .popover-arrow {
    top: 50%;
    left: -5px;
    margin-top: -5px;
    border-right-color: #fff;
    border-width: 5px 5px 5px 0;
}
.popover.left .popover-arrow {
    top: 50%;
    right: -5px;
    margin-top: -5px;
    border-left-color: #fff;
    border-width: 5px 0 5px 5px;
}
.popover.bottom .popover-arrow {
    top: -5px;
    left: 50%;
    margin-left: -5px;
    border-bottom-color: #fff;
    border-width: 0 5px 5px;
}
.popover:not(.arrowed) .popover-arrow {
    display: none;
}

.tooltip-heading {
    font-weight: bold;
    background: #f6f6f6;
    padding: 10px;
    margin: -10px -10px 10px -10px;
    border-radius: 3px 3px 0 0;
    font-size: 14px;
}

.keyhint-wrap {
    background: #f6f6f6;
    padding: 10px;
    margin: 10px -10px -10px -10px;
    border-radius: 0 0 3px 3px;
}
.popover-inner .shortcut {
    font-weight: bold;
    margin-left: 5px;
}

.ideditor[dir='rtl'] .popover-inner .shortcut {
    margin-left: 0;
    margin-right: 5px;
}

/* dark tooltips for sidebar / panels */
.tooltip.dark.top .popover-arrow,
.map-pane .tooltip.top .popover-arrow,
.sidebar .tooltip.top .popover-arrow {
    border-top-color: #000;
}
.tooltip.dark.bottom .popover-arrow,
.map-pane .tooltip.bottom .popover-arrow,
.sidebar .tooltip.bottom .popover-arrow {
    border-bottom-color: #000;
}
.tooltip.dark.left .popover-arrow,
.map-pane .tooltip.left .popover-arrow,
.sidebar .tooltip.left .popover-arrow {
    border-left-color: #000;
}
.tooltip.dark.right .popover-arrow,
.map-pane .tooltip.right .popover-arrow,
.sidebar .tooltip.right .popover-arrow {
    border-right-color: #000;
}
.tooltip.dark .popover-inner,
.tooltip.dark .tooltip-heading,
.tooltip.dark .keyhint-wrap,
.map-pane .popover-inner,
.map-pane .tooltip-heading,
.map-pane .keyhint-wrap,
.sidebar .popover-inner,
.sidebar .tooltip-heading,
.sidebar .keyhint-wrap {
    background: #000;
    color: #ccc;
}
.tooltip.dark kbd,
.map-pane .tooltip kbd,
.sidebar .tooltip kbd {
    background-color: #666;
    border: solid 1px #444;
    border-bottom-color: #333;
    box-shadow: inset 0 -1px 0 #333;
    color: #eee;
}

/* Exceptions for tooltip layouts */

/* commit warning tooltips need to be closer */
.warning-section .tooltip.top {
    margin-top: -5px;
}

li:first-of-type .badge .tooltip,
li.hide + li.version .badge .tooltip {
    left: auto !important;
    right: 5px !important;
}
.ideditor[dir='rtl'] li:first-of-type .badge .tooltip,
.ideditor[dir='rtl'] li.hide + li.version .badge .tooltip {
    left: 5px !important;
    right: auto !important;
}
li:first-of-type .badge .tooltip .popover-arrow,
li.hide + li.version .badge .tooltip .popover-arrow {
    right: 15px !important;
    left: auto !important;
}
.ideditor[dir='rtl'] li:first-of-type .badge .tooltip .popover-arrow,
.ideditor[dir='rtl'] li.hide + li.version .badge .tooltip .popover-arrow {
    left: 15px !important;
    right: auto !important;
}


/* Contextual Edit Menu
------------------------------------------------------- */
.edit-menu {
    position: absolute;
    display: flex;
    flex-direction: column;
    background: #fff;
    border-radius: 4px;
    /* padding is set in edit_menu.js */
}

.edit-menu .tooltip {
    width: 200px; /* see also edit_menu.js */
}

.edit-menu-item {
    display: flex;
    align-items: center;
    border-radius: 0;
    padding: 0 12px;
    /* height is set in edit_menu.js */
}
.edit-menu-item .label {
    max-width: 120px;
    text-align: initial;
    line-height: 1.1em;
}
.ideditor[dir='ltr'] .edit-menu-item .label {
    margin-left: 8px;
}
.ideditor[dir='rtl'] .edit-menu-item .label {
    margin-right: 8px;
}

.edit-menu-item use {
    pointer-events: none;
}

/* Lasso
------------------------------------------------------- */
.lasso-path {
    fill-opacity: 0.3;
    stroke: #fff;
    stroke-width: 1;
    stroke-opacity: 1;
    stroke-dasharray: 5, 5;
}


/* Scrollbars
 ----------------------------------------------------- */
::-webkit-scrollbar {
    height: 20px;
    overflow: visible;
    width: 10px;
    background: #fff;
    border-left: 1px solid #DDD;
}

::-webkit-scrollbar-track {
    background-clip: padding-box;
    border: solid transparent;
    border-width: 0;
}

::-webkit-scrollbar-thumb {
    background-color: rgba(0,0,0,.2);
    background-clip: padding-box;
    border: solid transparent;
    border-width: 3px 3px 3px 4px;
    border-radius: 6px;
}
::-webkit-scrollbar-track:active {
    background-color: rgba(0,0,0,.05);
}
@media (hover: hover) {
    ::-webkit-scrollbar-track:hover {
        background-color: rgba(0,0,0,.05);
    }
}


/* Intro walkthrough
 ----------------------------------------------------- */
.curtain {
    z-index: 1000;
    pointer-events: none;
    position: absolute;
}

.curtain-darkness {
    pointer-events: all;
    fill-opacity: 0.7;
    fill: #222;
    fill-rule: evenodd;
}

.intro-nav-wrap {
    display: flex;
    flex-direction: row;
    position: absolute;
    left: 0;
    right: 0;
    bottom: 30px;
    padding: 10px;
    z-index: 1001;
}

.intro-nav-wrap .intro-nav-wrap-logo {
    flex: 0 0 auto;
    height: 40px;
    width: 40px;
    color: #fff;
    margin: 0px 20px;
    vertical-align: middle;
}

.intro-nav-wrap .joined {
    flex: 1 1 auto;
    display: flex;
    flex-direction: row;
}

.intro-nav-wrap button.chapter {
    flex: 1 1 100%;
    padding: 0px 5px;
    font-weight: bold;
}

.intro-nav-wrap button.chapter.next {
    animation-duration: 1s;
    animation-name: pulse;
    animation-iteration-count: infinite;
    animation-direction: alternate;
}
@keyframes pulse {
    from  { background: #7092ff; }
    to    { background: #c6d4ff; }
}

.intro-nav-wrap button.chapter.finished {
    background: #8cd05f;
}

.intro-nav-wrap button.chapter .status {
    display: none;
}

.intro-nav-wrap button.chapter.finished .status {
    display: inline-block;
}

.curtain-tooltip {
    z-index: 1002;
}

.curtain-tooltip.tooltip.in {
    opacity: 1;
}
.curtain-tooltip.tooltip {
    text-align: left;
}
.ideditor[dir='rtl'] .curtain-tooltip.tooltip {
    text-align: right;
}

.curtain-tooltip .popover-inner {
    font-size: 15px;
    position: relative;
    padding: 20px;
}

.curtain-tooltip .popover-inner .button-section,
.curtain-tooltip .popover-inner .instruction {
    font-weight: bold;
    display: block;
    border-top: 1px solid #ccc;
    margin-top: 10px;
    margin-left: -20px;
    margin-right: -20px;
    padding: 10px 20px 0 20px;
}

.curtain-tooltip .popover-inner .button-section button {
    width: 66.6666%;
}

.curtain-tooltip .popover-inner .instruction:only-child {
    border: 0;
    padding: 0;
    margin: 0;
}

.curtain-tooltip .popover-inner .icon.pre-text {
    vertical-align: text-top;
    margin-right: 0;
    margin-left: 0;
    display: inline-block;
}

.curtain-tooltip.intro-points-describe ,
.curtain-tooltip.intro-lines-name_road {
    top: 133px !important;
}

.tooltip-illustration {
    height: 80px;
    width: 200px;
    margin-left: -20px;
    margin-top: -10px;
}
.ideditor[dir='rtl'] .tooltip-illustration {
    margin-left: auto;
    margin-right: -20px;
}

.curtain-tooltip.intro-mouse {
    user-select: none;
}

.curtain-tooltip.intro-mouse .counter {
    position: absolute;
    display: block;
    top: 50px;
    width: 100%;
    text-align: center;
    font-weight: bold;
    font-size: 14px;
    z-index: 1003;
}

.curtain-tooltip.intro-mouse .tooltip-illustration use {
    fill: rgba(112, 146, 255, 0);
    color: rgba(112, 146, 255, 0);
}
.curtain-tooltip.intro-mouse.leftclick .tooltip-illustration use {
    fill: rgba(112, 146, 255, 1);
}
.curtain-tooltip.intro-mouse.rightclick .tooltip-illustration use {
    color: rgba(112, 146, 255, 1);
}

.huge-modal-button {
    width: 100%;
    padding: 20px;
}

.huge-modal-button .illustration {
    height: 100px;
    width: 100px;
    color: #7092ff;
}<|MERGE_RESOLUTION|>--- conflicted
+++ resolved
@@ -182,21 +182,11 @@
     text-overflow: ellipsis;
     overflow: auto;
 }
-<<<<<<< HEAD
 input.list-item-input {
     height: 20px;
     padding: 0px 4px;
     width: 160px;
 }
-.ideditor[dir='rtl'] textarea,
-.ideditor[dir='rtl'] input[type=text],
-.ideditor[dir='rtl'] input[type=search],
-.ideditor[dir='rtl'] input[type=number],
-.ideditor[dir='rtl'] input[type=url],
-.ideditor[dir='rtl'] input[type=tel],
-.ideditor[dir='rtl'] input[type=email] {
-    padding: 5px 10px 5px 20px;
-=======
 input[type=text],
 input[type=search],
 input[type=number],
@@ -215,7 +205,6 @@
         "Segoe UI", "Roboto", "Oxygen", "Ubuntu", "Cantarell",
         "Fira Sans", "Droid Sans", "Helvetica Neue", "Arial",
         sans-serif;
->>>>>>> 147e63ad
 }
 
 textarea:active,
