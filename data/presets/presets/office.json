--- conflicted
+++ resolved
@@ -16,10 +16,7 @@
         "internet_access",
         "internet_access/fee",
         "internet_access/ssid",
-<<<<<<< HEAD
-=======
         "level",
->>>>>>> fc4ec2e8
         "not/name",
         "operator",
         "phone",
