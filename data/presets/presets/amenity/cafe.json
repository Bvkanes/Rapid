{
    "icon": "maki-cafe",
    "fields": [
        "name",
        "cuisine",
        "address",
        "building_area",
        "outdoor_seating",
        "internet_access",
        "internet_access/fee"
    ],
    "moreFields": [
        "air_conditioning",
        "bar",
        "capacity",
        "delivery",
        "diet_multi",
        "email",
        "fax",
        "internet_access/ssid",
<<<<<<< HEAD
=======
        "level",
        "min_age",
>>>>>>> fc4ec2e8
        "not/name",
        "opening_hours",
        "payment_multi",
        "phone",
        "reservation",
        "smoking",
        "takeaway",
        "website",
        "wheelchair"
    ],
    "geometry": [
        "point",
        "area"
    ],
    "terms": [
        "bistro",
        "coffee",
        "tea"
    ],
    "tags": {
        "amenity": "cafe"
    },
    "name": "Cafe"
}<|MERGE_RESOLUTION|>--- conflicted
+++ resolved
@@ -18,11 +18,8 @@
         "email",
         "fax",
         "internet_access/ssid",
-<<<<<<< HEAD
-=======
         "level",
         "min_age",
->>>>>>> fc4ec2e8
         "not/name",
         "opening_hours",
         "payment_multi",
