--- conflicted
+++ resolved
@@ -751,10 +751,7 @@
         "faces": {
             "key": "faces",
             "type": "number",
-<<<<<<< HEAD
-=======
             "minValue": 0,
->>>>>>> 30c7f7db
             "label": "Faces"
         },
         "fax": {
