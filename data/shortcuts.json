{
  "dataShortcuts": [
    {
      "tab": "browsing",
      "text": "shortcuts.browsing.title",
      "columns": [
        {
          "rows": [
            {
              "section": "navigation",
              "text": "shortcuts.browsing.navigation.title"
            },
            {
              "shortcuts": ["↓", "↑", "←", "→"],
              "text": "shortcuts.browsing.navigation.pan",
              "separator": ","
            },
            {
              "modifiers": ["⌘"],
              "shortcuts": ["↓", "↑", "←", "→"],
              "text": "shortcuts.browsing.navigation.pan_more",
              "separator": ","
            },
            {
              "shortcuts": ["+", "-"],
              "text": "shortcuts.browsing.navigation.zoom",
              "separator": ","
            },
            {
              "modifiers": ["⌘"],
              "shortcuts": ["+", "-"],
              "text": "shortcuts.browsing.navigation.zoom_more",
              "separator": ","
            },
            {
              "section": "help",
              "text": "shortcuts.browsing.help.title"
            },
            {
              "shortcuts": ["help.key"],
              "text": "shortcuts.browsing.help.help"
            },
            {
              "shortcuts": ["shortcuts.toggle.key", "?"],
              "text": "shortcuts.browsing.help.keyboard"
            },
            {
              "section": "display_options",
              "text": "shortcuts.browsing.display_options.title"
            },
            {
              "shortcuts": ["background.key"],
              "text": "shortcuts.browsing.display_options.background"
            },
            {
              "modifiers": ["⌘"],
              "shortcuts": ["background.key"],
              "text": "shortcuts.browsing.display_options.background_switch"
            },
            {
              "shortcuts": ["map_data.key"],
              "text": "shortcuts.browsing.display_options.map_data"
            },
            {
              "modifiers": ["⌃", "⌘"],
              "shortcuts": ["F", "F11"],
              "text": "shortcuts.browsing.display_options.fullscreen"
            },
            {
              "shortcuts": ["sidebar.key", "`", "²"],
              "text": "shortcuts.browsing.display_options.sidebar"
            },
            {
                "modifiers": ["⇧"],
                "shortcuts": ["map_data.layers.fb-roads.key"],
                "text": "shortcuts.browsing.display_options.fb_roads_data"
            },
            {
              "shortcuts": ["area_fill.wireframe.key"],
              "text": "shortcuts.browsing.display_options.wireframe"
            },
            {
              "modifiers": ["⌥"],
              "shortcuts": ["area_fill.wireframe.key"],
              "text": "shortcuts.browsing.display_options.osm_data"
            },
            {
              "shortcuts": ["background.minimap.key"],
              "text": "shortcuts.browsing.display_options.minimap"
            },
            {
<<<<<<< HEAD
              "shortcuts": ["map_data.highlight_way_edits.key"],
              "text": "shortcuts.browsing.display_options.highlight_way_edits",
              "rapid": true
=======
              "shortcuts": ["map_data.highlight_edits.key"],
              "text": "shortcuts.browsing.display_options.highlight_edits"
>>>>>>> fc4ec2e8
            }
          ]
        },
        {
          "rows": [
            {
              "section": "selecting",
              "text": "shortcuts.browsing.selecting.title"
            },
            {
              "shortcuts": ["Left-click"],
              "text": "shortcuts.browsing.selecting.select_one"
            },
            {
              "modifiers": ["⇧"],
              "shortcuts": ["Left-click"],
              "text": "shortcuts.browsing.selecting.select_multi"
            },
            {
              "modifiers": ["⇧"],
              "shortcuts": ["Left-click"],
              "gesture": "shortcuts.gesture.drag",
              "text": "shortcuts.browsing.selecting.lasso"
            },
            {
              "modifiers": ["⌘"],
              "shortcuts": ["F"],
              "text": "shortcuts.browsing.selecting.search"
            },
            {
              "section": "with_selected",
              "text": "shortcuts.browsing.with_selected.title"
            },
            {
              "shortcuts": ["Right-click", "shortcuts.key.space"],
              "text": "shortcuts.browsing.with_selected.edit_menu"
            },
            {
              "shortcuts": ["inspector.zoom_to.key"],
              "text": "shortcuts.browsing.with_selected.zoom_to"
            },
            {
              "section": "vertex_selected",
              "text": "shortcuts.browsing.vertex_selected.title"
            },
            {
              "shortcuts": ["[", "↖"],
              "text": "shortcuts.browsing.vertex_selected.previous"
            },
            {
              "shortcuts": ["]", "↘"],
              "text": "shortcuts.browsing.vertex_selected.next"
            },
            {
              "shortcuts": ["{", "⇞"],
              "text": "shortcuts.browsing.vertex_selected.first"
            },
            {
              "shortcuts": ["}", "⇟"],
              "text": "shortcuts.browsing.vertex_selected.last"
            },
            {
              "shortcuts": ["\\", "shortcuts.key.pause"],
              "text": "shortcuts.browsing.vertex_selected.change_parent"
            }
          ]
        }
      ]
    },
    {
      "tab": "editing",
      "text": "shortcuts.editing.title",
      "columns": [
        {
          "rows": [
            {
              "section": "drawing",
              "text": "shortcuts.editing.drawing.title"
            },
            {
              "shortcuts": ["modes.add_feature.key"],
              "text": "shortcuts.editing.drawing.focus_add_feature"
            },
            {
              "shortcuts": ["1", "2", "3"],
              "text": "shortcuts.editing.drawing.add_favorite",
              "separator": ",",
              "suffix": "…"
            },
            {
              "shortcuts": ["modes.add_note.key"],
              "text": "shortcuts.editing.drawing.add_note"
            },
            {
              "shortcuts": ["Left-click", "shortcuts.key.space"],
              "text": "shortcuts.editing.drawing.place_point"
            },
            {
              "shortcuts": ["⌥"],
              "text": "shortcuts.editing.drawing.disable_snap"
            },
            {
              "shortcuts": ["↵", "⎋"],
              "text": "shortcuts.editing.drawing.stop_line"
            },
            {
              "section": "commands",
              "text": "shortcuts.editing.commands.title"
            },
            {
              "modifiers": ["⌘"],
              "shortcuts": ["C"],
              "text": "shortcuts.editing.commands.copy"
            },
            {
              "modifiers": ["⌘"],
              "shortcuts": ["V"],
              "text": "shortcuts.editing.commands.paste"
            },
            {
              "modifiers": ["⌘"],
              "shortcuts": ["Z"],
              "text": "shortcuts.editing.commands.undo"
            },
            {
              "modifiers": ["⌘", "⇧"],
              "shortcuts": ["Z"],
              "text": "shortcuts.editing.commands.redo"
            },
            {
              "modifiers": ["⌘"],
              "shortcuts": ["S"],
              "text": "shortcuts.editing.commands.save"
            },
            {
              "section": "rapid",
              "text": "shortcuts.editing.rapid.title"
            },
            {
              "shortcuts": ["fb_road_picker.option_accept.key"],
              "text": "shortcuts.editing.rapid.accept_feature",
              "rapid": true
            },
            {
              "shortcuts": ["fb_road_picker.option_reject.key"],
              "text": "shortcuts.editing.rapid.reject_feature",
              "rapid": true
            }
          ]
        },
        {
          "rows": [
            {
              "section": "operations",
              "text": "shortcuts.editing.operations.title"
            },
            {
              "shortcuts": ["operations.continue.key"],
              "text": "shortcuts.editing.operations.continue_line"
            },
            {
              "shortcuts": ["operations.merge.key"],
              "text": "shortcuts.editing.operations.merge"
            },
            {
              "shortcuts": ["operations.disconnect.key"],
              "text": "shortcuts.editing.operations.disconnect"
            },
            {
              "shortcuts": ["operations.extract.key"],
              "text": "shortcuts.editing.operations.extract"
            },
            {
              "shortcuts": ["operations.split.key"],
              "text": "shortcuts.editing.operations.split"
            },
            {
              "shortcuts": ["operations.reverse.key"],
              "text": "shortcuts.editing.operations.reverse"
            },
            {
              "shortcuts": ["operations.move.key"],
              "text": "shortcuts.editing.operations.move"
            },
            {
              "shortcuts": ["operations.rotate.key"],
              "text": "shortcuts.editing.operations.rotate"
            },
            {
              "shortcuts": ["operations.orthogonalize.key"],
              "text": "shortcuts.editing.operations.orthogonalize"
            },
            {
              "shortcuts": ["operations.straighten.key"],
              "text": "shortcuts.editing.operations.straighten"
            },
            {
              "shortcuts": ["operations.circularize.key"],
              "text": "shortcuts.editing.operations.circularize"
            },
            {
              "shortcuts": ["operations.reflect.key.long"],
              "text": "shortcuts.editing.operations.reflect_long"
            },
            {
              "shortcuts": ["operations.reflect.key.short"],
              "text": "shortcuts.editing.operations.reflect_short"
            },
            {
              "modifiers": ["⌘"],
              "shortcuts": ["⌫"],
              "text": "shortcuts.editing.operations.delete"
            },
            {
              "modifiers": ["⇧"],
              "shortcuts": ["operations.cycle_highway_tag.key"],
              "text": "shortcuts.editing.operations.cycle_highway_tag",
              "rapid": true
            }
          ]
        }
      ]
    },
    {
      "tab": "tools",
      "text": "shortcuts.tools.title",
      "columns": [
        {
          "rows": [
            {
              "section": "info",
              "text": "shortcuts.tools.info.title"
            },
            {
              "modifiers": ["⌘"],
              "shortcuts": ["info_panels.key"],
              "text": "shortcuts.tools.info.all"
            },
            {
              "modifiers": ["⌘", "⇧"],
              "shortcuts": ["info_panels.background.key"],
              "text": "shortcuts.tools.info.background"
            },
            {
              "modifiers": ["⌘", "⇧"],
              "shortcuts": ["info_panels.history.key"],
              "text": "shortcuts.tools.info.history"
            },
            {
              "modifiers": ["⌘", "⇧"],
              "shortcuts": ["info_panels.location.key"],
              "text": "shortcuts.tools.info.location"
            },
            {
              "modifiers": ["⌘", "⇧"],
              "shortcuts": ["info_panels.measurement.key"],
              "text": "shortcuts.tools.info.measurement"
            }
          ]
        }
      ]
    }
  ]
}<|MERGE_RESOLUTION|>--- conflicted
+++ resolved
@@ -89,14 +89,8 @@
               "text": "shortcuts.browsing.display_options.minimap"
             },
             {
-<<<<<<< HEAD
-              "shortcuts": ["map_data.highlight_way_edits.key"],
-              "text": "shortcuts.browsing.display_options.highlight_way_edits",
-              "rapid": true
-=======
               "shortcuts": ["map_data.highlight_edits.key"],
               "text": "shortcuts.browsing.display_options.highlight_edits"
->>>>>>> fc4ec2e8
             }
           ]
         },
