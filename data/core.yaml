--- conflicted
+++ resolved
@@ -783,18 +783,8 @@
       title: Privacy
       privacy_link: View the iD privacy policy
       third_party_icons:
-<<<<<<< HEAD
-        description: Show Third Party Preset Icons
-        tooltip: Uncheck this box to avoid loading preset icons from third party sites such as Wikimedia Commons, Facebook, or Twitter.
-=======
         description: Show Third Party Icons
         tooltip: Uncheck this box to avoid loading icons from third party sites such as Wikimedia Commons, Facebook, or Twitter.
-  restore:
-    heading: You have unsaved changes
-    description: "Do you wish to restore unsaved changes from a previous editing session?"
-    restore: Restore my changes
-    reset: Discard my changes
->>>>>>> eb53f350
   save:
     title: Save
     help: "Review your changes and upload them to OpenStreetMap, making them visible to other users."
@@ -845,13 +835,8 @@
     okay: "OK"
     cancel: "Cancel"
   splash:
-<<<<<<< HEAD
-=======
-    welcome: Welcome to the iD OpenStreetMap editor
-    text: "iD is a friendly but powerful tool for contributing to the world's best free world map. This is version {version}. For more information see {website} and report bugs at {github}."
     privacy_update: "Our privacy policy has recently been updated."
     privacy: "{updateMessage} By using this software, you agree to do so in accordance with the iD privacy policy, which can be found {here}."
->>>>>>> eb53f350
     walkthrough: "Start the Walkthrough"
   source_switch:
     live: live
