en:
  icons:
    download: download
    information: info
    remove: remove
    undo: undo
    zoom_to: zoom to
    copy: copy
    open_wikidata: open on wikidata.org
    favorite: favorite
  toolbar:
    center_zoom:
      title: Center
      return_tooltip: Undo centering on this.
    return: Return
    deselect:
      title: Deselect
    undo_redo: Undo / Redo
    recent: Recent
    favorites: Favorites
    add_feature: Add Feature
<<<<<<< HEAD
    fb_roads: Assist
=======
    finish: Finish
    generic:
      title: Geometries
    geometry:
      key: T
    repeat:
      title: Repeat
      tooltip:
        point: "Add another {feature} after this one."
        way: "Start another {feature} after finishing this one."
      key: R
    segments:
      title: Segments
      straight:
        title: Straight
      orthogonal:
        title: Rectangular
      key: A
    structure:
      none:
        title: None
      key: S
    support:
      title: Support
      pole:
        title: Pole
      tower:
        title: Tower
      key: S
    toolbox:
      title: Tools
      tooltip: Customize the toolbar.
  assistant:
    mode:
      authenticating: Authenticating
      drawing: Drawing
      inspecting: Inspecting
      mapping: Mapping
      placing: Placing
      saving: Saving
    instructions:
      add_point: Click the center of the feature.
      add_vertex: Click the point along a line or area where the feature occurs.
      add_line: Click the starting point of the feature.
      draw_line: Place points along the feature's centerline.
      add_area: Click any corner of the feature.
      draw_area: Place points along the feature's outline.
      finishing: When you're done, click the last point again or click <b>Finish</b>.
    global_location: Planet Earth
    greetings:
      morning: Good Morning
      afternoon: Good Afternoon
      evening: Good Evening
      # "Good Night" isn't a greeting in English but it can be in some languages
      night: Good Evening
    notice: Notice
    launch:
      osm_info: "You’re editing <b>OpenStreetMap</b>: the free, collaborative world map."
      first_time_tutorial: "If this is your first time here, consider taking the <a>quick-start tutorial</a>."
      thanks_have_fun: Thanks for contributing. Have fun!
      generic_welcome:
        0: Ready to make the map even better?
        1: What a great day for mapping.
      welcome_back_user: "Welcome back, {displayName}."
      changesets: "You've contributed {changesets} changesets to OpenStreetMap so far."
      changesets_date: "You've contributed {changesets} changesets to OpenStreetMap since {joinDate}."
      anniversary:
        happy_anniversary: Happy Anniversary
        years:
          first: "Congratulations on your first year of mapping, {displayName}!"
          subsequent: "Congratulations on {years} years of mapping, {displayName}!"
      blocks:
        active: Your OpenStreetMap account, {displayName}, has an active block and cannot upload changes.
      start_mapping: Start Mapping
    restore:
      title: Restore
      discard: Discard
      info:
        count_loc: "You have {count} unsaved changes around {location}."
        count_loc_time: "You have {count} unsaved changes from {duration} ago around {location}."
      ask: Would you like to restore them?
    commit:
      auth:
        osm_account: OpenStreetMap Account
        message: You must sign in to upload your changes.
      success:
        thank_you: Thank You!
        just_improved: "You've just improved OpenStreetMap around {location}."
        propagation_help: Your changes will be live momentarily. Some maps take longer to update than others.
    feature_count:
      multiple: "{count} Features"
>>>>>>> fc4ec2e8
  modes:
    add_feature:
      search_placeholder: Search feature types
      description: "Browse features to add to the map."
      # The hotkey to open the Add Feature preset browser. Expect the key adjacent to the number row.
      key: "`"
      result: "{count} result"
      results: "{count} results"
    add_area:
      title: Area
      description: "Add parks, buildings, lakes or other areas to the map."
      tail: "Click on the map to start drawing an area, like a park, lake, or building."
      filter_tooltip: areas
    add_line:
      title: Line
      description: "Add highways, streets, pedestrian paths, canals or other lines to the map."
      tail: "Click on the map to start drawing a road, path, or route."
      filter_tooltip: lines
    add_point:
      title: Point
      description: "Add restaurants, monuments, postal boxes or other points to the map."
      tail: Click on the map to add a point.
      filter_tooltip: points
    add_note:
      title: Note
      label: Add Note
      description: "Spotted an issue? Let other mappers know."
      tail: Click on the map to add a note.
      key: N
    add_preset:
      title: "Add {feature}"
    browse:
      title: Browse
      description: Pan and zoom the map.
    draw_area:
      tail: Click to add nodes to your area. Click the first node to finish the area.
    draw_line:
      tail: "Click to add more nodes to the line. Click on other lines to connect to them, and double-click to end the line."
    drag_node:
      connected_to_hidden: This can't be edited because it is connected to a hidden feature.
  operations:
    add:
      annotation:
        point: Added a point.
        vertex: Added a node to a way.
        relation: Added a relation.
        note: Added a note.
    start:
      annotation:
        line: Started a line.
        area: Started an area.
    continue:
      key: A
      title: Continue
      description: Continue this line.
      not_eligible: No line can be continued here.
      multiple: Several lines can be continued here. To choose a line, press the Shift key and click on it to select it.
      annotation:
        line: Continued a line.
        area: Continued an area.
    cancel_draw:
      annotation: Canceled drawing.
    change_role:
      annotation: Changed the role of a relation member.
    change_tags:
      annotation: Changed tags.
    circularize:
      title: Circularize
      description:
        line: Make this line circular.
        area: Make this area circular.
      key: O
      annotation:
        line: Made a line circular.
        area: Made an area circular.
      not_closed: This can't be made circular because it's not a loop.
      too_large: This can't be made circular because not enough of it is currently visible.
      connected_to_hidden: This can't be made circular because it is connected to a hidden feature.
      not_downloaded: This can't be made circular because parts of it have not yet been downloaded.
    orthogonalize:
      title: Square
      description:
        corner:
          single: Square this corner.
          multiple: Square these corners.
        feature:
          single: Square the corners of this feature.
          multiple: Square the corners of these features.
      key: Q
      annotation:
        corner:
          single: Squared a corner.
          multiple: Squared several corners.
        feature:
          single: Squared the corners of a feature.
          multiple: Squared the corners of several features.
      multiple_blockers:
        multiple: These can't be squared for multiple reasons.
      end_vertex:
        single: This can't be squared because it is an endpoint.
        multiple: These can't be squared because they are endpoints.
      square_enough:
        single: This can't be made more square than it already is.
        multiple: These can't be made more square than they already are.
      not_squarish:
        single: This can't be made square because it is not squarish.
        multiple: These can't be made square because they are not squarish.
      too_large:
        single: This can't be made square because not enough of it is currently visible.
        multiple: These can't be made square because not enought of them are currently visible.
      connected_to_hidden:
        single: This can't be made square because it is connected to a hidden feature.
        multiple: These can't be made square because some are connected to hidden features.
      not_downloaded:
        single: This can't be made square because parts of it have not yet been downloaded.
        multiple: These can't be made square because parts of them have not yet been downloaded.
    straighten:
      title: Straighten
      description:
        points: Straighten these points.
        line: Straighten this line.
      key: S
      annotation:
        points: Straightened several points.
        line: Straightened a line.
      too_bendy: This can't be straightened because it bends too much.
      connected_to_hidden: This can't be straightened because it is connected to a hidden feature.
      not_downloaded: This can't be straightened because parts of it have not yet been downloaded.
    delete:
      title: Delete
      description:
        single: Delete this feature permanently.
        multiple: Delete these features permanently.
      annotation:
        point: Deleted a point.
        vertex: Deleted a node from a way.
        line: Deleted a line.
        area: Deleted an area.
        relation: Deleted a relation.
        multiple: "Deleted {n} features."
      too_large:
        single: This feature can't be deleted because not enough of it is currently visible.
        multiple: These features can't be deleted because not enough of them are currently visible.
      incomplete_relation:
        single: This feature can't be deleted because it hasn't been fully downloaded.
        multiple: These features can't be deleted because they haven't been fully downloaded.
      part_of_relation:
        single: This feature can't be deleted because it is part of a larger relation. You must remove it from the relation first.
        multiple: These features can't be deleted because they are part of larger relations. You must remove them from the relations first.
      connected_to_hidden:
        single: This feature can't be deleted because it is connected to a hidden feature.
        multiple: These features can't be deleted because some are connected to hidden features.
      not_downloaded:
        single: This feature can't be deleted because parts of it have not yet been downloaded.
        multiple: These features can't be deleted because parts of them have not yet been downloaded.
      has_wikidata_tag:
        single: This feature can't be deleted because it has a Wikidata tag.
        multiple: These features can't be deleted because some have Wikidata tags.
    downgrade:
      title: Downgrade
      description:
        building_address: Remove all non-address and non-building tags.
        building: Remove all non-building tags.
        address: Remove all non-address tags.
      annotation:
        building:
          single: Downgraded a feature to a basic building.
          multiple: "Downgraded {n} features to basic buildings."
        address:
          single: Downgraded a feature to an address.
          multiple: "Downgraded {n} features to addresses."
        multiple: "Downgraded {n} features."
      has_wikidata_tag:
        single: This feature can't be downgraded because it has a Wikidata tag.
        multiple: These features can't be downgraded because some have Wikidata tags.
    add_member:
      annotation: Added a member to a relation.
    delete_member:
      annotation: Removed a member from a relation.
    reorder_members:
      annotation: Reordered a relation's members.
    connect:
      annotation:
        from_vertex:
          to_point: Connected a way to a point.
          to_vertex: Connected a way to another.
          to_line: Connected a way to a line.
          to_area: Connected a way to an area.
          to_adjacent_vertex: Merged adjacent points in a way.
          to_sibling_vertex: Connected a way to itself.
        from_point:
          to_point: Merged a point with another.
          to_vertex: Merged a point with a point in a way.
          to_line: Moved a point to a line.
          to_area: Moved a point to an area.
      relation: These features can't be connected because they have conflicting relation roles.
      restriction: "These features can't be connected because it would damage a \"{relation}\" relation."
    disconnect:
      title: Disconnect
      description: Disconnect these lines/areas from each other.
      line:
        description: Disconnect this line from other features.
      area:
        description: Disconnect this area from other features.
      key: D
      annotation: Disconnected lines/areas.
      too_large:
        single: This can't be disconnected because not enough of it is currently visible.
      not_connected: There aren't enough lines/areas here to disconnect.
      not_downloaded: This can't be disconnected because parts of it have not yet been downloaded.
      connected_to_hidden: This can't be disconnected because it is connected to a hidden feature.
      relation: This can't be disconnected because it connects members of a relation.
    merge:
      title: Merge
      description: Merge these features.
      key: C
      annotation: "Merged {n} features."
      not_eligible: These features can't be merged.
      not_adjacent: These features can't be merged because their endpoints aren't connected.
      restriction: "These features can't be merged because it would damage a \"{relation}\" relation."
      relation: These features can't be merged because they have conflicting relation roles.
      incomplete_relation: These features can't be merged because at least one hasn't been fully downloaded.
      conflicting_tags: These features can't be merged because some of their tags have conflicting values.
      paths_intersect: These features can't be merged because the resulting path would intersect itself.
    move:
      title: Move
      description:
        single: Move this feature to a different location.
        multiple: Move these features to a different location.
      key: M
      annotation:
        point: Moved a point.
        vertex: Moved a node in a way.
        line: Moved a line.
        area: Moved an area.
        multiple: Moved multiple features.
      incomplete_relation:
        single: This feature can't be moved because it hasn't been fully downloaded.
        multiple: These features can't be moved because they haven't been fully downloaded.
      too_large:
        single: This feature can't be moved because not enough of it is currently visible.
        multiple: These features can't be moved because not enough of them are currently visible.
      connected_to_hidden:
        single: This feature can't be moved because it is connected to a hidden feature.
        multiple: These features can't be moved because some are connected to hidden features.
      not_downloaded:
        single: This feature can't be moved because parts of it have not yet been downloaded.
        multiple: These features can't be moved because parts of them have not yet been downloaded.
    reflect:
      title:
        long: Reflect Long
        short: Reflect Short
      description:
        long:
          single: Reflect this feature across its long axis.
          multiple: Reflect these features across their long axis.
        short:
          single: Reflect this feature across its short axis.
          multiple: Reflect these features across their short axis.
      key:
        long: T
        short: Y
      annotation:
        long:
          single: Reflected a feature across its long axis.
          multiple: Reflected multiple features across their long axis.
        short:
          single: Reflected a feature across its short axis.
          multiple: Reflected multiple features across their short axis.
      incomplete_relation:
        single: This feature can't be reflected because it hasn't been fully downloaded.
        multiple: These features can't be reflected because they haven't been fully downloaded.
      too_large:
        single: This feature can't be reflected because not enough of it is currently visible.
        multiple: These features can't be reflected because not enough of them are currently visible.
      connected_to_hidden:
        single: This feature can't be reflected because it is connected to a hidden feature.
        multiple: These features can't be reflected because some are connected to hidden features.
      not_downloaded:
        single: This feature can't be reflected because parts of it have not yet been downloaded.
        multiple: These features can't be reflected because parts of them have not yet been downloaded.
    rotate:
      title: Rotate
      description:
        single: Rotate this feature around its center point.
        multiple: Rotate these features around their center point.
      key: R
      annotation:
        line: Rotated a line.
        area: Rotated an area.
        multiple: Rotated multiple features.
      incomplete_relation:
        single: This feature can't be rotated because it hasn't been fully downloaded.
        multiple: These features can't be rotated because they haven't been fully downloaded.
      too_large:
        single: This feature can't be rotated because not enough of it is currently visible.
        multiple: These features can't be rotated because not enough of them are currently visible.
      connected_to_hidden:
        single: This feature can't be rotated because it is connected to a hidden feature.
        multiple: These features can't be rotated because some are connected to hidden features.
      not_downloaded:
        single: This feature can't be rotated because parts of it have not yet been downloaded.
        multiple: These features can't be rotated because parts of them have not yet been downloaded.
    reverse:
      title: Reverse
      description:
        point: Flip the direction of this point.
        points: Flip the direction of these points.
        line: Make this line go in the opposite direction.
        lines: Make these lines go in the opposite direction.
        features: Flip the directions of these features.
      key: V
      annotation:
        point: Reversed a point.
        points: Reversed multiple points.
        line: Reversed a line.
        lines: Reversed multiple lines.
        features: Reversed multiple features.
    split:
      title: Split
      description:
        line: Split this line into two at this node.
        area: Split the boundary of this area into two.
        multiple: Split the lines/area boundaries at this node into two.
      key: X
      annotation:
        line: Split a line.
        area: Split an area boundary.
        multiple: "Split {n} lines/area boundaries."
      not_eligible: Lines can't be split at their beginning or end.
      multiple_ways: There are too many lines here to split.
      connected_to_hidden: This can't be split because it is connected to a hidden feature.
    restriction:
      annotation:
        create: Added a turn restriction
        delete: Deleted a turn restriction
    extract:
      title: Extract
      key: E
      description:
        vertex:
          single: Extract this point from its parent lines/areas.
        area:
          single: Extract a point from this area.
      annotation:
        single: Extracted a point.
      too_large:
        area:
          single: A point can't be extracted from this area because not enough of it is currently visible.
      restriction:
        vertex:
          single: "This point can't be extracted because it would damage a \"{relation}\" relation."
      connected_to_hidden:
        vertex:
          single: This point can't be extracted because it is connected to a hidden feature.
    cycle_highway_tag:
      title: Cycle Highway Tag
      key: C
      description: Shortcut to cycle selected highway through several different tags.
      annotation: Changed highway tag of selected way.
      restriction: This operation is only permitted for highways and untagged lines.
  restriction:
    controls:
      distance: Distance
      distance_up_to: "Up to {distance}"
      via: Via
      via_node_only: "Node only"
      via_up_to_one: "Up to 1 way"
      via_up_to_two: "Up to 2 ways"
    help:
      indirect: "(indirect)"
      turn:
        no_left_turn: "NO Left Turn {indirect}"
        no_right_turn: "NO Right Turn {indirect}"
        no_u_turn: "NO U-Turn {indirect}"
        no_straight_on: "NO Straight On {indirect}"
        only_left_turn: "ONLY Left Turn {indirect}"
        only_right_turn: "ONLY Right Turn {indirect}"
        only_u_turn: "ONLY U-Turn {indirect}"
        only_straight_on: "ONLY Straight On {indirect}"
        allowed_left_turn: "Left Turn Allowed {indirect}"
        allowed_right_turn: "Right Turn Allowed {indirect}"
        allowed_u_turn: "U-Turn Allowed {indirect}"
        allowed_straight_on: "Straight On Allowed {indirect}"
      from: FROM
      via: VIA
      to: TO
      from_name: "{from} {fromName}"
      from_name_to_name: "{from} {fromName} {to} {toName}"
      via_names: "{via} {viaNames}"
      select_from: "Click to select a {from} segment"
      select_from_name: "Click to select {from} {fromName}"
      toggle: "Click for \"{turn}\""
  undo:
    tooltip: "Undo: {action}"
    nothing: Nothing to undo.
  redo:
    tooltip: "Redo: {action}"
    nothing: Nothing to redo.
  tooltip_keyhint: "Shortcut:"
  browser_notice: "This editor is supported in Firefox, Chrome, Safari, Opera, and Internet Explorer 11 and above. Please upgrade your browser or use Potlatch 2 to edit the map."
  translate:
    translate: Translate
    localized_translation_label: Multilingual Name
    localized_translation_language: Choose language
    localized_translation_name: Name
    language_and_code: "{language} ({code})"
  zoom_in_edit: Zoom in to edit
  login: Log In
  logout: Log Out
  loading_auth: "Connecting to OpenStreetMap..."
  report_a_bug: Report a bug
  help_translate: Help translate
  feature_info:
    hidden_warning: "{count} hidden features"
    hidden_details: "These features are currently hidden: {details}"
  fb_road_license: Facebook's Map With AI License
  fb_road_picker:
    prompt: How would you like to proceed with this selected feature?
    option_accept:
      label: Use This Feature
      description: Does this look like an accurate feature? Select this to start editing it so that you can connect, tag, and save it to OpenStreetMap. 👍
      annotation: Added a Map With AI feature.
      tooltip: Add this feature to the map to begin editing.
      disabled: To help improve OSM data quality, we only allow {n} ML roads to be added in each mapping session. Please try to fix issues on your edits so far. You will be able to add more roads after saving.
      disabled_flash: To help improve OSM data quality, we only allow {n} ML roads to be added in each mapping session.
      key: A
    option_reject:
      label: Remove This Feature
      description: Removing this feature helps us improve our machine learning. If you are unsure whether or not this is an accurate feature, feel free to leave it as is, nothing will be saved or lost. 👍
      annotation: Removed a Map With AI feature.
      tooltip: Remove this feature from the map.
      key: D
  status:
    error: Unable to connect to API.
    offline: The API is offline. Please try editing later.
    readonly: The API is read-only. You will need to wait to save your changes.
    rateLimit: The API is limiting anonymous connections.  You can fix this by logging in.
  commit:
    title: Upload to OpenStreetMap
    upload_explanation: "The changes you upload will be visible on all maps that use OpenStreetMap data."
    upload_explanation_with_user: "The changes you upload as {user} will be visible on all maps that use OpenStreetMap data."
    request_review: "I would like someone to review my edits."
    save: Upload
    cancel: Cancel
    change: "1 Change"
    changes: "{count} Changes"
    changes_parenthetical: "Changes ({count})"
    download_changes: Download osmChange file
    errors: Errors
    warnings: Warnings
    modified: Modified
    deleted: Deleted
    created: Created
    blocker_message:
      outstanding_errors: "Please resolve all errors before uploading."
      comment_needed: Please add a changeset comment before uploading. This helps others understand your edits.
    about_changeset_comments: About changeset comments
    about_changeset_comments_link: //wiki.openstreetmap.org/wiki/Good_changeset_comments
    google_warning: "You mentioned Google in this comment: remember that copying from Google Maps is strictly forbidden."
    google_warning_link: https://www.openstreetmap.org/copyright
  contributors:
    list: "Edits by {users}"
    truncated_list: "Edits by {users} and {count} others"
  info_panels:
    key: I
    background:
      key: B
      title: Background
      zoom: Zoom
      vintage: Vintage
      source: Source
      description: Description
      resolution: Resolution
      accuracy: Accuracy
      unknown: Unknown
      show_tiles: Show Tiles
      hide_tiles: Hide Tiles
      show_vintage: Show Vintage
      hide_vintage: Hide Vintage
    history:
      key: H
      title: History
      selected: "{n} selected"
      no_history: "No History (New Feature)"
      version: Version
      last_edit: Last Edit
      edited_by: Edited By
      changeset: Changeset
      unknown: Unknown
      link_text: History on openstreetmap.org
      note_no_history: "No History (New Note)"
      note_comments: Comments
      note_created_date: Created Date
      note_created_user: Created By
      note_link_text: Note on openstreetmap.org
    location:
      key: L
      title: Location
      unknown_location: Unknown Location
    measurement:
      key: M
      title: Measurement
      selected: "{n} selected"
      geometry: Geometry
      closed_line: closed line
      closed_area: closed area
      center: Center
      perimeter: Perimeter
      length: Length
      area: Area
      centroid: Centroid
      location: Location
      metric: Metric
      imperial: Imperial
      node_count: Number of nodes
  geometry:
    point: point
    vertex: vertex
    line: line
    area: area
    relation: relation
    note: note
  geocoder:
    search: Search worldwide...
    no_results_worldwide: No results found
  geolocate:
    title: Show My Location
    locating: "Locating, please wait..."
  inspector:
    zoom_to:
      key: Z
      tooltip_feature: "Center and zoom the map to focus on this feature."
      tooltip_note: "Center and zoom the map to focus on this note."
      tooltip_data: "Center and zoom the map to focus on this data."
      tooltip_issue: "Center and zoom the map to focus on this issue."
    show_more: Show More
    view_on_osm: View on openstreetmap.org
    view_on_keepRight: View on keepright.at
    all_fields: Fields
    all_tags: Tags
    all_members: Members
    all_relations: Relations
    add_to_relation: Add to a relation
    new_relation: New relation...
    choose_relation: Choose a parent relation
    role: Role
    choose: Select feature type
    results: "{n} results for {search}"
    no_documentation_key: "There is no documentation available."
    edit_reference: "edit/translate"
    wiki_reference: View documentation
    wiki_en_reference: View documentation in English
    multiple_values: Multiple Values
    hidden_preset:
      manual: "{features} are hidden. Enable them in the Map Data pane."
      zoom: "{features} are hidden. Zoom in to enable them."
    back_tooltip: Change feature
    remove: Remove
    search: Search
    multiselect: Selected features
    unknown: Unknown
    incomplete: <not downloaded>
    feature_list: Search features
    edit: Edit feature
    check:
      "yes": "Yes"
      "no": "No"
      reverser: "Change Direction"
    radio:
      structure:
        type: Type
        default: Default
        layer: Layer
    add: Add
    none: None
    node: Node
    way: Way
    relation: Relation
    location: Location
    add_fields: "Add field:"
    lock:
      suggestion: 'The "{label}" field is locked because there is a Wikidata tag. You can delete it or edit the tags in the "All tags" section.'
  background:
    title: Background
    description: Background settings
    key: B
    backgrounds: Backgrounds
    none: None
    best_imagery: Best known imagery source for this location
    switch: Switch back to this background
    custom: Custom
    overlays: Overlays
    imagery_problem_faq: Report an Imagery Problem
    reset: reset
    reset_all: Reset All
    display_options: Display Options
    brightness: Brightness
    contrast: Contrast
    saturation: Saturation
    sharpness: Sharpness
    minimap:
      description: Show Minimap
      tooltip: Show a zoomed out map to help locate the area currently displayed.
      key: '/'
    panel:
      description: Show Detail Panel
      tooltip: Show advanced background information.
    fix_misalignment: Adjust imagery offset
    offset: "Drag anywhere in the gray area below to adjust the imagery offset, or enter the offset values in meters."
  map_data:
    title: Map Data
    description: Map Data
    key: F
    data_layers: Data Layers
    layers:
      osm:
        tooltip: Map data from OpenStreetMap
        title: OpenStreetMap data
        key: U
      notes:
        tooltip: Note data from OpenStreetMap
        title: OpenStreetMap notes
      keepRight:
        tooltip: Automatically detected map issues from keepright.at
        title: KeepRight Issues
      improveOSM:
        tooltip: Missing data automatically detected by improveosm.org
        title: ImproveOSM Issues
      custom:
        tooltip: "Drag and drop a data file onto the page, or click the button to setup"
        title: Custom Map Data
        zoom: Zoom to data
<<<<<<< HEAD
      'fb-roads':
        tooltip: Features from Facebook's Map With AI
        title: Map With AI Feature Layer
        key: R
    fill_area: Fill Areas
    highlight_way_edits:
      description: Highlight edited nodes and segments attached to those nodes in ways
      tooltip: Highlight way edits in the current session.
=======
    style_options: Style Options
    highlight_edits:
>>>>>>> fc4ec2e8
      key: G
    map_features: Map Features
    autohidden: "These features have been automatically hidden because too many would be shown on the screen.  You can zoom in to edit them."
    osmhidden: "These features have been automatically hidden because the OpenStreetMap layer is hidden."
  visual_diff:
    highlight_edits:
      description: Highlight Changes
      tooltip: Outline edited features
  photo_overlays:
    title: Photo Overlays
    traffic_signs:
      title: Traffic Signs
    photo_type:
      flat:
        title: "Flat Photos"
        tooltip: "Traditional photos"
      panoramic:
        title: "Panoramic Photos"
        tooltip: "360° photos"
  feature:
    others:
      description: Other Features
      tooltip: "Everything Else"
  area_fill:
    wireframe:
      description: No Fill (Wireframe)
      tooltip: "Enabling wireframe mode makes it easy to see the background imagery."
      key: W
    partial:
      description: Partial Fill
      tooltip: "Areas are drawn with fill only around their inner edges. (Recommended for beginner mappers)"
    full:
      description: Full Fill
      tooltip: "Areas are drawn fully filled."
  settings:
    custom_background:
      tooltip: Edit custom background
      header: Custom Background Settings
      instructions: "Enter a tile URL template. Valid tokens are:\n   {zoom} or {z}, {x}, {y} for Z/X/Y tile scheme\n   {-y} or {ty} for flipped TMS-style Y coordinates\n   {u} for quadtile scheme\n   {switch:a,b,c} for DNS server multiplexing\n\nExample:\n{example}"
      template:
        placeholder: Enter a url template
    custom_data:
      tooltip: Edit custom data layer
      header: Custom Map Data Settings
      file:
        instructions: "Choose a local data file. Supported types are:\n   .gpx, .kml, .geojson, .json"
        label: "Browse files"
      or: "Or"
      url:
        instructions: "Enter a data file URL or vector tile URL template. Valid tokens are:\n   {zoom} or {z}, {x}, {y} for Z/X/Y tile scheme"
        placeholder: Enter a url
  save:
    title: Save
    help: "Review your changes and upload them to OpenStreetMap, making them visible to other users."
    no_changes: No changes to save.
    error: Errors occurred while trying to save
    status_code: "Server returned status code {code}"
    unknown_error_details: "Please ensure you are connected to the internet."
    uploading: Uploading changes to OpenStreetMap...
    conflict_progress: "Checking for conflicts: {num} of {total}"
    unsaved_changes: You have unsaved changes
    conflict:
      header: Resolve conflicting edits
      count: 'Conflict {num} of {total}'
      previous: '< Previous'
      next: 'Next >'
      keep_local: Keep mine
      keep_remote: Use theirs
      restore: Restore
      delete: Leave Deleted
      download_changes: Or download osmChange file
      done: "All conflicts resolved!"
      help: |
        Another user changed some of the same map features you changed.
        Click on each feature below for more details about the conflict, and choose whether to keep
        your changes or the other user's changes.
  download_osc:
    title: Download
    help: "Download current changes to the map in an osc file."
    no_changes: No changes to download.
  merge_remote_changes:
    conflict:
      deleted: 'This feature has been deleted by {user}.'
      location: 'This feature was moved by both you and {user}.'
      nodelist: 'Nodes were changed by both you and {user}.'
      memberlist: 'Relation members were changed by both you and {user}.'
      tags: 'You changed the <b>{tag}</b> tag to "{local}" and {user} changed it to "{remote}".'
  success:
    thank_you_where:
      format: "{place}{separator}{region}"
      separator: ", "
    help_link_text: Details
    help_link_url: "https://wiki.openstreetmap.org/wiki/FAQ#I_have_just_made_some_changes_to_the_map._How_do_I_get_to_see_my_changes.3F"
    view_on_osm: "View Changes on OSM"
    changeset_id: "Your changeset #: {changeset_id}"
    like_osm: "Like OpenStreetMap? Connect with others:"
    more: More
    events: Events
    languages: "Languages: {languages}"
    missing: "Is something missing from this list?"
    tell_us: "Tell us!"
  confirm:
    okay: "OK"
    cancel: "Cancel"
  splash:
    walkthrough: "Start the Walkthrough"
  source_switch:
    live: live
    lose_changes: "You have unsaved changes. Switching the map server will discard them. Are you sure you want to switch servers?"
    dev: dev
  rapidsplash:
    welcome: Introducing AI-assisted mapping!
    text: "Select the {rapidicon} option to start the RapiD walkthrough. If you're new to OSM and haven't mapped before, select the first {walkthrough} option. Finally, click the last {edit} option if you want to get straight to mapping. You can always access the walkthrough later from the help menu."
    walkthrough: "Start the whole walkthrough"
    skip_to_rapid: "Learn about RapiD!"
    start: "No thanks, just start mapping"
  rapid_first_edit:
    nice: You just added your first {rapidicon} AI-Assisted road, nice.
    text: You'll need an OpenStreetMap account to save your work. Would you like to log in with OSM now or keep exploring?
    exploring: "I'm just exploring"
    login_with_osm: "Log in with OSM"
  version:
    whats_new: "What's new in RapiD {version}"
  tag_reference:
    description: Description
    on_wiki: "{tag} on wiki.osm.org"
    used_with: "used with {type}"
  zoom:
    in: Zoom in
    out: Zoom out
  cannot_zoom: "Cannot zoom out further in current mode."
  full_screen: Toggle Full Screen
  QA:
    improveOSM:
      title: ImproveOSM
      geometry_types:
        path: paths
        parking: parking
        road: roads
        both: roads and parking
      directions:
        east: east
        north: north
        northeast: northeast
        northwest: northwest
        south: south
        southeast: southeast
        southwest: southwest
        west: west
      error_types:
        ow:
          title: Missing One-way
          description: 'Along this section of {highway}, {percentage}% of {num_trips} recorded trips travel from {from_node} to {to_node}. There may be missing a "oneway" tag.'
        mr:
          title: Missing Geometry
          description: '{num_trips} recorded trips in this area suggest there may be unmapped {geometry_type} here.'
          description_alt: 'Data from a 3rd party suggests there may be unmapped {geometry_type} here.'
        tr:
          title: Missing Turn Restriction
          description: '{num_passed} of {num_trips} recorded trips (travelling {travel_direction}) make a turn from {from_way} to {to_way} at {junction}. There may be a missing "{turn_restriction}" restriction.'
    keepRight:
      title: KeepRight
      detail_title: Error
      detail_description: Description
      comment: Comment
      comment_placeholder: Enter a comment to share with other users.
      close: Close (Error Fixed)
      ignore: Ignore (Not an Error)
      save_comment: Save Comment
      close_comment: Close and Comment
      ignore_comment: Ignore and Comment
      error_parts:
        this_node: 'this node'
        this_way: 'this way'
        this_relation: 'this relation'
        this_oneway: 'this oneway'
        this_highway: 'this highway'
        this_railway: 'this railway'
        this_waterway: 'this waterway'
        this_cycleway: 'this cycleway'
        this_cycleway_footpath: 'this cycleway/footpath'
        this_riverbank: 'this riverbank'
        this_crossing: 'this crossing'
        this_railway_crossing: 'this railway crossing'
        this_bridge: 'this bridge'
        this_tunnel: 'this tunnel'
        this_boundary: 'this boundary'
        this_turn_restriction: 'this turn restriction'
        this_roundabout: 'this roundabout'
        this_mini_roundabout: 'this mini-roundabout'
        this_track: 'this track'
        this_feature: 'this feature'
        highway: 'highway'
        railway: 'railway'
        waterway: 'waterway'
        cycleway: 'cycleway'
        cycleway_footpath: 'cycleway/footpath'
        riverbank: 'riverbank'
        place_of_worship: 'place of worship'
        pub: 'pub'
        restaurant: 'restaurant'
        school: 'school'
        university: 'university'
        hospital: 'hospital'
        library: 'library'
        theatre: 'theatre'
        courthouse: 'courthouse'
        bank: 'bank'
        cinema: 'cinema'
        pharmacy: 'pharmacy'
        cafe: 'cafe'
        fast_food: 'fast food'
        fuel: 'fuel'
        from: 'from'
        to: 'to'
        left_hand: 'left-hand'
        right_hand: 'right-hand'
      errorTypes:
        20:
          title: 'Multiple nodes on the same spot'
          description: 'There is more than one node in this spot. Node IDs: {var1}.'
        30:
          title: 'Non-closed area'
          description: '{var1} is tagged with "{var2}" and should be a closed loop.'
        40:
          title: 'Impossible oneway'
          description: 'The first node {var1} of {var2} is not connected to any other way.'
        41:
          description: 'The last node {var1} of {var2} is not connected to any other way.'
        42:
          description: 'You cannot reach {var1} because all ways leading from it are oneway.'
        43:
          description: 'You cannot escape from {var1} because all ways leading to it are oneway.'
        50:
          title: 'Almost junction'
          description: '{var1} is very close but not connected to way {var2}.'
        60:
          title: 'Deprecated tag'
          description: '{var1} uses deprecated tag "{var2}". Please use "{var3}" instead.'
        70:
          title: 'Missing tag'
          description: '{var1} has an empty tag: "{var2}".'
        71:
          description: '{var1} has no tags.'
        72:
          description: '{var1} is not member of any way and doesn''t have any tags.'
        73:
          description: '{var1} has a "{var2}" tag but no "highway" tag.'
        74:
          description: '{var1} has an empty tag: "{var2}".'
        75:
          description: '{var1} has a name "{var2}" but no other tags.'
        90:
          title: 'Motorway without ref tag'
          description: '{var1} is tagged as a motorway and therefore needs a "ref", "nat_ref", or "int_ref" tag.'
        100:
          title: 'Place of worship without religion'
          description: '{var1} is tagged as a place of worship and therefore needs a religion tag.'
        110:
          title: 'Point of interest without name'
          description: '{var1} is tagged as a "{var2}" and therefore needs a name tag.'
        120:
          title: 'Way without nodes'
          description: '{var1} has just one single node.'
        130:
          title: 'Disconnected way'
          description: '{var1} is not connected to the rest of the map.'
        150:
          title: 'Railway crossing without tag'
          description: '{var1} of a highway and a railway needs to be tagged as "railway=crossing" or "railway=level_crossing".'
        160:
          title: 'Railway layer conflict'
          description: 'There are ways in different layers (e.g. tunnel or bridge) meeting at {var1}.'
        170:
          title: 'FIXME tagged item'
          description: '{var1} has a FIXME tag: {var2}'
        180:
          title: 'Relation without type'
          description: '{var1} is missing a "type" tag.'
        190:
          title: 'Intersection without junction'
          description: '{var1} intersects the {var2} {var3} but there is no junction node, bridge, or tunnel.'
        200:
          title: 'Overlapping ways'
          description: '{var1} overlaps the {var2} {var3}.'
        210:
          title: 'Self-intersecting way'
          description: 'There is an unspecified issue with self intersecting ways.'
        211:
          description: '{var1} contains more than one node multiple times. Nodes are {var2}. This may or may not be an error.'
        212:
          description: '{var1} has only two different nodes and contains one of them more than once.'
        220:
          title: 'Misspelled tag'
          description: '{var1} is tagged "{var2}" where "{var3}" looks like "{var4}".'
        221:
          description: '{var1} has a suspicious tag "{var2}".'
        230:
          title: 'Layer conflict'
          description: '{var1} is a junction of ways on different layers.'
        231:
          description: '{var1} is a junction of ways on different layers: {var2}.'
          layer: '(layer: {layer})'
        232:
          description: '{var1} is tagged with "layer={var2}". This need not be an error but it looks strange.'
        270:
          title: 'Unusual motorway connection'
          description: '{var1} is a junction of a motorway and a highway other than "motorway", "motorway_link", "trunk", "rest_area", or "construction". Connection to "service" or "unclassified" is only valid if it has "access=no/private", or it leads to a motorway service area, or if it is a "service=parking_aisle".'
        280:
          title: 'Boundary issue'
          description: 'There is an unspecified issue with this boundary.'
        281:
          title: 'Boundary missing name'
          description: '{var1} has no name.'
        282:
          title: 'Boundary missing admin level'
          description: 'The boundary of {var1} has no valid numeric admin_level. Please do not mix admin levels (e.g. "6;7"). Always tag the lowest admin_level of all boundaries.'
        283:
          title: 'Boundary not a closed loop'
          description: 'The boundary of {var1} is not a closed loop.'
        284:
          title: 'Boundary is split'
          description: 'The boundary of {var1} splits here.'
        285:
          title: 'Boundary admin_level too high'
          description: '{var1} has "admin_level={var2}" but belongs to a relation with lower "admin_level" (e.g. higher priority); it should have the lowest "admin_level" of all relations.'
        290:
          title: 'Restriction issue'
          description: 'There is an unspecified issue with this restriction.'
        291:
          title: 'Restriction missing type'
          description: '{var1} has an unrecognized restriction type.'
        292:
          title: 'Restriction missing "from" way'
          description: '{var1} has {var2} "from" members, but it should have 1.'
        293:
          title: 'Restriction missing "to" way'
          description: '{var1} has {var2} "to" members, but it should have 1.'
        294:
          title: 'Restriction "from" or "to" is not a way'
          description: '{var1} has "from" or "to" members which should be ways. {var2}.'
        295:
          title: 'Restriction "via" is not an endpoint'
          description: '{var1} has a "via" (node {var2}) which is not the first or the last member of "{var3}" (way {var4}).'
        296:
          title: 'Unusual restriction angle'
          description: '{var1} has a restriction type "{var2}" but the angle is {var3} degrees. Maybe the restriction type is not appropriate?'
        297:
          title: 'Wrong direction of "to" way'
          description: '{var1} does not match the direction of "to" way {var2}.'
        298:
          title: 'Redundant restriction - oneway'
          description: '{var1} may be redundant. Entry already prohibited by "oneway" tag on {var2}.'
        300:
          title: 'Missing maxspeed'
          description: '{var1} is missing a "maxspeed" tag and is tagged as motorway, trunk, primary, or secondary.'
        310:
          title: 'Roundabout issue'
          description: 'There is an unspecified issue with this roundabout.'
        311:
          title: 'Roundabout not closed loop'
          description: '{var1} is part of a roundabout but is not closed-loop. (Split carriageways approaching a roundabout should not be tagged as roundabout).'
        312:
          title: 'Roundabout wrong direction'
          description: 'If {var1} is in a country with {var2} traffic then its orientation goes the wrong way around.'
        313:
          title: 'Roundabout weakly connected'
          description: '{var1} has only {var2} other road(s) connected. Roundabouts typically have 3 or more.'
        320:
          title: 'Improper link connection'
          description: '{var1} is tagged as "{var2}" but doesn''t have a connection to any other "{var3}" or "{var4}".'
        350:
          title: 'Improper bridge tag'
          description: '{var1} doesn''t have a tag in common with its surrounding ways that shows the purpose of this bridge. There should be one of these tags: {var2}.'
        360:
          title: 'Missing local name tag'
          description: 'It would be nice if {var1} had a local name tag "name:XX={var2}" where XX shows the language of its common name "{var2}".'
        370:
          title: 'Doubled places'
          description: '{var1} has tags in common with the surrounding way {var2} {var3} and seems to be redundant.'
          including_the_name: "(including the name {name})"
        380:
          title: 'Non-physical use of sport tag'
          description: '{var1} is tagged "{var2}" but has no physical tag (e.g. "leisure", "building", "amenity", or "highway").'
        390:
          title: 'Missing tracktype'
          description: '{var1} doesn''t have a "tracktype" tag.'
        400:
          title: 'Geometry issue'
          description: 'There is an unspecified issue with the geometry here.'
        401:
          title: 'Missing turn restriction'
          description: 'Ways {var1} and {var2} join in a very sharp angle here and there is no oneway tag or turn restriction that prevents turning.'
        402:
          title: 'Impossible angle'
          description: '{var1} bends in a very sharp angle here.'
        410:
          title: 'Website issue'
          description: 'There is an unspecified issue with a contact website or URL.'
        411:
          description: '{var1} may have an outdated URL: {var2} returned HTTP status code {var3}.'
        412:
          description: '{var1} may have an outdated URL: {var2} contained suspicious text "{var3}".'
        413:
          description: '{var1} may have an outdated URL: {var2} did not contain keywords "{var3}".'
  streetside:
    tooltip: "Streetside photos from Microsoft"
    title: "Bing Streetside"
    report: Report a privacy concern with this image
    view_on_bing: "View on Bing Maps"
    hires: "High resolution"
  mapillary_images:
    tooltip: "Street-level photos from Mapillary"
  mapillary_map_features:
    title: "Map Features"
    tooltip: "Map features from Mapillary"
    request_data: "Request Data"
  mapillary:
    title: Mapillary
    signs:
      tooltip: "Traffic signs from Mapillary"
    view_on_mapillary: "View this image on Mapillary"
  openstreetcam_images:
    tooltip: "Street-level photos from OpenStreetCam"
  openstreetcam:
    title: OpenStreetCam
    view_on_openstreetcam: "View this image on OpenStreetCam"
  note:
    note: Note
    title: Edit note
    anonymous: anonymous
    closed: "(Closed)"
    commentTitle: Comments
    status:
      opened: "opened {when}"
      reopened: "reopened {when}"
      commented: "commented {when}"
      closed: "closed {when}"
    newComment: New Comment
    inputPlaceholder: Enter a comment to share with other users.
    close: Close Note
    open: Reopen Note
    comment: Comment
    close_comment: Close and Comment
    open_comment: Reopen and Comment
    report: Report
    new: New Note
    newDescription: "Describe the issue."
    save: Save Note
    login: You must log in to change or comment on this note.
    upload_explanation: "Your comments will be publicly visible to all OpenStreetMap users."
    upload_explanation_with_user: "Your comments as {user} will be publicly visible to all OpenStreetMap users."
  help:
    title: Help
    key: H
    help:
      title: Help
      welcome: "Welcome to the RapiD editor for [OpenStreetMap](https://www.openstreetmap.org/). RapiD is an enhanced version of the [iD editor](https://github.com/openstreetmap/iD). With this editor you can update OpenStreetMap right from your web browser."
      open_data_h: "Open Data"
      open_data: "Edits that you make on this map will be visible to everyone who uses OpenStreetMap. Your edits can be based on personal knowledge, on-the-ground surveying, or imagery collected from aerial or street level photos. Copying from commercial sources, like Google Maps, [is strictly forbidden](https://www.openstreetmap.org/copyright)."
      before_start_h: "Before you start"
      before_start: "You should be familiar with OpenStreetMap and this editor before you start editing. RapiD contains a walkthrough to teach you the basics of editing OpenStreetMap. Click \"Start the Walkthrough\" on this screen to take the tutorial - it takes only about 15 minutes."
      open_source_h: "Open Source"
      open_source: "The RapiD editor is a collaborative open source project, and you are using version {version} now. The source code is available [on GitHub](https://github.com/facebookincubator/RapiD)."
      open_source_help: "You can help RapiD (and iD) by [translating](https://github.com/openstreetmap/iD/blob/master/CONTRIBUTING.md#translating) or [reporting bugs](https://github.com/facebookincubator/RapiD/issues)."
    overview:
      title: Overview
      navigation_h: "Navigation"
      navigation_drag: "You can drag the map by pressing and holding down the {leftclick} left mouse button and moving the mouse around. You can also use the `↓`, `↑`, `←`, `→` arrow keys on your keyboard."
      navigation_zoom: "You can zoom in or out by scrolling with the mouse wheel or trackpad, or by clicking the {plus} / {minus} buttons along the side of the map. You can also use the `+`, `-` keys on your keyboard."
      features_h: "Map Features"
      features: "We use the word *features* to describe things that appear on the map, such as roads, buildings, or points of interest. Anything in the real world can be mapped as a feature on OpenStreetMap. Map features are represented on the map using *points*, *lines*, or *areas*."
      nodes_ways: "In OpenStreetMap, points are sometimes called *nodes*, and lines and areas are sometimes called *ways*."
    editing:
      title: "Editing & Saving"
      select_h: "Select"
      select_left_click: "{leftclick} Left-click on a feature to select it. This will highlight it with a pulsing glow, and the sidebar will display details about that feature, such as its name or address."
      select_right_click: "{rightclick} Right-click on a feature to display the editing menu, which shows the commands that are available, such as rotating, moving, and deleting."
      multiselect_h: "Multiselect"
      multiselect_shift_click: "`{shift}`+{leftclick} left-click to select several features together.  This makes it easier to move or delete multiple items."
      multiselect_lasso: "Another way to select multiple features is to hold down the `{shift}` key, then press and hold down the {leftclick} left mouse button and drag the mouse to draw a selection lasso. All of the points inside the lasso area will be selected."
      undo_redo_h: "Undo & Redo"
      undo_redo: "Your edits are stored locally in your browser until you choose to save them to the OpenStreetMap server. You can undo edits by clicking the {undo} **Undo** button, and redo them by clicking the {redo} **Redo** button."
      save_h: "Save"
      save: "Click {save} **Save** to finish your edits and send them to OpenStreetMap. You should remember to save your work frequently!"
      save_validation: "On the save screen, you'll have a chance to review what you've done. RapiD will also perform some basic checks for missing data and may offer helpful suggestions and warnings if something doesn't seem right."
      upload_h: "Upload"
      upload: "Before uploading your changes you must enter a [changeset comment](https://wiki.openstreetmap.org/wiki/Good_changeset_comments). Then click **Upload** to send your changes to OpenStreetMap, where they will be merged into the map and publicly visible to everyone."
      backups_h: "Automatic Backups"
      backups: "If you can't finish your edits in one sitting, for example if your computer crashes or you close the browser tab, your edits are still saved in your browser's storage. You can come back later (on the same browser and computer), and RapiD will offer to restore your work."
      keyboard_h: "Keyboard Shortcuts"
      keyboard: "You can view a list of keyboard shortcuts by pressing the `?` key."
    feature_editor:
      title: Feature Editor
      intro: "The *feature editor* appears alongside the map, and allows you to see and edit all of the information for the selected feature."
      definitions: "The top section displays the feature's type. The middle section contains *fields* showing the feature's attributes, such as its name or address."
      type_h: "Feature Type"
      type: "You can click on the feature type to change the feature to a different type. Everything that exists in the real world can be added to OpenStreetMap, so there are thousands of feature types to choose from."
      type_picker: "The type picker displays the most common feature types, such as parks, hospitals, restaurants, roads, and buildings. You can search for anything by typing what you're looking for in the search box. You can also click the {inspect} **Info** icon next to the feature type to learn more about it."
      fields_h: "Fields"
      fields_all_fields: "The \"All fields\" section contains all of the feature's details that you may edit. In OpenStreetMap, all of the fields are optional, and it's OK to leave a field blank if you are unsure."
      fields_example: "Each feature type will display different fields. For example, a road may display fields for its surface and speed limit, but a restaurant may display fields for the type of food it serves and the hours it is open."
      fields_add_field: "You can also click the \"Add field\" dropdown to add more fields, such as a description, Wikipedia link, wheelchair access, and more."
      tags_h: "Tags"
      tags_all_tags: "Below the fields section, you can expand the \"All tags\" section to edit any of the OpenStreetMap *tags* for the selected feature. Each tag consists of a *key* and *value*, data elements that define all of the features stored in OpenStreetMap."
      tags_resources: "Editing a feature's tags requires intermediate knowledge about OpenStreetMap. You should consult resources like the [OpenStreetMap Wiki](https://wiki.openstreetmap.org/wiki/Main_Page) or [Taginfo](https://taginfo.openstreetmap.org/) to learn more about accepted OpenStreetMap tagging practices."
    points:
      title: Points
      intro: "*Points* can be used to represent features such as shops, restaurants, and monuments. They mark a specific location, and describe what's there."
      add_point_h: "Adding Points"
      add_point: "To add a point, click the {point} **Point** button on the toolbar above the map, or press the shortcut key `1`. This will change the mouse cursor to a cross symbol."
      add_point_finish: "To place the new point on the map, position the mouse cursor where the point should go, then {leftclick} left-click or press `Space`."
      move_point_h: "Moving Points"
      move_point: "To move a point, place the mouse cursor over the point, then press and hold the {leftclick} left mouse button while dragging the point to its new location."
      delete_point_h: "Deleting Points"
      delete_point: "It's OK to delete features that don't exist in the real world. Deleting a feature from OpenStreetMap removes it from the map that everyone uses, so you should make sure a feature is really gone before you delete it."
      delete_point_command: "To delete a point, {rightclick} right-click on the point to select it and show the edit menu, then use the {delete} **Delete** command."
    lines:
      title: Lines
      intro: "*Lines* are used to represent features such as roads, railroads, and rivers. Lines should be drawn down the center of the feature that they represent."
      add_line_h: "Adding Lines"
      add_line: "To add a line, click the {line} **Line** button on the toolbar above the map, or press the shortcut key `2`. This will change the mouse cursor to a cross symbol."
      add_line_draw: "Next, position the mouse cursor where the line should begin and {leftclick} left-click or press `Space` to begin placing nodes along the line. Continue placing more nodes by clicking or pressing `Space`. While drawing, you can zoom in or drag the map in order to add more detail."
      add_line_finish: "To finish a line, press `{return}` or click again on the last node."
      modify_line_h: "Modifying Lines"
      modify_line_dragnode: "Often you'll see lines that aren't shaped correctly, for example a road that does not match up with the background imagery. To adjust the shape of a line, first {leftclick} left-click to select it. All nodes of the line will be drawn as small circles. You can then drag the nodes to better locations."
      modify_line_addnode: "You can also create new nodes along a line either by {leftclick}**x2** double-clicking on the line or by dragging the small triangles at the midpoints between nodes."
      connect_line_h: "Connecting Lines"
      connect_line: "Having roads connected properly is important for the map and essential for providing driving directions."
      connect_line_display: "The connections between roads are drawn with gray circles. The endpoints of a line are drawn with larger white circles if they don't connect to anything."
      connect_line_drag: "To connect a line to another feature, drag one of the line's nodes onto the other feature until both features snap together. Tip: You can hold down the `{alt}` key to prevent nodes from connecting to other features."
      connect_line_tag: "If you know that the connection has traffic lights or crosswalks, you can add them by selecting the connecting node and using the feature editor to select the correct feature's type."
      disconnect_line_h: "Disconnecting Lines"
      disconnect_line_command: "To disconnect a road from another feature, {rightclick} right-click the connecting node and select the {disconnect} **Disconnect** command from the editing menu."
      move_line_h: "Moving Lines"
      move_line_command: "To move an entire line, {rightclick} right-click the line and select the {move} **Move** command from the editing menu. Then move the mouse, and {leftclick} left-click to place the line in a new location."
      move_line_connected: "Lines that are connected to other features will stay connected as you move the line to a new location. RapiD may prevent you from moving a line across another connected line."
      delete_line_h: "Deleting Lines"
      delete_line: "If a line is entirely incorrect, for example a road that doesn't exist in the real world, it's OK to delete it. Be careful when deleting features: the background imagery you are using might be outdated, and a road that looks wrong could simply be newly built."
      delete_line_command: "To delete a line, {rightclick} right-click on the line to select it and show the edit menu, then use the {delete} **Delete** command."
    areas:
      title: Areas
      intro: "*Areas* are used to show the boundaries of features like lakes, buildings, and residential areas. Areas should be traced around the edge of the feature that they represent, for example, around the base of a building."
      point_or_area_h: "Points or Areas?"
      point_or_area: "Many features can be represented as points or areas. You should map buildings and property outlines as areas whenever possible. Place points inside a building area to represent businesses, amenities, and other features located inside the building."
      add_area_h: "Adding Areas"
      add_area_command: "To add an area, click the {area} **Area** button on the toolbar above the map, or press the shortcut key `3`. This will change the mouse cursor to a cross symbol."
      add_area_draw: "Next, position the mouse cursor at one of the corners of the feature and {leftclick} left-click or press `Space` to begin placing nodes around the outer edge of the area. Continue placing more nodes by clicking or pressing `Space`. While drawing, you can zoom in or drag the map in order to add more detail."
      add_area_finish: "To finish an area, press `{return}` or click again on either the first or last node."
      square_area_h: "Square Corners"
      square_area_command: "Many area features like buildings have square corners. To square the corners of an area, {rightclick} right-click the edge of the area and select the {orthogonalize} **Square** command from the editing menu."
      modify_area_h: "Modifying Areas"
      modify_area_dragnode: "Often you'll see areas that aren't shaped correctly, for example a building that does not match up with the background imagery. To adjust the shape of an area, first {leftclick} left-click to select it. All nodes of the area will be drawn as small circles. You can then drag the nodes to better locations."
      modify_area_addnode: "You can also create new nodes along an area either by {leftclick}**x2** double-clicking on the edge of the area or by dragging the small triangles at the midpoints between nodes."
      delete_area_h: "Deleting Areas"
      delete_area: "If an area is entirely incorrect, for example a building that doesn't exist in the real world, it's OK to delete it. Be cautious when deleting features - the background imagery you are using might be outdated, and a building that looks wrong could simply be newly built."
      delete_area_command: "To delete an area, {rightclick} right-click on the area to select it and show the edit menu, then use the {delete} **Delete** command."
    relations:
      title: Relations
      intro: "A *relation* is a special type of feature in OpenStreetMap that groups together other features. The features that belong to a relation are called *members*, and each member can have a *role* in the relation."
      edit_relation_h: "Editing Relations"
      edit_relation: "At the bottom of the feature editor, you can expand the \"All relations\" section to see if the selected feature is a member of any relations. You can then click on the relation to select and edit it."
      edit_relation_add: "To add a feature to a relation, select the feature, then click the {plus} add button in the \"All relations\" section of the feature editor. You can choose from a list of nearby relations, or choose the \"New relation...\" option."
      edit_relation_delete: "You can also click the {delete} **Delete** button to remove the selected feature from the relation. If you remove all of the members from a relation, the relation will be deleted automatically."
      maintain_relation_h: "Maintaining Relations"
      maintain_relation: "For the most part, RapiD will maintain relations automatically as you edit. You should take care when replacing features that might be members of relations. For example if you delete a section of road and draw a new section of road to replace it, you should add the new section to the same relations (routes, turn restrictions, etc.) as the original."
      relation_types_h: "Relation Types"
      multipolygon_h: "Multipolygons"
      multipolygon: "A *multipolygon* relation is a group of one or more *outer* features and one or more inner features. The outer features define the outer edges of the multipolygon, and the inner features define sub-areas or holes cut out from the inside of the multipolygon."
      multipolygon_create: "To create a multipolygon, for example a building with a hole in it, draw the outer edge as an area and the inner edge as a line or different kind of area. Then `{shift}`+{leftclick} left-click to select both features, {rightclick} right-click to show the edit menu, and select the {merge} **Merge** command."
      multipolygon_merge: "Merging several lines or areas will create a new multipolygon relation with all selected areas as members. RapiD will choose the inner and outer roles automatically, based on which features are contained inside other features."
      turn_restriction_h: "Turn restrictions"
      turn_restriction: "A *turn restriction* relation is a group of several road segments in an intersection. Turn restrictions consist of a *from* road, *via* node or roads, and a *to* road."
      turn_restriction_field: "To edit turn restrictions, select a junction node where two or more roads meet. The feature editor will display a special \"Turn Restrictions\" field containing a model of the intersection."
      turn_restriction_editing: "In the \"Turn Restrictions\" field, click to select a \"from\" road, and see whether turns are allowed or restricted to any of the \"to\" roads. You can click on the turn icons to toggle them between allowed and restricted. RapiD will create relations automatically and set the from, via, and to roles based on your choices."
      route_h: "Routes"
      route: "A *route* relation is a group of one or more line features that together form a route network, like a bus route, train route, or highway route."
      route_add: "To add a feature to a route relation, select the feature and scroll down to the \"All relations\" section of the feature editor, then click the {plus} add button to add this feature to a nearby existing relation or a new relation."
      boundary_h: "Boundaries"
      boundary: "A *boundary* relation is a group of one or more line features that together form an administrative boundary."
      boundary_add: "To add a feature to a boundary relation, select the feature and scroll down to the \"All relations\" section of the feature editor, then click the {plus} add button to add this feature to a nearby existing relation or a new relation."
    notes:
      title: Notes
      intro: "*Notes* are used to alert other users that a feature requires fixing or attention. Notes mark a specific location on the map. To view existing notes or add new ones, click the {data} **Map data** panel to enable the OpenStreetMap notes layer."
      add_note_h: "Adding Notes"
      add_note: "To add a new note, click the {note} **Note** button on the toolbar above the map, or press the shortcut key `4`. This will change the mouse cursor to a cross symbol. To place the new note on the map, position the mouse cursor where the note should go, then {leftclick} left-click or press `Space`."
      move_note: "Only new notes can be moved. To move a note, place the mouse cursor over the new note, then press and hold the {leftclick} left mouse button while dragging the note to its new location."
      update_note_h: "Closing, Reopening, and Commenting"
      update_note: "An existing note can be updated by closing it, reopening it, or adding a comment to it. Closing a note indicates that the problem has been resolved. Reopening a note indicates that the original issue is not resolved."
      save_note_h: "Saving Notes"
      save_note: "You must save any note edits individually by clicking the buttons below the note comments. Note edits are **not** included in changesets that you upload to OpenStreetMap."
    imagery:
      title: Background Imagery
      intro: "The background imagery that appears beneath the map data is an important resource for mapping. This imagery can be aerial photos collected from satellites, airplanes, and drones, or it can be scanned historical maps or other freely available source data."
      sources_h: "Imagery Sources"
      choosing: "To see which imagery sources are available for editing, click the {layers} **Background settings** button on the side of the map."
      sources: "By default, a [Bing Maps](https://www.bing.com/maps/) satellite layer is chosen as the background image. Depending on where you are editing, other imagery sources will be available. Some may be newer or have higher resolution, so it is always useful to check and see which layer is the best one to use as a mapping reference."
      offsets_h: "Adjusting Imagery Offset"
      offset: "Imagery is sometimes offset slightly from accurate map data. If you see a lot of roads or buildings shifted from the background imagery, it may be the imagery that's incorrect, so don't move them all to match the background. Instead, you can adjust the background so that it matches the existing data by expanding the \"Adjust Imagery Offset\" section at the bottom of the Background Settings pane."
      offset_change: "Click on the small triangles to adjust the imagery offset in small steps, or hold the {leftclick} left mouse button and drag within the gray square to slide the imagery into alignment."
    streetlevel:
      title: Street Level Photos
      intro: "Street level photos are useful for mapping traffic signs, businesses, and other details that you can't see from satellite and aerial images. The RapiD editor supports street level photos from [Bing Streetside](https://www.microsoft.com/en-us/maps/streetside), [Mapillary](https://www.mapillary.com), and [OpenStreetCam](https://www.openstreetcam.org)."
      using_h: "Using Street Level Photos"
      using: "To use street level photos for mapping, click the {data} **Map data** panel on the side of the map to enable or disable the available photo layers."
      photos: "When enabled, the photo layer displays a line along the sequence of photos. At higher zoom levels, a circle marks at each photo location, and at even higher zoom levels, a cone indicates the direction the camera was facing when the photo was taken."
      viewer: "When you click on one of the photo locations, a photo viewer appears in the bottom corner of the map. The photo viewer contains controls to step forward and backward in the image sequence. It also shows the username of the person who captured the image, the date it was captured, and a link to view the image on the original site."
    gps:
      title: GPS Traces
      intro: "Collected GPS traces are a valuable source of data for OpenStreetMap. This editor supports *.gpx*, *.geojson*, and *.kml* files on your local computer. You can collect GPS traces with a smartphone, sports watch, or other GPS device."
      survey: "For information on how to perform a GPS survey, read [Mapping with a smartphone, GPS, or paper](http://learnosm.org/en/mobile-mapping/)."
      using_h: "Using GPS Traces"
      using: "To use a GPS trace for mapping, drag and drop the data file onto the map editor. If it's recognized, it will be drawn on the map as a bright purple line. Click the {data} **Map data** panel on the side of the map to enable, disable, or zoom to your GPS data."
      tracing: "The GPS track isn't sent to OpenStreetMap - the best way to use it is to draw on the map, using it as a guide for the new features that you add."
      upload: "You can also [upload your GPS data to OpenStreetMap](https://www.openstreetmap.org/trace/create) for other users to use."
    qa:
      title: Quality Assurance
      intro: "*Quality Assurance* (Q/A) tools can find improper tags, disconnected roads, and other issues with OpenStreetMap, which mappers can then fix. To view existing Q/A issues, click the {data} **Map data** panel to enable a specific Q/A layer."
      tools_h: "Tools"
      tools: "The following tools are currently supported: [KeepRight](https://www.keepright.at/) and [ImproveOSM](https://improveosm.org/en/). Expect RapiD to support [Osmose](https://osmose.openstreetmap.fr/) and more Q/A tools in the future."
      issues_h: "Handling Issues"
      issues: "Handling Q/A issues is similar to handling notes. Click on a marker to view the issue details in the sidebar. Each tool has its own capabilities, but generally you can comment and/or close an issue."
    field:
      restrictions:
        title: Turn Restrictions Help
        about:
          title: About
          about: "This field allows you to inspect and modify turn restrictions. It displays a model of the selected intersection including other nearby connected roads."
          from_via_to: "A turn restriction always contains: one **FROM way**, one **TO way**, and either one **VIA node** or one or more **VIA ways**."
          maxdist: "The \"{distField}\" slider controls how far to search for additional connected roads."
          maxvia: "The \"{viaField}\" slider adjusts how many via ways may be included in the search. (Tip: simple is better)"
        inspecting:
          title: Inspecting
          about: "Hover over any **FROM** segment to see whether it has any turn restrictions. Each possible **TO** destination will be drawn with a colored shadow showing whether a restriction exists."
          from_shadow: "{fromShadow} **FROM segment**"
          allow_shadow: "{allowShadow} **TO Allowed**"
          restrict_shadow: "{restrictShadow} **TO Restricted**"
          only_shadow: "{onlyShadow} **TO Only**"
          restricted: "\"Restricted\" means that there is a turn restriction, for example \"No Left Turn\"."
          only: "\"Only\" means that a vehicle taking that path may only make that choice, for example \"Only Straight On\"."
        modifying:
          title: Modifying
          about: "To modify turn restrictions, first click on any starting **FROM** segment to select it. The selected segment will pulse, and all possible **TO** destinations will appear as turn symbols."
          indicators: "Then, click on a turn symbol to toggle it between \"Allowed\", \"Restricted\", and \"Only\"."
          allow_turn: "{allowTurn} **TO Allowed**"
          restrict_turn: "{restrictTurn} **TO Restricted**"
          only_turn: "{onlyTurn} **TO Only**"
        tips:
          title: Tips
          simple: "**Prefer simple restrictions over complex ones.**"
          simple_example: "For example, avoid creating a via-way restriction if a simpler via-node turn restriction will do."
          indirect: "**Some restrictions display the text \"(indirect)\" and are drawn lighter.**"
          indirect_example: "These restrictions exist because of another nearby restriction. For example, an \"Only Straight On\" restriction will indirectly create \"No Turn\" restrictions for all other paths through the intersection."
          indirect_noedit: "You may not edit indirect restrictions. Instead, edit the nearby direct restriction."
  issues:
    title: Issues
    key: I
    list_title: "Issues ({count})"
    errors:
      list_title: "Errors ({count})"
    warnings:
      list_title: "Warnings ({count})"
    rules:
      title: Rules
    user_resolved_issues: Issues resolved by your edits
    warnings_and_errors: Warnings and errors
    no_issues:
      message:
        everything: Everything looks fine
        everything_in_view: Everything in view looks fine
        edits: Your edits look fine
        edits_in_view: Your edits in view look fine
        no_edits: You have no edits yet
      hidden_issues:
        none: Detected issues will appear here
        elsewhere: "Issues elsewhere: {count}"
        everything_else: "Issues with everything else: {count}"
        everything_else_elsewhere: "Issues elsewhere with everything else: {count}"
        disabled_rules: "Issues with disabled rules: {count}"
        disabled_rules_elsewhere: "Issues elsewhere with disabled rules: {count}"
        ignored_issues: "Ignored issues: {count}"
        ignored_issues_elsewhere: "Ignored issues elsewhere: {count}"
    options:
      what:
        title: "Check:"
        edited: "My Edits"
        all: "Everything"
      where:
        title: "Where:"
        visible: "In View"
        all: "Everywhere"
    suggested: "Suggested updates:"
    enable_all: Enable All
    disable_all: Disable All
    reset_ignored: Reset Ignored ({count})
    fix_one:
      title: fix
    fix_all:
      title: Fix All
      annotation: Fixed several validation issues.
    almost_junction:
      title: Almost Junctions
      message: "{feature} is very close but not connected to {feature2}"
      tip: "Find features that should possibly be connected to other nearby features"
      self:
        message: "{feature} ends very close to itself but does not reconnect"
      highway-highway:
        reference: Intersecting highways should share a junction vertex.
    close_nodes:
      title: "Very Close Points"
      tip: "Find redundant and crowded points"
      message: "Two points in {way} are very close together"
      reference: "Redundant points in a way should be merged or moved apart."
      detached:
        message: "{feature} is too close to {feature2}"
        reference: "Separate points should not share a location."
    crossing_ways:
      title: Crossings Ways
      message: "{feature} crosses {feature2}"
      tip: "Find features that incorrectly cross over one another"
      building-building:
        reference: "Buildings should not intersect except on different layers."
      building-highway:
        reference: "Highways crossing buildings should use bridges, tunnels, or different layers."
      building-railway:
        reference: "Railways crossing buildings should use bridges, tunnels, or different layers."
      building-waterway:
        reference: "Waterways crossing buildings should use tunnels or different layers."
      highway-highway:
        reference: "Crossing highways should use bridges, tunnels, or intersections."
      highway-railway:
        reference: "Highways crossing railways should use bridges, tunnels, or level crossings."
      highway-waterway:
        reference: "Highways crossing waterways should use bridges, tunnels, or fords."
      railway-railway:
        reference: "Crossing railways should be connected or use bridges or tunnels."
      railway-waterway:
        reference: "Railways crossing waterways should use bridges or tunnels."
      waterway-waterway:
        reference: "Crossing waterways should be connected or use tunnels."
      tunnel-tunnel:
        reference: "Crossing tunnels should use different layers."
      tunnel-tunnel_connectable:
        reference: "Crossing tunnels should be connected or use different layers."
      bridge-bridge:
        reference: "Crossing bridges should use different layers."
      bridge-bridge_connectable:
        reference: "Crossing bridges should be connected or use different layers."
      indoor-indoor:
        reference: "Crossing indoor features should use different levels."
      indoor-indoor_connectable:
        reference: "Crossing indoor features should be connected or use different levels."
    disconnected_way:
      title: Disconnected Ways
      tip: "Find unroutable roads, paths, and ferry routes"
      routable:
        message:
          multiple: "{count} routable features are connected only to each other."
        reference: "All roads, paths, and ferry routes should connect to form a single routing network."
      highway:
        message: "{highway} is disconnected from other roads and paths"
    fixme_tag:
      message: '{feature} has a "Fix Me" request'
      reference: 'A "fixme" tag indicates that a mapper has requested help with a feature.'
    short_road:
      title: Short road
      message: "{highway} is shorter than 20 meters."
      tip: "You may want to delete or extend the road."
      reference: "Short roads may need to be extended or deleted."
    generic_name:
      message: '{feature} has the suspicious name "{name}"'
      message_language: '{feature} has the suspicious name "{name}" in {language}'
      reference: "Names should be the actual, on-the-ground names of features."
    help_request:
      title: 'Help Requests'
      tip: 'Find features where others requested assistance'
    incompatible_source:
      title: Suspicious Sources
      tip: "Find features with suspicious source tags"
      google:
        feature:
          message: '{feature} lists Google as a data source'
        reference: "Google products are proprietary and must not be used as references."
    incorrect_name:
      message: '{feature} has the mistaken name "{name}"'
      message_language: '{feature} has the mistaken name "{name}" in {language}'
    invalid_format:
      title: Invalid Formatting
      tip: Find tags with unexpected formats
      email:
        message: '{feature} has an invalid email address'
        message_multi: '{feature} has multiple invalid email addresses'
        reference: 'Email addresses must look like "user@example.com".'
    mismatched_geometry:
      title: Mismatched Geometry
      tip: "Find features with conflicting tags and geometry"
    missing_role:
      title: Missing Roles
      message: "{member} has no role within {relation}"
      tip: "Find relations with missing or incorrect member roles"
      multipolygon:
        reference: "Multipolygon members must have an inner or outer role."
    missing_tag:
      title: Missing Tags
      tip: "Find features that are missing descriptive tags"
      reference: "Features must have tags that define what they are."
      any:
        message: "{feature} has no tags"
      descriptive:
        message: "{feature} has no descriptive tags"
      relation_type:
        message: "{feature} is a relation without a type"
    old_multipolygon:
      message: "{multipolygon} has misplaced tags"
      reference: "Multipolygons should be tagged on their relation, not their outer way."
    outdated_tags:
      title: Outdated Tags
      message: "{feature} has outdated tags"
      tip: "Find features with deprecated tags that can be updated"
      reference: "Some tags change over time and should be updated."
      incomplete:
        message: "{feature} has incomplete tags"
        reference: "Some features should have additional tags."
      noncanonical_brand:
        message: "{feature} looks like a brand with nonstandard tags"
        message_incomplete: "{feature} looks like a brand with incomplete tags"
        reference: "All features of the same brand should be tagged the same way."
    point_as_vertex:
      message: '{feature} should be a standalone point based on its tags'
      reference: "Some features shouldn't be part of lines or areas."
    private_data:
      title: Private Information
      tip: "Find features that may contain private information"
      reference: "Sensitive data like personal phone numbers should not be tagged."
      contact:
        message: '{feature} might be tagged with private contact information'
    suspicious_name:
      title: Suspicious Names
      tip: "Find features with generic or suspicious names"
    tag_suggests_area:
      message: '{feature} should be a closed area based on the tag "{tag}"'
      reference: "Areas must have connected endpoints."
    unknown_road:
      message: "{feature} has no classification"
      reference: "Roads without a specific type may not appear in maps or routing."
    dupe_node_on_road:
      title: Very close nodes on road
      message: "Very close nodes on road"
      tip: "Nodes are less than 2 meters away."
      tip_merge: "Nodes are less than 2 meters away; you may want to merge them."
      tip_move_away: "Nodes are less than 2 meters away but not mergable; you may want to move them further apart."
    y_shaped_connection:
      title: Possible extra node near connection
      message: "Possible extra node near connection"
      tip: "You may want to delete or move nodes around to simplify the connection."
      reference: "Nodes around the connection may need to be moved or deleted."
    impossible_oneway:
      title: Impossible One-Ways
      tip: "Find route issues with one-way features"
      waterway:
        connected:
          start:
            message: "{feature} flows away from a connected waterway"
          end:
            message: "{feature} flows against a connected waterway"
          reference: "Waterway segments should all flow in the same direction."
      highway:
        start:
          message: "{feature} is unreachable"
          reference: "One-way roads must be accessible via other roads."
        end:
          message: "{feature} has no outlet"
          reference: "One-way roads must lead to other roads."
    unsquare_way:
      title: "Unsquare Corners (up to {val}°)"
      message: "{feature} has unsquare corners"
      tip: "Find features with unsquare corners that can be drawn better"
      buildings:
        reference: "Buildings with unsquare corners can often be drawn more accurately."
    vertex_as_point:
      message: '{feature} should be part of a line or area based on its tags'
      reference: "Some features shouldn't be standalone points."
    fix:
      address_the_concern:
        title: Address the concern
      connect_almost_junction:
        annotation: Connected very close features.
      connect_crossing_features:
        annotation: Connected crossing features.
      connect_endpoints:
        title: Connect the ends
        annotation: Connected the endpoints of a way.
      connect_feature:
        title: Connect this feature
      connect_features:
        title: Connect the features
      connect_using_ford:
        title: Connect using a ford
      continue_from_start:
        title: Continue drawing from start
      continue_from_end:
        title: Continue drawing from end
      delete_feature:
        title: Delete this feature
      extract_point:
        title: Extract this point
      ignore_issue:
        title: Ignore this issue
      merge_close_vertices:
        annotation: Merged very close points in a way.
      merge_points:
        title: Merge these points
      move_points_apart:
        title: Move these points apart
      move_tags:
        title: Move the tags
        annotation: Moved tags.
      remove_from_relation:
        title: Remove from relation
      remove_generic_name:
        annotation: Removed a generic name.
      remove_mistaken_name:
        annotation: Removed a mistaken name.
      remove_private_info:
        annotation: Removed private information.
      remove_proprietary_data:
        title: Remove any proprietary data
      remove_tag:
        title: Remove the tag
        annotation: Removed tag.
      remove_tags:
        title: Remove the tags
      remove_the_name:
        title: Remove the name
      reposition_features:
        title: Reposition the features
      reverse_feature:
        title: Reverse this feature
      select_preset:
        title: Select a feature type
      select_road_type:
        title: Select a road type
      set_as_inner:
        title: Set as inner
      set_as_outer:
        title: Set as outer
      square_feature:
        title: Square this feature
      tag_as_disconnected:
        title: Tag as disconnected
        annotation: Tagged very close features as disconnected.
      tag_as_unsquare:
        title: Tag as physically unsquare
        annotation: Tagged a way as having unsquare corners.
      tag_this_as_higher:
        title: Tag this as higher
      tag_this_as_lower:
        title: Tag this as lower
      upgrade_tags:
        title: Upgrade the tags
        annotation: Upgraded old tags.
      use_bridge_or_tunnel:
        title: Use a bridge or tunnel
      use_different_layers:
        title: Use different layers
      use_different_layers_or_levels:
        title: Use different layers or levels
      use_different_levels:
        title: Use different levels
      use_tunnel:
        title: Use a tunnel
      merge_nodes:
        title: Merge these nodes
      delete_node_around_conn:
        title: Delete this node to simplify connection
      move_node_around_conn:
        title: Move this node to adjust connection shape
  intro:
    done: done
    ok: OK
    graph:
      block_number: "<value for addr:block_number>"
      city: Three Rivers
      county: "<value for addr:county>"
      district: "<value for addr:district>"
      hamlet: "<value for addr:hamlet>"
      neighbourhood: "<value for addr:neighbourhood>"
      postcode: "49093"
      province: "<value for addr:province>"
      quarter: "<value for addr:quarter>"
      state: MI
      subdistrict: "<value for addr:subdistrict>"
      suburb: "<value for addr:suburb>"
      countrycode: us
      name:
        1st-avenue: 1st Avenue
        2nd-avenue: 2nd Avenue
        4th-avenue: 4th Avenue
        5th-avenue: 5th Avenue
        6th-avenue: 6th Avenue
        6th-street: 6th Street
        7th-avenue: 7th Avenue
        8th-avenue: 8th Avenue
        9th-avenue: 9th Avenue
        10th-avenue: 10th Avenue
        11th-avenue: 11th Avenue
        12th-avenue: 12th Avenue
        access-point-employment: Access Point Employment
        adams-street: Adams Street
        andrews-elementary-school: Andrews Elementary School
        andrews-street: Andrews Street
        armitage-street: Armitage Street
        barrows-school: Barrows School
        battle-street: Battle Street
        bennett-street: Bennett Street
        bowman-park: Bowman Park
        collins-drive: Collins Drive
        conrail-railroad: Conrail Railroad
        conservation-park: Conservation Park
        constantine-street: Constantine Street
        cushman-street: Cushman Street
        dollar-tree: Dollar Tree
        douglas-avenue: Douglas Avenue
        east-street: East Street
        elm-street: Elm Street
        flower-street: Flower Street
        foster-street: Foster Street
        french-street: French Street
        garden-street: Garden Street
        gem-pawnbroker: Gem Pawnbroker
        golden-finch-framing: Golden Finch Framing
        grant-avenue: Grant Avenue
        hoffman-pond: Hoffman Pond
        hoffman-street: Hoffman Street
        hook-avenue: Hook Avenue
        jefferson-street: Jefferson Street
        kelsey-street: Kelsey Street
        lafayette-park: LaFayette Park
        las-coffee-cafe: L.A.'s Coffee Cafe
        lincoln-avenue: Lincoln Avenue
        lowrys-books: Lowry's Books
        lynns-garage: Lynn's Garage
        main-street-barbell: Main Street Barbell
        main-street-cafe: Main Street Cafe
        main-street-fitness: Main Street Fitness
        main-street: Main Street
        maple-street: Maple Street
        marina-park: Marina Park
        market-street: Market Street
        memory-isle-park: Memory Isle Park
        memory-isle: Memory Isle
        michigan-avenue: Michigan Avenue
        middle-street: Middle Street
        millard-street: Millard Street
        moore-street: Moore Street
        morris-avenue: Morris Avenue
        mural-mall: Mural Mall
        paisanos-bar-and-grill: Paisano's Bar and Grill
        paisley-emporium: Paisley Emporium
        paparazzi-tattoo: Paparazzi Tattoo
        pealer-street: Pealer Street
        pine-street: Pine Street
        pizza-hut: Pizza Hut
        portage-avenue: Portage Avenue
        portage-river: Portage River
        preferred-insurance-services: Preferred Insurance Services
        railroad-drive: Railroad Drive
        river-city-appliance: River City Appliance
        river-drive: River Drive
        river-road: River Road
        river-street: River Street
        riverside-cemetery: Riverside Cemetery
        riverwalk-trail: Riverwalk Trail
        riviera-theatre: Riviera Theatre
        rocky-river: Rocky River
        saint-joseph-river: Saint Joseph River
        scidmore-park-petting-zoo: Scidmore Park Petting Zoo
        scidmore-park: Scidmore Park
        scouter-park: Scouter Park
        sherwin-williams: Sherwin-Williams
        south-street: South Street
        southern-michigan-bank: Southern Michigan Bank
        spring-street: Spring Street
        sturgeon-river-road: Sturgeon River Road
        three-rivers-city-hall: Three Rivers City Hall
        three-rivers-elementary-school: Three Rivers Elementary School
        three-rivers-fire-department: Three Rivers Fire Department
        three-rivers-high-school: Three Rivers High School
        three-rivers-middle-school: Three Rivers Middle School
        three-rivers-municipal-airport: Three Rivers Municipal Airport
        three-rivers-post-office: Three Rivers Post Office
        three-rivers-public-library: Three Rivers Public Library
        three-rivers: Three Rivers
        unique-jewelry: Unique Jewelry
        walnut-street: Walnut Street
        washington-street: Washington Street
        water-street: Water Street
        west-street: West Street
        wheeler-street: Wheeler Street
        william-towing: William Towing
        willow-drive: Willow Drive
        wood-street: Wood Street
        world-fare: World Fare
    welcome:
      title: "Welcome"
      welcome: "Welcome! This walkthrough will teach you the basics of editing on OpenStreetMap."
      practice: "All of the data in this walkthrough is just for practicing, and any edits that you make in the walkthrough will not be saved."
      words: "This walkthrough will introduce some new words and concepts. When we introduce a new word, we'll use *italics*."
      mouse: "You can use any input device to edit the map, but this walkthrough assumes you have a mouse with left and right buttons. **If you want to attach a mouse, do so now, then click OK.**"
      leftclick: "When this tutorial asks you to click or double-click, we mean with the left button. On a trackpad it might be a single-click or single-finger tap. **Left-click {num} times.**"
      rightclick: "Sometimes we'll also ask you to right-click. This might be the same as control-click, or two-finger tap on a trackpad. Your keyboard might even have a 'menu' key that works like right-click. **Right-click {num} times.**"
      chapters: "So far, so good! You can use the buttons below to skip chapters at any time or to restart a chapter if you get stuck. Let's begin! **Click '{next}' to continue.**"
    navigation:
      title: "Navigation"
      drag: "The main map area shows OpenStreetMap data on top of a background.{br}You can drag the map by pressing and holding the left mouse button while moving the mouse around. You can also use the arrow keys on your keyboard. **Drag the map!**"
      zoom: "You can zoom in or out by scrolling with the mouse wheel or trackpad, or by clicking the {plus} / {minus} buttons. **Zoom the map!**"
      features: "We use the word *features* to describe the things that appear on the map. Anything in the real world can be mapped as a feature on OpenStreetMap."
      points_lines_areas: "Map features are represented using *points, lines, or areas.*"
      nodes_ways: "In OpenStreetMap, points are sometimes called *nodes*, and lines and areas are sometimes called *ways*."
      click_townhall: "All features on the map can be selected by clicking on them. **Click on the point to select it.**"
      selected_townhall: "Great! The point is now selected. Selected features are drawn with a pulsing glow."
      editor_townhall: "When a feature is selected, the *feature editor* is displayed alongside the map."
      preset_townhall: "The top part of the feature editor shows the feature's type. This point is a {preset}."
      fields_townhall: "The middle part of the feature editor contains *fields* showing the feature's attributes, such as its name and address."
      close_townhall: "**Close the feature editor by hitting escape or pressing the {button} button in the upper corner.**"
      search_street: "You can also search for features in the current view, or worldwide. **Search for '{name}'.**"
      choose_street: "**Choose {name} from the list to select it.**"
      selected_street: "Great! {name} is now selected."
      editor_street: "The fields shown for a street are different than the fields that were shown for the town hall.{br}For this selected street, the feature editor shows fields like '{field1}' and '{field2}'. **Close the feature editor by hitting escape or pressing the {button} button.**"
      play: "Try moving the map and clicking on some other features to see what kinds of things can be added to OpenStreetMap. **When you are ready to continue to the next chapter, click '{next}'.**"
    points:
      title: "Points"
      add_point: "*Points* can be used to represent features such as shops, restaurants, and monuments.{br}They mark a specific location, and describe what's there. **Click the {button} Point button to add a new point.**"
      place_point: "To place the new point on the map, position your mouse cursor where the point should go, then left-click or press the spacebar. **Move the mouse pointer over this building, then left-click or press the spacebar.**"
      search_cafe: "There are many different features that can be represented by points. The point you just added is a cafe. **Search for '{preset}'.**"
      choose_cafe: "**Choose {preset} from the list.**"
      feature_editor: "The point is now marked as a cafe. Using the feature editor, we can add more information about the cafe."
      add_name: "In OpenStreetMap, all of the fields are optional, and it's OK to leave a field blank if you are unsure.{br}Let's pretend that you have local knowledge of this cafe, and you know its name. **Add a name for the cafe.**"
      add_close: "The feature editor will remember all of your changes automatically. **When you are finished adding the name, hit escape, enter, or click the {button} button to close the feature editor.**"
      reselect: "Often points will already exist, but have mistakes or be incomplete. We can edit existing points. **Click to select the cafe you just created.**"
      update: "Let's fill in some more details for this cafe. You can change its name, add a cuisine, or add an address. **Change the cafe details.**"
      update_close: "**When you are finished updating the cafe, hit escape, enter, or click the {button} button to close the feature editor.**"
      rightclick: "You can right-click on any feature to see the *edit menu*, which shows a list of editing operations that can be performed. **Right-click to select the point you created and show the edit menu.**"
      delete: "It's OK to delete features that don't exist in the real world.{br}Deleting a feature from OpenStreetMap removes it from the map that everyone uses, so you should make sure a feature is really gone before you delete it. **Click on the {button} button to delete the point.**"
      undo: "You can always undo any changes up until you save your edits to OpenStreetMap. **Click on the {button} button to undo the delete and get the point back.**"
      play: "Now that you know how to create and edit points, try creating a few more points for practice! **When you are ready to continue to the next chapter, click '{next}'.**"
    areas:
      title: "Areas"
      add_playground: "*Areas* are used to show the boundaries of features like lakes, buildings, and residential areas.{br}They can also be used for more detailed mapping of many features you might normally map as points. **Click the {button} Area button to add a new area.**"
      start_playground: "Let's add this playground to the map by drawing an area. Areas are drawn by placing *nodes* along the outer edge of the feature. **Click or press spacebar to place a starting node on one of the corners of the playground.**"
      continue_playground: "Continue drawing the area by placing more nodes along the playground's edge. It is OK to connect the area to the existing walking paths.{br}Tip: You can hold down the '{alt}' key to prevent nodes from connecting to other features. **Continue drawing an area for the playground.**"
      finish_playground: "Finish the area by pressing enter, or clicking again on either the first or last node. **Finish drawing an area for the playground.**"
      search_playground: "**Search for '{preset}'.**"
      choose_playground: "**Choose {preset} from the list.**"
      add_field: "This playground doesn't have an official name, so we won't add anything in the Name field.{br}Instead let's add some additional details about the playground to the Description field. **Open the Add Field list.**"
      choose_field: "**Choose {field} from the list.**"
      retry_add_field: "You didn't select the {field} field. Let's try again."
      describe_playground: "**Add a description, then click the {button} button to close the feature editor.**"
      play: "Good job! Try drawing a few more areas, and see what other kinds of area features you can add to OpenStreetMap. **When you are ready to continue to the next chapter, click '{next}'.**"
    lines:
      title: "Lines"
      add_line: "*Lines* are used to represent features such as roads, railroads, and rivers. **Click the {button} Line button to add a new line.**"
      start_line: "Here is a road that is missing. Let's add it!{br}In OpenStreetMap, lines should be drawn down the center of the road. You can drag and zoom the map while drawing if necessary. **Start a new line by clicking at the top end of this missing road.**"
      intersect: "Click or press spacebar to add more nodes to the line.{br}Roads, and many other types of lines, are part of a larger network. It is important for these lines to be connected properly in order for routing applications to work. **Click on {name} to create an intersection connecting the two lines.**"
      retry_intersect: "The road needs to intersect {name}. Let's try again!"
      continue_line: "Continue drawing the line for the new road. Remember that you can drag and zoom the map if needed.{br}When you are finished drawing, click on the last node again. **Finish drawing the road.**"
      choose_category_road: "**Select {category} from the list.**"
      choose_preset_residential: "There are many different types of roads, but this one is a residential road. **Choose the {preset} type.**"
      retry_preset_residential: "You didn't select the {preset} type. **Click here to choose again.**"
      name_road: "**Give this road a name, then hit escape, enter, or click the {button} button to close the feature editor.**"
      did_name_road: "Looks good! Next we will learn how to update the shape of a line."
      update_line: "Sometimes you will need to change the shape of an existing line. Here is a road that doesn't look quite right."
      add_node: "We can add some nodes to this line to improve its shape. One way to add a node is to double-click the line where you want to add a node. **Double-click on the line to create a new node.**"
      start_drag_endpoint: "When a line is selected, you can drag any of its nodes by clicking and holding down the left mouse button while you drag. **Drag the endpoint to the place where these roads should intersect.**"
      finish_drag_endpoint: "This spot looks good. **Release the left mouse button to finish dragging.**"
      start_drag_midpoint: "Small triangles are drawn at the *midpoints* between nodes. Another way to create a new node is to drag a midpoint to a new location. **Drag the midpoint triangle to create a new node along the curve of the road.**"
      continue_drag_midpoint: "This line is looking much better! Continue to adjust this line by double-clicking or dragging midpoints until the curve matches the road shape. **When you're happy with how the line looks, click OK.**"
      delete_lines: "It's OK to delete lines for roads that don't exist in the real world.{br}Here's an example where the city planned a {street} but never built it. We can improve this part of the map by deleting the extra lines."
      rightclick_intersection: "The last real street is {street1}, so we will *split* {street2} at this intersection and remove everything above it. **Right click on the intersection node.**"
      split_intersection: "**Click on the {button} button to split {street}.**"
      retry_split: "You didn't click the Split button. Try again."
      did_split_multi: "Good job! {street1} is now split into two pieces. The top part can be removed. **Click the top part of {street2} to select it.**"
      did_split_single: "**Click the top part of {street2} to select it.**"
      multi_select: "{selected} is now selected. Let's also select {other1}. You can shift-click to select multiple things. **Shift-click on {other2}.**"
      multi_rightclick: "Good! Both lines to delete are now selected. **Right-click on one of the lines to show the edit menu.**"
      multi_delete: "**Click on the {button} button to delete the extra lines.**"
      retry_delete: "You didn't click the Delete button. Try again."
      play: "Great! Use the skills that you've learned in this chapter to practice editing some more lines. **When you are ready to continue to the next chapter, click '{next}'.**"
    buildings:
      title: "Buildings"
      add_building: "OpenStreetMap is the world's largest database of buildings.{br}You can help improve this database by tracing buildings that aren't already mapped. **Click the {button} Area button to add a new area.**"
      start_building: "Let's add this house to the map by tracing its outline.{br}Buildings should be traced around their footprint as accurately as possible. **Click or press spacebar to place a starting node on one of the corners of the building.**"
      continue_building: "Continue adding more nodes to trace the outline of the building. Remember that you can zoom in if you want to add more details.{br}Finish the building by pressing enter, or clicking again on either the first or last node. **Finish tracing the building.**"
      retry_building: "It looks like you had some trouble placing the nodes at the building corners. Try again!"
      choose_category_building: "**Choose {category} from the list.**"
      choose_preset_house: "There are many different types of buildings, but this one is clearly a house.{br}If you're not sure of the type, it's OK to just choose the generic Building type. **Choose the {preset} type.**"
      close: "**Hit escape or click the {button} button to close the feature editor.**"
      rightclick_building: "**Right-click to select the building you created and show the edit menu.**"
      square_building: "The house that you just added will look even better with perfectly square corners. **Click on the {button} button to square the building shape.**"
      retry_square: "You didn't click the Square button. Try again."
      done_square: "See how the corners of the building moved into place? Let's learn another useful trick."
      add_tank: "Next we'll trace this circular storage tank. **Click the {button} Area button to add a new area.**"
      start_tank: "Don't worry, you won't need to draw a perfect circle. Just draw an area inside the tank that touches its edge. **Click or press spacebar to place a starting node on the edge of the tank.**"
      continue_tank: "Add a few more nodes around the edge. The circle will be created outside the nodes that you draw.{br}Finish the area by pressing enter, or clicking again on either the first or last node. **Finish tracing the tank.**"
      search_tank: "**Search for '{preset}'.**"
      choose_tank: "**Choose {preset} from the list.**"
      rightclick_tank: "**Right-click to select the storage tank you created and show the edit menu.**"
      circle_tank: "**Click on the {button} button to make the tank a circle.**"
      retry_circle: "You didn't click the Circularize button. Try again."
      play: "Great Job! Practice tracing a few more buildings, and try some of the other commands on the edit menu. **When you are ready to continue to the next chapter, click '{next}'.**"
    rapid:
      title: "AI-Assisted Roads"
      start: "{rapid} AI-assisted roads are generated from satellite imagery processing with machine-learning algorithms. This section of the walkthrough will teach you how to use these AI-assisted roads."
      ai_roads: "AI-assisted roads are presented in a magenta-colored overlay.{br}Click the {rapid} button to show these roads."
      add_road_h: "Adding AI-assisted roads"
      select_road: "A single AI-assisted road has shown up on the map. **Select the AI-assisted road with a left-click.**"
      add_road: "Click the 'Use this Feature' button to add the road to the working map."
      add_road_not_saved_yet: "The AI-assisted road has been added as a change to the map. Like any other map change, it will not show up for others until you save it."
      new_lints: "The addition of the road has caused a new issue to appear in the issues panel. RapiD has introduced several new validation checks that will assist you in correcting issues that arise from adding AI-assisted roads."
      fix_lint: "This particular issue is letting you know that the road you just added isn't quite connected to its neighbor. ** Click the {connect} Connect option to join them. **"
      fixed_lint: "The roads are now connected! There are other types of helpful issue checks (and fixes) available in RapiD."
      undo_fix_lint: "If you have second thoughts about using an AI-assisted road, you can always undo it like any other change. **Click on the {button} button to undo the connection you just made.**"
      undo_road_add: "The issue about the crossed roads is back. Now let's undo again to return things back the way they were. **Click on the {button} button to undo the road addition and return the map to its original state.**"
      undo_road_add_aftermath: "The road is removed from your local changes, and has returned to the magenta layer as before!"
      select_road_again: "Let's try deleting this same road. **Select the AI-assisted road again with a left-click.**"
      delete_road: "This time, click the 'Remove this Feature' button to remove the road from the working map. This helps our AI learning algorithms get better over time."
      help: "You're now ready to use AI-assisted roads! Once you have had some practice, be sure to look in the {button} Help button for key shortcuts with the {rapid} icon. These indicate new RapiD-specific shortcuts that speed up your mapping."
      done: "You're all done! One final note- AI-assisted roads don't appear everywhere. The best places in the world to find them right now are Afghanistan, Tanzania, Indonesia, Bangladesh, Mexico, Uganda, and Nigeria. **Click '{next}' to continue.**"
    startediting:
      title: "Start Editing"
      help: "You're now ready to edit OpenStreetMap!{br}You can replay this walkthrough anytime or view more documentation by clicking the {button} Help button or pressing the '{key}' key."
      shortcuts: "You can view a list of commands along with their keyboard shortcuts by pressing the '{key}' key."
      save: "Don't forget to regularly save your changes!"
      start: "Start mapping!"
  shortcuts:
    title: "Keyboard shortcuts"
    tooltip: "Show the keyboard shortcuts screen."
    toggle:
      key: '?'
    key:
      alt: Alt
      backspace: Backspace
      cmd: Cmd
      ctrl: Ctrl
      delete: Delete
      del: Del
      end: End
      enter: Enter
      esc: Esc
      home: Home
      option: Option
      pause: Pause
      pgdn: PgDn
      pgup: PgUp
      return: Return
      shift: Shift
      space: Space
    gesture:
      drag: drag
    or: "-or-"
    browsing:
      title: "Browsing"
      navigation:
        title: "Navigation"
        pan: "Pan map"
        pan_more: "Pan map by one screenful"
        zoom: "Zoom in / Zoom out"
        zoom_more: "Zoom in / Zoom out by a lot"
      help:
        title: "Help"
        help: "Show help/documentation"
        keyboard: "Show keyboard shortcuts"
      display_options:
        title: "Display options"
        background: "Show background options"
        background_switch: "Switch back to last background"
        map_data: "Show map data options"
        fullscreen: "Enter full screen mode"
        sidebar: "Toggle sidebar"
        wireframe: "Toggle wireframe mode"
        osm_data: "Toggle OpenStreetMap data"
        minimap: "Toggle minimap"
<<<<<<< HEAD
        fb_roads_data: "Toggle Map With AI Features"
        highlight_way_edits: "Highlight way edits in current session"
=======
        highlight_edits: "Highlight unsaved edits"
>>>>>>> fc4ec2e8
      selecting:
        title: "Selecting features"
        select_one: "Select a single feature"
        select_multi: "Select multiple features"
        lasso: "Draw a selection lasso around features"
        search: "Find features matching search text"
      with_selected:
        title: "With feature selected"
        edit_menu: "Toggle edit menu"
        zoom_to: "Zoom to selected feature"
      vertex_selected:
        title: "With node selected"
        previous: "Jump to previous node"
        next: "Jump to next node"
        first: "Jump to first node"
        last: "Jump to last node"
        change_parent: "Switch parent way"
    editing:
      title: "Editing"
      drawing:
        title: "Drawing"
        focus_add_feature: "Focus the feature search field"
        add_point: "'Add point' mode"
        add_line: "'Add line' mode"
        add_area: "'Add area' mode"
        add_note: "'Add note' mode"
        add_favorite: "Add a favorite feature"
        place_point: "Place a point or note"
        disable_snap: "Hold to disable point snapping"
        stop_line: "Finish drawing a line or area"
      operations:
        title: "Operations"
        continue_line: "Continue a line at the selected node"
        merge: "Combine (merge) selected features"
        disconnect: "Disconnect features at the selected node"
        extract: "Extract a point from a feature"
        split: "Split a line into two at the selected node"
        reverse: "Reverse selected features"
        move: "Move selected features"
        rotate: "Rotate selected features"
        orthogonalize: "Square corners of a line or area"
        straighten: "Straighten a line or points"
        circularize: "Circularize a closed line or area"
        reflect_long: "Reflect features across the longer axis"
        reflect_short: "Reflect features across the shorter axis"
        delete: "Delete selected features"
        cycle_highway_tag: "Change selected road type"
      commands:
        title: "Commands"
        copy: "Copy selected features"
        paste: "Paste copied features"
        undo: "Undo last action"
        redo: "Redo last action"
        save: "Save changes"
      rapid:
        title: "RapiD AI-Assist"
        accept_feature: "Add the selected feature"
        reject_feature: "Remove the selected feature"
    tools:
      title: "Tools"
      info:
        title: "Information"
        all: "Toggle all information panels"
        background: "Toggle background panel"
        history: "Toggle history panel"
        location: "Toggle location panel"
        measurement: "Toggle measurement panel"
  units:
    feet: "{quantity} ft"
    miles: "{quantity} mi"
    square_feet: "{quantity} sq ft"
    square_miles: "{quantity} sq mi"
    acres: "{quantity} ac"
    meters: "{quantity} m"
    kilometers: "{quantity} km"
    square_meters: "{quantity} m²"
    square_kilometers: "{quantity} km²"
    hectares: "{quantity} ha"
    area_pair: "{area1} ({area2})"
    arcdegrees: "{quantity}°"
    arcminutes: "{quantity}′"
    arcseconds: "{quantity}″"
    north: "N"
    south: "S"
    east: "E"
    west: "W"
    coordinate: "{coordinate}{direction}"
    coordinate_pair: "{latitude}, {longitude}"
    second: "1 second"
    seconds: "{quantity} seconds"
    minute: "1 minute"
    minutes: "{quantity} minutes"
    hour: "1 hour"
    hours: "{quantity} hours"
    day: "1 day"
    days: "{quantity} days"
  wikidata:
    identifier: "Identifier"
    label: "Label"
    description: "Description"<|MERGE_RESOLUTION|>--- conflicted
+++ resolved
@@ -19,9 +19,7 @@
     recent: Recent
     favorites: Favorites
     add_feature: Add Feature
-<<<<<<< HEAD
     fb_roads: Assist
-=======
     finish: Finish
     generic:
       title: Geometries
@@ -113,7 +111,6 @@
         propagation_help: Your changes will be live momentarily. Some maps take longer to update than others.
     feature_count:
       multiple: "{count} Features"
->>>>>>> fc4ec2e8
   modes:
     add_feature:
       search_placeholder: Search feature types
@@ -747,7 +744,6 @@
         tooltip: "Drag and drop a data file onto the page, or click the button to setup"
         title: Custom Map Data
         zoom: Zoom to data
-<<<<<<< HEAD
       'fb-roads':
         tooltip: Features from Facebook's Map With AI
         title: Map With AI Feature Layer
@@ -756,10 +752,8 @@
     highlight_way_edits:
       description: Highlight edited nodes and segments attached to those nodes in ways
       tooltip: Highlight way edits in the current session.
-=======
     style_options: Style Options
     highlight_edits:
->>>>>>> fc4ec2e8
       key: G
     map_features: Map Features
     autohidden: "These features have been automatically hidden because too many would be shown on the screen.  You can zoom in to edit them."
@@ -2042,12 +2036,8 @@
         wireframe: "Toggle wireframe mode"
         osm_data: "Toggle OpenStreetMap data"
         minimap: "Toggle minimap"
-<<<<<<< HEAD
         fb_roads_data: "Toggle Map With AI Features"
-        highlight_way_edits: "Highlight way edits in current session"
-=======
         highlight_edits: "Highlight unsaved edits"
->>>>>>> fc4ec2e8
       selecting:
         title: "Selecting features"
         select_one: "Select a single feature"
