--- conflicted
+++ resolved
@@ -13,13 +13,8 @@
       "replace": {"access": "yes"}
     },
     {
-<<<<<<< HEAD
-      "old": {"access": "public"},
-      "replace": {"access": "yes"}
-=======
       "old": {"agrarian": "agrcultural_machinry"},
       "replace": {"agrarian": "agricultural_machinery"}
->>>>>>> f2b4ed4b
     },
     {
       "old": {"amenity": "advertising"},
