en:
  presets:
    categories:
      category-barrier:
        name: Barrier Features
      category-building:
        name: Building Features
      category-golf:
        name: Golf Features
      category-landuse:
        name: Land Use Features
      category-natural:
        name: Natural Features
      category-path:
        name: Paths
      category-rail:
        name: Rails
      category-restriction:
        name: Restriction Features
      category-road_major:
        name: Major Roads
      category-road_minor:
        name: Minor Roads
      category-road_service:
        name: Service Roads
      category-route:
        name: Route Features
      category-utility:
        name: Utility Features
      category-water:
        name: Water Bodies
      category-waterway:
        name: Waterways
    fields:
      access:
        # 'access=*, foot=*, motor_vehicle=*, bicycle=*, horse=*'
        label: Allowed Access
        options:
          designated:
            # access=designated
            description: Access allowed according to signs or specific local laws
            # access=designated
            title: Designated
          destination:
            # access=destination
            description: Access allowed only to reach a destination
            # access=destination
            title: Destination
          dismount:
            # access=dismount
            description: Access allowed but rider must dismount
            # access=dismount
            title: Dismount
          'no':
            # access=no
            description: Access not allowed to the general public
            # access=no
            title: Prohibited
          permissive:
            # access=permissive
            description: Access allowed until such time as the owner revokes the permission
            # access=permissive
            title: Permissive
          permit:
            # access=permit
            description: Access allowed only with a valid permit or license
            # access=permit
            title: Permit
          private:
            # access=private
            description: Access allowed only with permission of the owner on an individual basis
            # access=private
            title: Private
          'yes':
            # access=yes
            description: Access allowed by law; a right of way
            # access=yes
            title: Allowed
        # access field placeholder
        placeholder: Not Specified
        terms: '[translate with synonyms or related terms for ''Allowed Access'', separated by commas]'
        types:
          access: All
          bicycle: Bicycles
          foot: Foot
          horse: Horses
          motor_vehicle: Motor Vehicles
      access_simple:
        # access=*
        label: Allowed Access
        # 'terms: permitted,private,public'
        terms: '[translate with synonyms or related terms for ''Allowed Access'', separated by commas]'
      addr/interpolation:
        # 'addr:interpolation=*'
        label: Type
        options:
          # 'addr:interpolation=all'
          all: All
          # 'addr:interpolation=alphabetic'
          alphabetic: Alphabetic
          # 'addr:interpolation=even'
          even: Even
          # 'addr:interpolation=odd'
          odd: Odd
      address:
        # 'addr:block_number=*, addr:city=*, addr:block_number=*, addr:conscriptionnumber=*, addr:county=*, addr:country=*, addr:county=*, addr:district=*, addr:floor=*, addr:hamlet=*, addr:housename=*, addr:housenumber=*, addr:neighbourhood=*, addr:place=*, addr:postcode=*, addr:province=*, addr:quarter=*, addr:state=*, addr:street=*, addr:subdistrict=*, addr:suburb=*, addr:unit=*'
        label: Address
        placeholders:
          block_number: Block Number
          block_number!jp: Block No.
          city: City
          city!jp: City/Town/Village/Tokyo Special Ward
          city!vn: City/Town
          conscriptionnumber: '123'
          country: Country
          county: County
          county!jp: District
          district: District
          district!vn: Arrondissement/Town/District
          floor: Floor
          hamlet: Hamlet
          housename: Housename
          housenumber: '123'
          housenumber!jp: Building No./Lot No.
          neighbourhood: Neighbourhood
          neighbourhood!jp: Chōme/Aza/Koaza
          place: Place
          postcode: Postcode
          province: Province
          province!jp: Prefecture
          quarter: Quarter
          quarter!jp: Ōaza/Machi
          state: State
          street: Street
          subdistrict: Subdistrict
          subdistrict!vn: Ward/Commune/Townlet
          suburb: Suburb
          suburb!jp: Ward
          unit: Unit
        # 'terms: location'
        terms: '[translate with synonyms or related terms for ''Address'', separated by commas]'
      admin_level:
        # admin_level=*
        label: Admin Level
      aerialway:
        # aerialway=*
        label: Type
      aerialway/access:
        # 'aerialway:access=*'
        label: Access
        options:
          # 'aerialway:access=both'
          both: Both
          # 'aerialway:access=entry'
          entry: Entry
          # 'aerialway:access=exit'
          exit: Exit
      aerialway/bubble:
        # 'aerialway:bubble=*'
        label: Bubble
      aerialway/capacity:
        # 'aerialway:capacity=*'
        label: Capacity (per hour)
        # aerialway/capacity field placeholder
        placeholder: '500, 2500, 5000...'
      aerialway/duration:
        # 'aerialway:duration=*'
        label: Duration (minutes)
        # aerialway/duration field placeholder
        placeholder: '1, 2, 3...'
      aerialway/heating:
        # 'aerialway:heating=*'
        label: Heated
      aerialway/occupancy:
        # 'aerialway:occupancy=*'
        label: Occupancy
        # aerialway/occupancy field placeholder
        placeholder: '2, 4, 8...'
      aerialway/summer/access:
        # 'aerialway:summer:access=*'
        label: Access (summer)
        options:
          # 'aerialway:summer:access=both'
          both: Both
          # 'aerialway:summer:access=entry'
          entry: Entry
          # 'aerialway:summer:access=exit'
          exit: Exit
      aeroway:
        # aeroway=*
        label: Type
      agrarian:
        # agrarian=*
        label: Products
      air_conditioning:
        # air_conditioning=*
        label: Air Conditioning
        # 'terms: cooling system,refrigeration'
        terms: '[translate with synonyms or related terms for ''Air Conditioning'', separated by commas]'
      amenity:
        # amenity=*
        label: Type
      animal_boarding:
        # animal_boarding=*
        label: For Animals
      animal_breeding:
        # animal_breeding=*
        label: For Animals
      animal_shelter:
        # animal_shelter=*
        label: For Animals
      architect:
        # architect=*
        label: Architect
        # 'terms: building designer'
        terms: '[translate with synonyms or related terms for ''Architect'', separated by commas]'
      area/highway:
        # 'area:highway=*'
        label: Type
      artist:
        # artist_name=*
        label: Artist
      artwork_type:
        # artwork_type=*
        label: Type
      atm:
        # atm=*
        label: ATM
      attraction:
        # attraction=*
        label: Type
      baby_seat:
        # baby=*
        label: Baby Seat
      backrest:
        # backrest=*
        label: Backrest
      bar:
        # bar=*
        label: Bar
        terms: '[translate with synonyms or related terms for ''Bar'', separated by commas]'
      barrier:
        # barrier=*
        label: Type
      basin:
        # basin=*
        label: Type
      bath/open_air:
        # 'bath:open_air=*'
        label: Open Air
      bath/sand_bath:
        # 'bath:sand_bath=*'
        label: Sand Bath
      bath/type:
        # 'bath:type=*'
        label: Specialty
        options:
          # 'bath:type=foot_bath'
          foot_bath: Foot Bath
          # 'bath:type=hot_spring'
          hot_spring: Hot Spring
          # 'bath:type=onsen'
          onsen: Japanese Onsen
      beauty:
        # beauty=*
        label: Beauty Specialty
      bench:
        # bench=*
        label: Bench
        # 'terms: seating'
        terms: '[translate with synonyms or related terms for ''Bench'', separated by commas]'
      bicycle_parking:
        # bicycle_parking=*
        label: Type
      bin:
        # bin=*
        label: Waste Bin
        # 'terms: garbage can,trash can'
        terms: '[translate with synonyms or related terms for ''Waste Bin'', separated by commas]'
<<<<<<< HEAD
=======
      blind:
        # blind=*
        label: Blind Person Access
        options:
          # blind=limited
          limited: Limited
          # blind=no
          'no': 'No'
          # blind=yes
          'yes': 'Yes'
        # 'terms: sight impairment,vision impairment'
        terms: '[translate with synonyms or related terms for ''Blind Person Access'', separated by commas]'
>>>>>>> fc4ec2e8
      blood_components:
        # 'blood:=*'
        label: Blood Components
        options:
          # 'blood:=plasma'
          plasma: plasma
          # 'blood:=platelets'
          platelets: platelets
          # 'blood:=stemcells'
          stemcells: stem cell samples
          # 'blood:=whole'
          whole: whole blood
      board_type:
        # board_type=*
        label: Type
      bollard:
        # bollard=*
        label: Type
      booth:
        # booth=*
        label: Booth
      boules:
        # boules=*
        label: Type
      boundary:
        # boundary=*
        label: Type
      brand:
        # brand=*
        label: Brand
        terms: '[translate with synonyms or related terms for ''Brand'', separated by commas]'
      brewery:
        # brewery=*
        label: Draft Beers
        # 'terms: on tap'
        terms: '[translate with synonyms or related terms for ''Draft Beers'', separated by commas]'
      bridge:
        # bridge=*
        label: Type
        # bridge field placeholder
        placeholder: Default
      bridge/support:
        # 'bridge:support=*'
        label: Type
      building:
        # building=*
        label: Building
        # 'terms: structure'
        terms: '[translate with synonyms or related terms for ''Building'', separated by commas]'
      building/levels/underground:
        # 'building:levels:underground=*'
        label: Underground Levels
        # building/levels/underground field placeholder
        placeholder: '2, 4, 6...'
        # 'terms: basement levels'
        terms: '[translate with synonyms or related terms for ''Underground Levels'', separated by commas]'
      building/levels_building:
        # 'building:levels=*'
        label: Building Levels
        # building/levels_building field placeholder
        placeholder: '2, 4, 6...'
        terms: '[translate with synonyms or related terms for ''Building Levels'', separated by commas]'
      building/material:
        # 'building:material=*'
        label: Material
        terms: '[translate with synonyms or related terms for ''Material'', separated by commas]'
      building_area:
        # building=*
        label: Building
      bunker_type:
        # bunker_type=*
        label: Type
      cables:
        # cables=*
        label: Cables
        # cables field placeholder
        placeholder: '1, 2, 3...'
      camera/direction:
        # 'camera:direction=*'
        label: Direction (Degrees Clockwise)
        # camera/direction field placeholder
        placeholder: '45, 90, 180, 270'
      camera/mount:
        # 'camera:mount=*'
        label: Camera Mount
      camera/type:
        # 'camera:type=*'
        label: Camera Type
        options:
          # 'camera:type=dome'
          dome: Dome
          # 'camera:type=fixed'
          fixed: Fixed
          # 'camera:type=panning'
          panning: Panning
      capacity:
        # capacity=*
        label: Capacity
        # capacity field placeholder
        placeholder: '50, 100, 200...'
        terms: '[translate with synonyms or related terms for ''Capacity'', separated by commas]'
      cash_in:
        # cash_in=*
        label: Cash In
      castle_type:
        # castle_type=*
        label: Type
      changing_table:
        # changing_table=*
        label: Diaper Changing Table
      charge_fee:
        # charge=*
        label: Fee Amount
        # charge_fee field placeholder
        placeholder: '1 EUR, 5 USD, 10 JPY…'
        terms: '[translate with synonyms or related terms for ''Fee Amount'', separated by commas]'
      charge_toll:
        # charge=*
        label: Toll Amount
        # charge_toll field placeholder
        placeholder: '1 EUR, 5 USD, 10 JPY…'
        terms: '[translate with synonyms or related terms for ''Toll Amount'', separated by commas]'
      check_date:
        # check_date=*
        label: Last Checked Date
      clothes:
        # clothes=*
        label: Clothes
      club:
        # club=*
        label: Type
      collection_times:
        # collection_times=*
        label: Collection Times
      colour:
        # colour=*
        label: Color
        terms: '[translate with synonyms or related terms for ''Color'', separated by commas]'
      comment:
        # comment=*
        label: Changeset Comment
        # comment field placeholder
        placeholder: Brief description of your contributions (required)
      communication_multi:
        # 'communication:=*'
        label: Communication Types
        terms: '[translate with synonyms or related terms for ''Communication Types'', separated by commas]'
      construction:
        # construction=*
        label: Type
      consulate:
        # consulate=*
        label: Type
      contact/webcam:
        # 'contact:webcam=*'
        label: Webcam URL
        # contact/webcam field placeholder
        placeholder: 'http://example.com/'
      content:
        # content=*
        label: Content
      conveying:
        # conveying=*
        label: Movement Direction
        options:
          # conveying=backward
          backward: Backward
          # conveying=forward
          forward: Forward
          # conveying=reversible
          reversible: Reversible
      conveying_escalator:
        # conveying=*
        label: Escalator
      country:
        # country=*
        label: Country
      couplings:
        # couplings=*
        label: Couplings
        # couplings field placeholder
        placeholder: '1, 2, 3...'
      covered:
        # covered=*
        label: Covered
        terms: '[translate with synonyms or related terms for ''Covered'', separated by commas]'
      craft:
        # craft=*
        label: Type
      crane/type:
        # 'crane:type=*'
        label: Crane Type
        options:
          # 'crane:type=floor-mounted_crane'
          floor-mounted_crane: Floor-mounted Crane
          # 'crane:type=portal_crane'
          portal_crane: Portal Crane
          # 'crane:type=travel_lift'
          travel_lift: Travel Lift
      crop:
        # crop=*
        label: Crops
      crossing:
        # crossing=*
        label: Type
      crossing/island:
        # 'crossing:island=*'
        label: Refuge Island
      cuisine:
        # cuisine=*
        label: Cuisines
      currency_multi:
        # 'currency:=*'
        label: Currency Types
        # 'terms: bills,cash,coins,money'
        terms: '[translate with synonyms or related terms for ''Currency Types'', separated by commas]'
      cutting:
        # cutting=*
        label: Type
        # cutting field placeholder
        placeholder: Default
      cycle_network:
        # cycle_network=*
        label: Network
      cycleway:
        # 'cycleway=*, cycleway:left=*, cycleway:right=*'
        label: Bike Lanes
        options:
          # lane=yes
          lane:
            description: A bike lane separated from auto traffic by a painted line
            title: Standard bike lane
          # none=yes
          none:
            description: No bike lane
            title: None
          # opposite=yes
          opposite:
            description: A bike lane that travels in both directions on a one-way street
            title: Contraflow bike lane
          # opposite_lane=yes
          opposite_lane:
            description: A bike lane that travels in the opposite direction of traffic
            title: Opposite bike lane
          # share_busway=yes
          share_busway:
            description: A bike lane shared with a bus lane
            title: Bike lane shared with bus
          # shared_lane=yes
          shared_lane:
            description: A bike lane with no separation from auto traffic
            title: Shared bike lane
          # track=yes
          track:
            description: A bike lane separated from traffic by a physical barrier
            title: Bike track
        # cycleway field placeholder
        placeholder: none
        terms: '[translate with synonyms or related terms for ''Bike Lanes'', separated by commas]'
        types:
          'cycleway:left': Left side
          'cycleway:right': Right side
      dance/style:
        # 'dance:style=*'
        label: Dance Styles
      date:
        # date=*
        label: Date
      delivery:
        # delivery=*
        label: Delivery
        terms: '[translate with synonyms or related terms for ''Delivery'', separated by commas]'
      denomination:
        # denomination=*
        label: Denomination
        terms: '[translate with synonyms or related terms for ''Denomination'', separated by commas]'
      denotation:
        # denotation=*
        label: Denotation
      departures_board:
        # departures_board=*
        label: Departures Board
        options:
          # departures_board=no
          'no': None
          # departures_board=realtime
          realtime: Realtime
          # departures_board=timetable
          timetable: Timetable
          # departures_board=yes
          'yes': 'Yes'
      description:
        # description=*
        label: Description
        # 'terms: summary'
        terms: '[translate with synonyms or related terms for ''Description'', separated by commas]'
      design:
        # design=*
        label: Design
      destination/ref_oneway:
        # 'destination:ref=*'
        label: Destination Road Numbers
      destination/symbol_oneway:
        # 'destination:symbol=*'
        label: Destination Symbols
        terms: '[translate with synonyms or related terms for ''Destination Symbols'', separated by commas]'
      destination_oneway:
        # destination=*
        label: Destinations
      devices:
        # devices=*
        label: Devices
        # devices field placeholder
        placeholder: '1, 2, 3...'
      diameter:
        # diameter=*
        label: Diameter
        # diameter field placeholder
        placeholder: '5 mm, 10 cm, 15 in…'
      diet_multi:
        # 'diet:=*'
        label: Diet Types
        # 'terms: gluten free,fruitarian,halal,kosher,lactose free,meat,pescatarian,raw,vegan,vegetarian'
        terms: '[translate with synonyms or related terms for ''Diet Types'', separated by commas]'
      diplomatic:
        # diplomatic=*
        label: Type
      diplomatic/services:
        # 'diplomatic:services:=*'
        label: Services
      direction:
        # direction=*
        label: Direction (Degrees Clockwise)
        # direction field placeholder
        placeholder: '45, 90, 180, 270'
      direction_cardinal:
        # direction=*
        label: Direction
        options:
          # direction=E
          E: East
          # direction=ENE
          ENE: East-northeast
          # direction=ESE
          ESE: East-southeast
          # direction=N
          'N': North
          # direction=NE
          NE: Northeast
          # direction=NNE
          NNE: North-northeast
          # direction=NNW
          NNW: North-northwest
          # direction=NW
          NW: Northwest
          # direction=S
          S: South
          # direction=SE
          SE: Southeast
          # direction=SSE
          SSE: South-southeast
          # direction=SSW
          SSW: South-southwest
          # direction=SW
          SW: Southwest
          # direction=W
          W: West
          # direction=WNW
          WNW: West-northwest
          # direction=WSW
          WSW: West-southwest
      direction_clock:
        # direction=*
        label: Direction
        options:
          # direction=anticlockwise
          anticlockwise: Counterclockwise
          # direction=clockwise
          clockwise: Clockwise
      direction_vertex:
        # direction=*
        label: Direction Affected
        options:
          # direction=backward
          backward: Backward
          # direction=both
          both: Both / All
          # direction=forward
          forward: Forward
      dispensing:
        # dispensing=*
        label: Dispenses Prescriptions
      display:
        # display=*
        label: Display
      distance:
        # distance=*
        label: Distance
      dock:
        # dock=*
        label: Type
      dog:
        # dog=*
        label: Dogs
        options:
          # dog=leashed
          leashed: Leashed Only
          # dog=no
          'no': Not Allowed
          # dog=yes
          'yes': Allowed
        # 'terms: animals,pets'
        terms: '[translate with synonyms or related terms for ''Dogs'', separated by commas]'
      door:
        # door=*
        label: Door
      door_type:
        # door=*
        label: Type
      drive_through:
        # drive_through=*
        label: Drive-Through
        terms: '[translate with synonyms or related terms for ''Drive-Through'', separated by commas]'
      duration:
        # duration=*
        label: Duration
        # duration field placeholder
        placeholder: '00:00'
        terms: '[translate with synonyms or related terms for ''Duration'', separated by commas]'
      electrified:
        # electrified=*
        label: Electrification
        options:
          # electrified=contact_line
          contact_line: Contact Line
          # electrified=no
          'no': 'No'
          # electrified=rail
          rail: Electrified Rail
          # electrified=yes
          'yes': Yes (unspecified)
        # electrified field placeholder
        placeholder: 'Contact Line, Electrified Rail...'
      elevation:
        # ele=*
        label: Elevation
        # 'terms: altitude'
        terms: '[translate with synonyms or related terms for ''Elevation'', separated by commas]'
      email:
        # email=*
        label: Email
        # email field placeholder
        placeholder: example@example.com
        terms: '[translate with synonyms or related terms for ''Email'', separated by commas]'
      embankment:
        # embankment=*
        label: Type
        # embankment field placeholder
        placeholder: Default
      embassy:
        # embassy=*
        label: Type
      emergency:
        # emergency=*
        label: Emergency
      emergency_combo:
        # emergency=*
        label: Type
      enforcement:
        # enforcement=*
        label: Type
      entrance:
        # entrance=*
        label: Type
      except:
        # except=*
        label: Exceptions
      faces:
        # faces=*
        label: Faces
      fax:
        # fax=*
        label: Fax
        # fax field placeholder
        placeholder: +31 42 123 4567
        terms: '[translate with synonyms or related terms for ''Fax'', separated by commas]'
      fee:
        # fee=*
        label: Fee
        terms: '[translate with synonyms or related terms for ''Fee'', separated by commas]'
      fence_type:
        # fence_type=*
        label: Type
      fire_hydrant/diameter:
        # 'fire_hydrant:diameter=*'
        label: 'Diameter (mm, in, or letters)'
        terms: '[translate with synonyms or related terms for ''Diameter (mm, in, or letters)'', separated by commas]'
      fire_hydrant/pressure:
        # 'fire_hydrant:pressure=*'
        label: Pressure (bar)
        terms: '[translate with synonyms or related terms for ''Pressure (bar)'', separated by commas]'
      fire_hydrant/type:
        # 'fire_hydrant:type=*'
        label: Shape
        options:
          # 'fire_hydrant:type=pillar'
          pillar: Pillar/Aboveground
          # 'fire_hydrant:type=pipe'
          pipe: Capped Pipe
          # 'fire_hydrant:type=underground'
          underground: Underground
          # 'fire_hydrant:type=wall'
          wall: Wall
      fireplace:
        # fireplace=*
        label: Fireplace
      fishing:
        # fishing=*
        label: Fishing
        terms: '[translate with synonyms or related terms for ''Fishing'', separated by commas]'
      fitness_station:
        # fitness_station=*
        label: Equipment Type
      fixme:
        # fixme=*
        label: Fix Me
        # 'terms: help request'
        terms: '[translate with synonyms or related terms for ''Fix Me'', separated by commas]'
      flag/type:
        # 'flag:type=*'
        label: Flag Type
      floating:
        # floating=*
        label: Floating
      flood_prone:
        # flood_prone=*
        label: Flood Prone
        terms: '[translate with synonyms or related terms for ''Flood Prone'', separated by commas]'
      ford:
        # ford=*
        label: Type
        # ford field placeholder
        placeholder: Default
      frequency:
        # frequency=*
        label: Operating Frequency
        terms: '[translate with synonyms or related terms for ''Operating Frequency'', separated by commas]'
      frequency_electrified:
        # frequency=*
        label: Operating Frequency
        terms: '[translate with synonyms or related terms for ''Operating Frequency'', separated by commas]'
      from:
        # from=*
        label: From
      fuel:
        # fuel=*
        label: Fuel
      fuel_multi:
        # 'fuel:=*'
        label: Fuel Types
      gauge:
        # gauge=*
        label: Gauge
      gender:
        # 'male=*, female=*, unisex=*'
        label: Gender
        options:
          # female=yes
          female: Female
          # male=yes
          male: Male
          # unisex=yes
          unisex: Unisex
        # gender field placeholder
        placeholder: Unknown
        # 'terms: access,female,male,unisex'
        terms: '[translate with synonyms or related terms for ''Gender'', separated by commas]'
      generator/method:
        # 'generator:method=*'
        label: Method
      generator/output/electricity:
        # 'generator:output:electricity=*'
        label: Power Output
        # generator/output/electricity field placeholder
        placeholder: '50 MW, 100 MW, 200 MW...'
      generator/source:
        # 'generator:source=*'
        label: Source
      generator/type:
        # 'generator:type=*'
        label: Type
      government:
        # government=*
        label: Type
      grape_variety:
        # grape_variety=*
        label: Grape Varieties
      guest_house:
        # guest_house=*
        label: Type
      handicap:
        # handicap=*
        label: Handicap
        # handicap field placeholder
        placeholder: 1-18
      handrail:
        # handrail=*
        label: Handrail
        terms: '[translate with synonyms or related terms for ''Handrail'', separated by commas]'
      hashtags:
        # hashtags=*
        label: Hashtags
        # hashtags field placeholder
        placeholder: '#example'
      healthcare:
        # healthcare=*
        label: Type
      healthcare/speciality:
        # 'healthcare:speciality=*'
        label: Specialties
      height:
        # height=*
        label: Height (Meters)
        terms: '[translate with synonyms or related terms for ''Height (Meters)'', separated by commas]'
      height_building:
        # height=*
        label: Building Height (Meters)
        terms: '[translate with synonyms or related terms for ''Building Height (Meters)'', separated by commas]'
      highspeed:
        # highspeed=*
        label: High-Speed
        terms: '[translate with synonyms or related terms for ''High-Speed'', separated by commas]'
      highway:
        # highway=*
        label: Type
      historic:
        # historic=*
        label: Type
      historic/civilization:
        # 'historic:civilization=*'
        label: Historic Civilization
      historic/wreck/date_sunk:
        # 'wreck:date_sunk=*'
        label: Date Sunk
      historic/wreck/visible_at_high_tide:
        # 'wreck:visible_at_high_tide=*'
        label: Visible At High Tide
      historic/wreck/visible_at_low_tide:
        # 'wreck:visible_at_low_tide=*'
        label: Visible At Low Tide
      hoops:
        # hoops=*
        label: Hoops
        # hoops field placeholder
        placeholder: '1, 2, 4...'
      horse_dressage:
        # sport=*
        label: Dressage Riding
        options:
          # sport=equestrian
          equestrian: 'Yes'
          # sport=undefined
          undefined: 'No'
      horse_riding:
        # leisure=*
        label: Horseback Riding
        options:
          # leisure=horse_riding
          horse_riding: 'Yes'
          # leisure=undefined
          undefined: 'No'
      horse_scale:
        # horse_scale=*
        label: Horseback Riding Difficulty
        options:
          # horse_scale=common
          common: 'Easy: No problems or difficulties. (default)'
          # horse_scale=critical
          critical: 'Borderline: Passable only for experienced riders and horses. Major obstacles. Bridges should be examined carefully.'
          # horse_scale=dangerous
          dangerous: 'Dangerous: Passable only for very experienced riders and horses and only in good weather. Dismount.'
          # horse_scale=demanding
          demanding: 'Use with caution: Uneven way, occasional difficult passages.'
          # horse_scale=difficult
          difficult: 'Difficult: Way narrow and exposed. May contain obstacles to step over and narrow passages.'
          # horse_scale=impossible
          impossible: 'Impassable: Way or bridge not passable for horses. Too narrow, insuffient support, obstacles like ladders. Danger of life.'
        # horse_scale field placeholder
        placeholder: 'Difficult, Dangerous...'
        terms: '[translate with synonyms or related terms for ''Horseback Riding Difficulty'', separated by commas]'
      horse_stables:
        # amenity=*
        label: Riding Stable
        options:
          # amenity=stables
          stables: 'Yes'
          # amenity=undefined
          undefined: 'No'
      iata:
        # iata=*
        label: IATA Airport Code
      icao:
        # icao=*
        label: ICAO Airport Code
      incline:
        # incline=*
        label: Incline
        terms: '[translate with synonyms or related terms for ''Incline'', separated by commas]'
      incline_steps:
        # incline=*
        label: Incline
        options:
          # incline=down
          down: Down
          # incline=up
          up: Up
      indoor:
        # indoor=*
        label: Indoor
        terms: '[translate with synonyms or related terms for ''Indoor'', separated by commas]'
      indoor_type:
        # indoor=*
        label: Type
      industrial:
        # industrial=*
        label: Type
      informal:
        # informal=*
        label: Informal
        terms: '[translate with synonyms or related terms for ''Informal'', separated by commas]'
      information:
        # information=*
        label: Type
      inscription:
        # inscription=*
        label: Inscription
        terms: '[translate with synonyms or related terms for ''Inscription'', separated by commas]'
      intermittent:
        # intermittent=*
        label: Intermittent
        terms: '[translate with synonyms or related terms for ''Intermittent'', separated by commas]'
      intermittent_yes:
        # intermittent=*
        label: Intermittent
      internet_access:
        # internet_access=*
        label: Internet Access
        options:
          # internet_access=no
          'no': 'No'
          # internet_access=terminal
          terminal: Terminal
          # internet_access=wired
          wired: Wired
          # internet_access=wlan
          wlan: Wifi
          # internet_access=yes
          'yes': 'Yes'
        # 'terms: wifi,wlan'
        terms: '[translate with synonyms or related terms for ''Internet Access'', separated by commas]'
      internet_access/fee:
        # 'internet_access:fee=*'
        label: Internet Access Fee
        # 'terms: wifi fee'
        terms: '[translate with synonyms or related terms for ''Internet Access Fee'', separated by commas]'
      internet_access/ssid:
        # 'internet_access:ssid=*'
        label: Wifi Network Name
        # 'terms: ssid'
        terms: '[translate with synonyms or related terms for ''Wifi Network Name'', separated by commas]'
      interval:
        # interval=*
        label: Interval
        terms: '[translate with synonyms or related terms for ''Interval'', separated by commas]'
      junction/ref_oneway:
        # 'junction:ref=*'
        label: Junction Number
        terms: '[translate with synonyms or related terms for ''Junction Number'', separated by commas]'
      junction_line:
        # junction=*
        label: Junction
        options:
          # junction=circular
          circular: Traffic Circle
          # junction=jughandle
          jughandle: Jughandle
          # junction=roundabout
          roundabout: Roundabout
        terms: '[translate with synonyms or related terms for ''Junction'', separated by commas]'
      kerb:
        # kerb=*
        label: Curb
      kerb/height:
        # 'kerb:height=*'
        label: Height
      label:
        # label=*
        label: Label
      lamp_type:
        # lamp_type=*
        label: Type
      landuse:
        # landuse=*
        label: Type
      lanes:
        # lanes=*
        label: Lanes
        # lanes field placeholder
        placeholder: '1, 2, 3...'
        terms: '[translate with synonyms or related terms for ''Lanes'', separated by commas]'
      language_multi:
        # 'language:=*'
        label: Languages
      layer:
        # layer=*
        label: Layer
        # layer field placeholder
        placeholder: '0'
        terms: '[translate with synonyms or related terms for ''Layer'', separated by commas]'
      leaf_cycle:
        # leaf_cycle=*
        label: Leaf Cycle
        options:
          # leaf_cycle=deciduous
          deciduous: Deciduous
          # leaf_cycle=evergreen
          evergreen: Evergreen
          # leaf_cycle=mixed
          mixed: Mixed
          # leaf_cycle=semi_deciduous
          semi_deciduous: Semi-Deciduous
          # leaf_cycle=semi_evergreen
          semi_evergreen: Semi-Evergreen
      leaf_cycle_singular:
        # leaf_cycle=*
        label: Leaf Cycle
        options:
          # leaf_cycle=deciduous
          deciduous: Deciduous
          # leaf_cycle=evergreen
          evergreen: Evergreen
          # leaf_cycle=semi_deciduous
          semi_deciduous: Semi-Deciduous
          # leaf_cycle=semi_evergreen
          semi_evergreen: Semi-Evergreen
      leaf_type:
        # leaf_type=*
        label: Leaf Type
        options:
          # leaf_type=broadleaved
          broadleaved: Broadleaved
          # leaf_type=leafless
          leafless: Leafless
          # leaf_type=mixed
          mixed: Mixed
          # leaf_type=needleleaved
          needleleaved: Needleleaved
      leaf_type_singular:
        # leaf_type=*
        label: Leaf Type
        options:
          # leaf_type=broadleaved
          broadleaved: Broadleaved
          # leaf_type=leafless
          leafless: Leafless
          # leaf_type=needleleaved
          needleleaved: Needleleaved
      leisure:
        # leisure=*
        label: Type
      length:
        # length=*
        label: Length (Meters)
      level:
        # level=*
        label: Level
        # 'terms: building floor,deck,storey,story'
        terms: '[translate with synonyms or related terms for ''Level'', separated by commas]'
<<<<<<< HEAD
=======
      level_semi:
        # level=*
        label: Levels
        # 'terms: building floors,decks,stories,storeys,storys'
        terms: '[translate with synonyms or related terms for ''Levels'', separated by commas]'
>>>>>>> fc4ec2e8
      levels:
        # 'building:levels=*'
        label: Levels
        # levels field placeholder
        placeholder: '2, 4, 6...'
        terms: '[translate with synonyms or related terms for ''Levels'', separated by commas]'
      liaison:
        # liaison=*
        label: Type
      line_attachment:
        # line_attachment=*
        label: Line Attachment
      lit:
        # lit=*
        label: Lit
        # 'terms: lamp,lighting'
        terms: '[translate with synonyms or related terms for ''Lit'', separated by commas]'
      location:
        # location=*
        label: Location
        terms: '[translate with synonyms or related terms for ''Location'', separated by commas]'
      location_pool:
        # location=*
        label: Location
        options:
          # location=indoor
          indoor: Indoor
          # location=outdoor
          outdoor: Outdoor
          # location=roof
          roof: Rooftop
      lock:
        # lock=*
        label: Lock
      lockable:
        # lockable=*
        label: Lockable
        terms: '[translate with synonyms or related terms for ''Lockable'', separated by commas]'
      man_made:
        # man_made=*
        label: Type
      manhole:
        # manhole=*
        label: Type
      manufacturer:
        # manufacturer=*
        label: Manufacturer
        terms: '[translate with synonyms or related terms for ''Manufacturer'', separated by commas]'
      map_size:
        # map_size=*
        label: Coverage
      map_type:
        # map_type=*
        label: Type
      material:
        # material=*
        label: Material
        terms: '[translate with synonyms or related terms for ''Material'', separated by commas]'
<<<<<<< HEAD
=======
      max_age:
        # max_age=*
        label: Maximum Age
        # 'terms: upper age limit'
        terms: '[translate with synonyms or related terms for ''Maximum Age'', separated by commas]'
>>>>>>> fc4ec2e8
      maxheight:
        # maxheight=*
        label: Max Height
        # maxheight field placeholder
        placeholder: '4, 4.5, 5, 14''0", 14''6", 15''0"'
        terms: '[translate with synonyms or related terms for ''Max Height'', separated by commas]'
      maxspeed:
        # maxspeed=*
        label: Speed Limit
        # maxspeed field placeholder
        placeholder: '40, 50, 60...'
        terms: '[translate with synonyms or related terms for ''Speed Limit'', separated by commas]'
      maxspeed/advisory:
        # 'maxspeed:advisory=*'
        label: Advisory Speed Limit
        # maxspeed/advisory field placeholder
        placeholder: '40, 50, 60...'
        terms: '[translate with synonyms or related terms for ''Advisory Speed Limit'', separated by commas]'
      maxstay:
        # maxstay=*
        label: Max Stay
        terms: '[translate with synonyms or related terms for ''Max Stay'', separated by commas]'
      maxweight:
        # maxweight=*
        label: Max Weight
        terms: '[translate with synonyms or related terms for ''Max Weight'', separated by commas]'
      maxweight_bridge:
        # maxweight=*
        label: Max Weight
        terms: '[translate with synonyms or related terms for ''Max Weight'', separated by commas]'
      memorial:
        # memorial=*
        label: Type
      microbrewery:
        # microbrewery=*
        label: Microbrewery
        # 'terms: brewpub,craft beer'
        terms: '[translate with synonyms or related terms for ''Microbrewery'', separated by commas]'
<<<<<<< HEAD
=======
      min_age:
        # min_age=*
        label: Minimum Age
        # 'terms: lower age limit'
        terms: '[translate with synonyms or related terms for ''Minimum Age'', separated by commas]'
>>>>>>> fc4ec2e8
      minspeed:
        # minspeed=*
        label: Minimum Speed Limit
        # minspeed field placeholder
        placeholder: '20, 30, 40...'
        terms: '[translate with synonyms or related terms for ''Minimum Speed Limit'', separated by commas]'
      monitoring_multi:
        # 'monitoring:=*'
        label: Monitoring
      mtb/scale:
        # 'mtb:scale=*'
        label: Mountain Biking Difficulty
        options:
          # 'mtb:scale=0'
          '0': '0: Solid gravel/packed earth, no obstacles, wide curves'
          # 'mtb:scale=1'
          '1': '1: Some loose surface, small obstacles, wide curves'
          # 'mtb:scale=2'
          '2': '2: Much loose surface, large obstacles, easy hairpins'
          # 'mtb:scale=3'
          '3': '3: Slippery surface, large obstacles, tight hairpins'
          # 'mtb:scale=4'
          '4': '4: Loose surface or boulders, dangerous hairpins'
          # 'mtb:scale=5'
          '5': '5: Maximum difficulty, boulder fields, landslides'
          # 'mtb:scale=6'
          '6': '6: Not rideable except by the very best mountain bikers'
        # mtb/scale field placeholder
        placeholder: '0, 1, 2, 3...'
        terms: '[translate with synonyms or related terms for ''Mountain Biking Difficulty'', separated by commas]'
      mtb/scale/imba:
        # 'mtb:scale:imba=*'
        label: IMBA Trail Difficulty
        options:
          # 'mtb:scale:imba=0'
          '0': Easiest (white circle)
          # 'mtb:scale:imba=1'
          '1': Easy (green circle)
          # 'mtb:scale:imba=2'
          '2': Medium (blue square)
          # 'mtb:scale:imba=3'
          '3': Difficult (black diamond)
          # 'mtb:scale:imba=4'
          '4': Extremely Difficult (double black diamond)
        # mtb/scale/imba field placeholder
        placeholder: 'Easy, Medium, Difficult...'
        terms: '[translate with synonyms or related terms for ''IMBA Trail Difficulty'', separated by commas]'
      mtb/scale/uphill:
        # 'mtb:scale:uphill=*'
        label: Mountain Biking Uphill Difficulty
        options:
          # 'mtb:scale:uphill=0'
          '0': '0: Avg. incline <10%, gravel/packed earth, no obstacles'
          # 'mtb:scale:uphill=1'
          '1': '1: Avg. incline <15%, gravel/packed earth, few small objects'
          # 'mtb:scale:uphill=2'
          '2': '2: Avg. incline <20%, stable surface, fistsize rocks/roots'
          # 'mtb:scale:uphill=3'
          '3': '3: Avg. incline <25%, variable surface, fistsize rocks/branches'
          # 'mtb:scale:uphill=4'
          '4': '4: Avg. incline <30%, poor condition, big rocks/branches'
          # 'mtb:scale:uphill=5'
          '5': '5: Very steep, bike generally needs to be pushed or carried'
        # mtb/scale/uphill field placeholder
        placeholder: '0, 1, 2, 3...'
        terms: '[translate with synonyms or related terms for ''Mountain Biking Uphill Difficulty'', separated by commas]'
      name:
        # name=*
        label: Name
        # name field placeholder
        placeholder: Common name (if any)
        # 'terms: label,title'
        terms: '[translate with synonyms or related terms for ''Name'', separated by commas]'
      natural:
        # natural=*
        label: Natural
      network:
        # network=*
        label: Network
        terms: '[translate with synonyms or related terms for ''Network'', separated by commas]'
      network_bicycle:
        # network=*
        label: Network Type
        options:
          # network=icn
          icn: International
          # network=lcn
          lcn: Local
          # network=ncn
          ncn: National
          # network=rcn
          rcn: Regional
        # network_bicycle field placeholder
        placeholder: 'Local, Regional, National, International'
      network_foot:
        # network=*
        label: Network Type
        options:
          # network=iwn
          iwn: International
          # network=lwn
          lwn: Local
          # network=nwn
          nwn: National
          # network=rwn
          rwn: Regional
        # network_foot field placeholder
        placeholder: 'Local, Regional, National, International'
      network_horse:
        # network=*
        label: Network Type
        options:
          # network=ihn
          ihn: International
          # network=lhn
          lhn: Local
          # network=nhn
          nhn: National
          # network=rhn
          rhn: Regional
        # network_horse field placeholder
        placeholder: 'Local, Regional, National, International'
      network_road:
        # network=*
        label: Network
      not/name:
        # 'not:name=*'
        label: Incorrect Names
        # 'terms: common mistake names,wrong names'
        terms: '[translate with synonyms or related terms for ''Incorrect Names'', separated by commas]'
      note:
        # note=*
        label: Note
        # 'terms: comment'
        terms: '[translate with synonyms or related terms for ''Note'', separated by commas]'
      office:
        # office=*
        label: Type
      oneway:
        # oneway=*
        label: One Way
        options:
          # oneway=alternating
          alternating: Alternating
          # oneway=no
          'no': 'No'
          # oneway=reversible
          reversible: Reversible
          # oneway=undefined
          undefined: Assumed to be No
          # oneway=yes
          'yes': 'Yes'
      oneway/bicycle:
        # 'oneway:bicycle=*'
        label: One Way (Bicycles)
        terms: '[translate with synonyms or related terms for ''One Way (Bicycles)'', separated by commas]'
      oneway_yes:
        # oneway=*
        label: One Way
        options:
          # oneway=alternating
          alternating: Alternating
          # oneway=no
          'no': 'No'
          # oneway=reversible
          reversible: Reversible
          # oneway=undefined
          undefined: Assumed to be Yes
          # oneway=yes
          'yes': 'Yes'
      opening_date:
        # opening_date=*
        label: Expected Opening Date
      opening_hours:
        # opening_hours=*
        label: Hours
        # opening_hours field placeholder
        placeholder: Unknown
        terms: '[translate with synonyms or related terms for ''Hours'', separated by commas]'
      operator:
        # operator=*
        label: Operator
        terms: '[translate with synonyms or related terms for ''Operator'', separated by commas]'
      operator/type:
        # 'operator:type=*'
        label: Operator Type
      outdoor_seating:
        # outdoor_seating=*
        label: Outdoor Seating
        terms: '[translate with synonyms or related terms for ''Outdoor Seating'', separated by commas]'
      par:
        # par=*
        label: Par
        # par field placeholder
        placeholder: '3, 4, 5...'
      park_ride:
        # park_ride=*
        label: Park and Ride
        terms: '[translate with synonyms or related terms for ''Park and Ride'', separated by commas]'
      parking:
        # parking=*
        label: Type
        options:
          # parking=carports
          carports: Carports
          # parking=garage_boxes
          garage_boxes: Garage Boxes
          # parking=lane
          lane: Roadside Lane
          # parking=multi-storey
          multi-storey: Multilevel
          # parking=sheds
          sheds: Sheds
          # parking=surface
          surface: Surface
          # parking=underground
          underground: Underground
      payment_multi:
        # 'payment:=*'
        label: Payment Types
        terms: '[translate with synonyms or related terms for ''Payment Types'', separated by commas]'
      payment_multi_fee:
        # 'payment:=*'
        label: Payment Types
        terms: '[translate with synonyms or related terms for ''Payment Types'', separated by commas]'
      phases:
        # phases=*
        label: Phases
        # phases field placeholder
        placeholder: '1, 2, 3...'
      phone:
        # phone=*
        label: Telephone
        # phone field placeholder
        placeholder: +31 42 123 4567
        # 'terms: phone number'
        terms: '[translate with synonyms or related terms for ''Telephone'', separated by commas]'
      piste/difficulty:
        # 'piste:difficulty=*'
        label: Difficulty
        options:
          # 'piste:difficulty=advanced'
          advanced: Advanced
          # 'piste:difficulty=easy'
          easy: Easy
          # 'piste:difficulty=expert'
          expert: Expert
          # 'piste:difficulty=extreme'
          extreme: Extreme
          # 'piste:difficulty=freeride'
          freeride: Freeride
          # 'piste:difficulty=intermediate'
          intermediate: Intermediate
          # 'piste:difficulty=novice'
          novice: Novice
        # piste/difficulty field placeholder
        placeholder: 'Easy, Intermediate, Advanced...'
      piste/difficulty_downhill:
        # 'piste:difficulty=*'
        label: Difficulty
        options:
          # 'piste:difficulty=advanced'
          advanced: Advanced (black diamond)
          # 'piste:difficulty=easy'
          easy: Easy (green circle)
          # 'piste:difficulty=expert'
          expert: Expert (double black diamond)
          # 'piste:difficulty=extreme'
          extreme: Extreme (climbing equipment required)
          # 'piste:difficulty=freeride'
          freeride: Freeride (off-piste)
          # 'piste:difficulty=intermediate'
          intermediate: Intermediate (blue square)
          # 'piste:difficulty=novice'
          novice: Novice (instructional)
        # piste/difficulty_downhill field placeholder
        placeholder: 'Easy, Intermediate, Advanced...'
      piste/difficulty_nordic:
        # 'piste:difficulty=*'
        label: Difficulty
        options:
          # 'piste:difficulty=advanced'
          advanced: 'Advanced - Narrow, steep or icy section, sharp turn'
          # 'piste:difficulty=easy'
          easy: 'Easy - Soft hills, short steep section'
          # 'piste:difficulty=expert'
          expert: Expert - Dangerous terrain around
          # 'piste:difficulty=intermediate'
          intermediate: Intermediate - Steep section
          # 'piste:difficulty=novice'
          novice: 'Novice - Flat, no effort needed'
        # piste/difficulty_nordic field placeholder
        placeholder: 'Easy, Intermediate, Advanced...'
      piste/difficulty_skitour:
        # 'piste:difficulty=*'
        label: Difficulty
        options:
          # 'piste:difficulty=advanced'
          advanced: 'Advanced - S: 40-45° incline'
          # 'piste:difficulty=easy'
          easy: 'Easy - WS: 30-35° incline'
          # 'piste:difficulty=expert'
          expert: 'Expert - SS: 45–50° incline'
          # 'piste:difficulty=extreme'
          extreme: 'Extreme - EX: >55° incline'
          # 'piste:difficulty=freeride'
          freeride: 'Freeride - AS: 50–55° incline'
          # 'piste:difficulty=intermediate'
          intermediate: 'Intermediate - ZS: 35-40° incline'
          # 'piste:difficulty=novice'
          novice: 'Novice - L: <30° incline'
        # piste/difficulty_skitour field placeholder
        placeholder: 'Easy, Intermediate, Advanced...'
      piste/grooming:
        # 'piste:grooming=*'
        label: Grooming
        options:
          # 'piste:grooming=backcountry'
          backcountry: Backcountry
          # 'piste:grooming=classic'
          classic: Classic
          # 'piste:grooming=classic+skating'
          classic+skating: Classic and Skating
          # 'piste:grooming=mogul'
          mogul: Mogul
          # 'piste:grooming=scooter'
          scooter: Scooter/Snowmobile
          # 'piste:grooming=skating'
          skating: Skating
      piste/grooming_downhill:
        # 'piste:grooming=*'
        label: Grooming
        options:
          # 'piste:grooming=backcountry'
          backcountry: Backcountry - no grooming
          # 'piste:grooming=classic'
          classic: Classic
          # 'piste:grooming=mogul'
          mogul: Mogul
      piste/grooming_hike:
        # 'piste:grooming=*'
        label: Grooming
        options:
          # 'piste:grooming=backcountry'
          backcountry: Backcountry - Snowshoeing
          # 'piste:grooming=classic'
          classic: Classic - Winter Hiking
      piste/grooming_nordic:
        # 'piste:grooming=*'
        label: Grooming
        options:
          # 'piste:grooming=backcountry'
          backcountry: 'Backcountry, no grooming'
          # 'piste:grooming=classic'
          classic: Classic
          # 'piste:grooming=classic+skating'
          classic+skating: Classic and Skating
          # 'piste:grooming=scooter'
          scooter: Scooter/Snowmobile
          # 'piste:grooming=skating'
          skating: Skating
      piste/type:
        # 'piste:type=*'
        label: Type
        options:
          # 'piste:type=connection'
          connection: Connection
          # 'piste:type=downhill'
          downhill: Downhill
          # 'piste:type=hike'
          hike: Hike
          # 'piste:type=ice_skate'
          ice_skate: Ice Skate
          # 'piste:type=nordic'
          nordic: Nordic
          # 'piste:type=playground'
          playground: Playground
          # 'piste:type=skitour'
          skitour: Skitour
          # 'piste:type=sled'
          sled: Sled
          # 'piste:type=sleigh'
          sleigh: Sleigh
          # 'piste:type=snow_park'
          snow_park: Snow Park
      place:
        # place=*
        label: Type
      plant:
        # plant=*
        label: Plant
      plant/output/electricity:
        # 'plant:output:electricity=*'
        label: Power Output
        # plant/output/electricity field placeholder
        placeholder: '500 MW, 1000 MW, 2000 MW...'
      playground:
        # playground=*
        label: Type
      playground/theme:
        # 'playground:theme=*'
        label: Theme
      polling_station:
        # polling_station=*
        label: Polling Place
        # 'terms: voting place'
        terms: '[translate with synonyms or related terms for ''Polling Place'', separated by commas]'
      population:
        # population=*
        label: Population
      post:
        # 'post:block_number=*, post:city=*, post:block_number=*, post:conscriptionnumber=*, post:county=*, post:country=*, post:county=*, post:district=*, post:floor=*, post:hamlet=*, post:housename=*, post:housenumber=*, post:neighbourhood=*, post:place=*, post:postcode=*, post:province=*, post:quarter=*, post:state=*, post:street=*, post:subdistrict=*, post:suburb=*, post:unit=*'
        label: Delivery Address
      power:
        # power=*
        label: Type
      power_supply:
        # power_supply=*
        label: Power Supply
        terms: '[translate with synonyms or related terms for ''Power Supply'', separated by commas]'
      preschool:
        # preschool=*
        label: Preschool
      produce:
        # produce=*
        label: Produce
      product:
        # product=*
        label: Products
        terms: '[translate with synonyms or related terms for ''Products'', separated by commas]'
      public_bookcase/type:
        # 'public_bookcase:type=*'
        label: Type
      railway:
        # railway=*
        label: Type
      railway/position:
        # 'railway:position=*'
        label: Milestone Position
        # railway/position field placeholder
        placeholder: Distance to one decimal (123.4)
      railway/signal/direction:
        # 'railway:signal:direction=*'
        label: Direction Affected
        options:
          # 'railway:signal:direction=backward'
          backward: Backward
          # 'railway:signal:direction=both'
          both: Both / All
          # 'railway:signal:direction=forward'
          forward: Forward
      rating:
        # rating=*
        label: Power Rating
      recycling_accepts:
        # 'recycling:=*'
        label: Accepts
      recycling_type:
        # recycling_type=*
        label: Type
        options:
          # recycling_type=centre
          centre: Center
          # recycling_type=container
          container: Container
        # recycling_type field placeholder
        placeholder: 'Container, Center'
      ref:
        # ref=*
        label: Reference Code
        terms: '[translate with synonyms or related terms for ''Reference Code'', separated by commas]'
      ref/isil:
        # 'ref:isil=*'
        label: ISIL Code
      ref_aeroway_gate:
        # ref=*
        label: Gate Number
      ref_golf_hole:
        # ref=*
        label: Hole Number
        # ref_golf_hole field placeholder
        placeholder: 1-18
      ref_highway_junction:
        # ref=*
        label: Junction Number
      ref_platform:
        # ref=*
        label: Platform Number
      ref_road_number:
        # ref=*
        label: Road Number
        terms: '[translate with synonyms or related terms for ''Road Number'', separated by commas]'
      ref_room_number:
        # ref=*
        label: Room Number
      ref_route:
        # ref=*
        label: Route Number
        terms: '[translate with synonyms or related terms for ''Route Number'', separated by commas]'
      ref_runway:
        # ref=*
        label: Runway Number
        # ref_runway field placeholder
        placeholder: e.g. 01L/19R
      ref_stop_position:
        # ref=*
        label: Stop Number
      ref_taxiway:
        # ref=*
        label: Taxiway Name
        # ref_taxiway field placeholder
        placeholder: e.g. A5
      relation:
        # type=*
        label: Type
      religion:
        # religion=*
        label: Religion
        terms: '[translate with synonyms or related terms for ''Religion'', separated by commas]'
      reservation:
        # reservation=*
        label: Reservations
        options:
          # reservation=no
          'no': Not Accepted
          # reservation=recommended
          recommended: Recommended
          # reservation=required
          required: Required
          # reservation=yes
          'yes': Accepted
        terms: '[translate with synonyms or related terms for ''Reservations'', separated by commas]'
<<<<<<< HEAD
=======
      residential:
        # residential=*
        label: Type
>>>>>>> fc4ec2e8
      resort:
        # resort=*
        label: Type
      resource:
        # resource=*
        label: Resources
      restriction:
        # restriction=*
        label: Type
      restrictions:
        label: Turn Restrictions
      roof/colour:
        # 'roof:colour=*'
        label: Roof Color
        terms: '[translate with synonyms or related terms for ''Roof Color'', separated by commas]'
      room:
        # room=*
        label: Type
      rooms:
        # rooms=*
        label: Rooms
      route:
        # route=*
        label: Type
      route_master:
        # route_master=*
        label: Type
      sac_scale:
        # sac_scale=*
        label: Hiking Difficulty
        options:
          # sac_scale=alpine_hiking
          alpine_hiking: 'T4: Alpine Hiking'
          # sac_scale=demanding_alpine_hiking
          demanding_alpine_hiking: 'T5: Demanding Alpine Hiking'
          # sac_scale=demanding_mountain_hiking
          demanding_mountain_hiking: 'T3: Demanding Mountain Hiking'
          # sac_scale=difficult_alpine_hiking
          difficult_alpine_hiking: 'T6: Difficult Alpine Hiking'
          # sac_scale=hiking
          hiking: 'T1: Hiking'
          # sac_scale=mountain_hiking
          mountain_hiking: 'T2: Mountain Hiking'
        # sac_scale field placeholder
        placeholder: 'Mountain Hiking, Alpine Hiking...'
        terms: '[translate with synonyms or related terms for ''Hiking Difficulty'', separated by commas]'
      salt:
        # salt=*
        label: Salt
        # 'terms: saline,salinated'
        terms: '[translate with synonyms or related terms for ''Salt'', separated by commas]'
      sanitary_dump_station:
        # sanitary_dump_station=*
        label: Toilet Disposal
        terms: '[translate with synonyms or related terms for ''Toilet Disposal'', separated by commas]'
      screen:
        # screen=*
        label: Screens
        # screen field placeholder
        placeholder: '1, 4, 8…'
      scuba_diving:
        # 'scuba_diving:=*'
        label: Services
      seamark/beacon_isolated_danger/shape:
        # 'seamark:beacon_isolated_danger:shape=*'
        label: Shape
      seamark/beacon_lateral/category:
        # 'seamark:beacon_lateral:category=*'
        label: Category
        options:
          # 'seamark:beacon_lateral:category=danger_left'
          danger_left: Danger Left
          # 'seamark:beacon_lateral:category=danger_right'
          danger_right: Danger Right
          # 'seamark:beacon_lateral:category=port'
          port: Port
          # 'seamark:beacon_lateral:category=starboard'
          starboard: Starboard
          # 'seamark:beacon_lateral:category=waterway_left'
          waterway_left: Waterway Left
          # 'seamark:beacon_lateral:category=waterway_right'
          waterway_right: Waterway Right
      seamark/beacon_lateral/colour:
        # 'seamark:beacon_lateral:colour=*'
        label: Color
        options:
          # 'seamark:beacon_lateral:colour=green'
          green: Green
          # 'seamark:beacon_lateral:colour=grey'
          grey: Grey
          # 'seamark:beacon_lateral:colour=red'
          red: Red
      seamark/beacon_lateral/shape:
        # 'seamark:beacon_lateral:shape=*'
        label: Shape
      seamark/beacon_lateral/system:
        # 'seamark:beacon_lateral:system=*'
        label: System
        options:
          # 'seamark:beacon_lateral:system=cevni'
          cevni: CEVNI
          # 'seamark:beacon_lateral:system=iala-a'
          iala-a: IALA A
          # 'seamark:beacon_lateral:system=iala-b'
          iala-b: IALA B
          # 'seamark:beacon_lateral:system=other'
          other: Other
      seamark/buoy_lateral/category:
        # 'seamark:buoy_lateral:category=*'
        label: Category
        options:
          # 'seamark:buoy_lateral:category=channel_left'
          channel_left: Channel Left
          # 'seamark:buoy_lateral:category=channel_right'
          channel_right: Channel Right
          # 'seamark:buoy_lateral:category=danger_left'
          danger_left: Danger Left
          # 'seamark:buoy_lateral:category=danger_right'
          danger_right: Danger Right
          # 'seamark:buoy_lateral:category=port'
          port: Port
          # 'seamark:buoy_lateral:category=preferred_channel_port'
          preferred_channel_port: Preferred Channel Port
          # 'seamark:buoy_lateral:category=preferred_channel_starboard'
          preferred_channel_starboard: Preferred Channel Starboard
          # 'seamark:buoy_lateral:category=starboard'
          starboard: Starboard
          # 'seamark:buoy_lateral:category=waterway_left'
          waterway_left: Waterway Left
          # 'seamark:buoy_lateral:category=waterway_right'
          waterway_right: Waterway Right
      seamark/buoy_lateral/colour:
        # 'seamark:buoy_lateral:colour=*'
        label: Color
        options:
          # 'seamark:buoy_lateral:colour=green'
          green: Green
          # 'seamark:buoy_lateral:colour=green;red;green'
          green;red;green: Green-Red-Green
          # 'seamark:buoy_lateral:colour=green;white;green;white'
          green;white;green;white: Green-White-Green-White
          # 'seamark:buoy_lateral:colour=red'
          red: Red
          # 'seamark:buoy_lateral:colour=red;green;red'
          red;green;red: Red-Green-Red
          # 'seamark:buoy_lateral:colour=red;white;red;white'
          red;white;red;white: Red-White-Red-White
          # 'seamark:buoy_lateral:colour=white'
          white: White
          # 'seamark:buoy_lateral:colour=yellow'
          yellow: Yellow
      seamark/buoy_lateral/shape:
        # 'seamark:buoy_lateral:shape=*'
        label: Shape
      seamark/buoy_lateral/system:
        # 'seamark:buoy_lateral:system=*'
        label: System
        options:
          # 'seamark:buoy_lateral:system=cevni'
          cevni: CEVNI
          # 'seamark:buoy_lateral:system=iala-a'
          iala-a: IALA A
          # 'seamark:buoy_lateral:system=iala-b'
          iala-b: IALA B
          # 'seamark:buoy_lateral:system=other'
          other: Other
      seamark/mooring/category:
        # 'seamark:mooring:category=*'
        label: Category
      seamark/type:
        # 'seamark:type=*'
        label: Seamark
        # 'terms: marine'
        terms: '[translate with synonyms or related terms for ''Seamark'', separated by commas]'
      seamark/wreck/category:
        # 'seamark:wreck:category=*'
        label: Category
      seasonal:
        # seasonal=*
        label: Seasonal
      seats:
        # seats=*
        label: Seats
        # seats field placeholder
        placeholder: '2, 4, 6...'
      second_hand:
        # second_hand=*
        label: Sells Used
        options:
          # second_hand=no
          'no': 'No'
          # second_hand=only
          only: Only
          # second_hand=yes
          'yes': 'Yes'
        # second_hand field placeholder
        placeholder: 'Yes, No, Only'
        terms: '[translate with synonyms or related terms for ''Sells Used'', separated by commas]'
      self_service:
        # self_service=*
        label: Self-Service
      service:
        # service=*
        label: Type
      service/bicycle:
        # 'service:bicycle:=*'
        label: Services
      service/vehicle:
        # 'service:vehicle:=*'
        label: Services
      service_rail:
        # service=*
        label: Service Type
        options:
          # service=crossover
          crossover: Crossover
          # service=siding
          siding: Siding
          # service=spur
          spur: Spur
          # service=yard
          yard: Yard
        terms: '[translate with synonyms or related terms for ''Service Type'', separated by commas]'
      service_times:
        # service_times=*
        label: Service Times
      shelter:
        # shelter=*
        label: Shelter
      shelter_type:
        # shelter_type=*
        label: Type
      shop:
        # shop=*
        label: Type
      siren/purpose:
        # 'siren:purpose=*'
        label: Purpose
      siren/type:
        # 'siren:type=*'
        label: Type
        options:
          # 'siren:type=electronic'
          electronic: Electronic
          # 'siren:type=other'
          other: Other
          # 'siren:type=pneumatic'
          pneumatic: Pneumatic
      site:
        # site=*
        label: Type
      site_type:
        # site_type=*
        label: Site Type
      smoking:
        # smoking=*
        label: Smoking
        options:
          # smoking=dedicated
          dedicated: Dedicated to smokers (e.g. smokers' club)
          # smoking=isolated
          isolated: 'In smoking areas, physically isolated'
          # smoking=no
          'no': No smoking anywhere
          # smoking=outside
          outside: Allowed outside
          # smoking=separated
          separated: 'In smoking areas, not physically isolated'
          # smoking=yes
          'yes': Allowed everywhere
        # smoking field placeholder
        placeholder: 'No, Separated, Yes...'
        terms: '[translate with synonyms or related terms for ''Smoking'', separated by commas]'
      smoothness:
        # smoothness=*
        label: Smoothness
        options:
          # smoothness=bad
          bad: 'Robust Wheels: trekking bike, car, rickshaw'
          # smoothness=excellent
          excellent: 'Thin Rollers: rollerblade, skateboard'
          # smoothness=good
          good: 'Thin Wheels: racing bike'
          # smoothness=horrible
          horrible: 'Off-Road: heavy duty off-road vehicle'
          # smoothness=impassable
          impassable: Impassable / No wheeled vehicle
          # smoothness=intermediate
          intermediate: 'Wheels: city bike, wheelchair, scooter'
          # smoothness=very_bad
          very_bad: 'High Clearance: light duty off-road vehicle'
          # smoothness=very_horrible
          very_horrible: 'Specialized off-road: tractor, ATV'
        # smoothness field placeholder
        placeholder: 'Thin Rollers, Wheels, Off-Road...'
        terms: '[translate with synonyms or related terms for ''Smoothness'', separated by commas]'
      social_facility:
        # social_facility=*
        label: Type
      social_facility_for:
        # 'social_facility:for=*'
        label: People Served
      source:
        # source=*
        label: Sources
        # 'terms: reference'
        terms: '[translate with synonyms or related terms for ''Sources'', separated by commas]'
      species/wikidata:
        # 'species:wikidata=*, species:wikipedia=*'
        label: Species Wikidata
        terms: '[translate with synonyms or related terms for ''Species Wikidata'', separated by commas]'
      sport:
        # sport=*
        label: Sports
      sport_ice:
        # sport=*
        label: Sports
      sport_racing_motor:
        # sport=*
        label: Sports
      sport_racing_nonmotor:
        # sport=*
        label: Sports
      stars:
        # stars=*
        label: Stars
        # 'terms: rating'
        terms: '[translate with synonyms or related terms for ''Stars'', separated by commas]'
      start_date:
        # start_date=*
        label: Start Date
        # 'terms: inception'
        terms: '[translate with synonyms or related terms for ''Start Date'', separated by commas]'
      step_count:
        # step_count=*
        label: Number of Steps
        terms: '[translate with synonyms or related terms for ''Number of Steps'', separated by commas]'
      stile:
        # stile=*
        label: Type
      stop:
        # stop=*
        label: Stop Type
        options:
          # stop=all
          all: All Ways
          # stop=minor
          minor: Minor Road
      street_cabinet:
        # street_cabinet=*
        label: Type
      stroller:
        # stroller=*
        label: Stroller Access
<<<<<<< HEAD
=======
        options:
          # stroller=limited
          limited: Limited
          # stroller=no
          'no': 'No'
          # stroller=yes
          'yes': 'Yes'
>>>>>>> fc4ec2e8
        # 'terms: baby carriage,perambulator,pram,pushchair'
        terms: '[translate with synonyms or related terms for ''Stroller Access'', separated by commas]'
      structure:
        # 'bridge=*, tunnel=*, embankment=*, cutting=*, ford=*'
        label: Structure
        options:
          # bridge=yes
          bridge: Bridge
          # cutting=yes
          cutting: Cutting
          # embankment=yes
          embankment: Embankment
          # ford=yes
          ford: Ford
          # tunnel=yes
          tunnel: Tunnel
        # structure field placeholder
        placeholder: Unknown
        terms: '[translate with synonyms or related terms for ''Structure'', separated by commas]'
      structure_waterway:
        # tunnel=*
        label: Structure
        options:
          # tunnel=yes
          tunnel: Tunnel
        # structure_waterway field placeholder
        placeholder: Unknown
      studio:
        # studio=*
        label: Type
      substance:
        # substance=*
        label: Substance
      substation:
        # substation=*
        label: Type
      supervised:
        # supervised=*
        label: Supervised
        # 'terms: guarded,manned'
        terms: '[translate with synonyms or related terms for ''Supervised'', separated by commas]'
      support:
        # support=*
        label: Support
      surface:
        # surface=*
        label: Surface
        terms: '[translate with synonyms or related terms for ''Surface'', separated by commas]'
      surveillance:
        # surveillance=*
        label: Surveillance Kind
      surveillance/type:
        # 'surveillance:type=*'
        label: Surveillance Type
        options:
          # 'surveillance:type=ALPR'
          ALPR: Automatic License Plate Reader
          # 'surveillance:type=camera'
          camera: Camera
          # 'surveillance:type=guard'
          guard: Guard
      surveillance/zone:
        # 'surveillance:zone=*'
        label: Surveillance Zone
      survey/date:
        # 'survey:date=*'
        label: Last Survey Date
        terms: '[translate with synonyms or related terms for ''Last Survey Date'', separated by commas]'
      swimming_pool:
        # swimming_pool=*
        label: Type
      switch:
        # switch=*
        label: Type
        options:
          # switch=circuit_breaker
          circuit_breaker: Circuit Breaker
          # switch=disconnector
          disconnector: Disconnector
          # switch=earthing
          earthing: Earthing
          # switch=mechanical
          mechanical: Mechanical
      tactile_paving:
        # tactile_paving=*
        label: Tactile Paving
        terms: '[translate with synonyms or related terms for ''Tactile Paving'', separated by commas]'
      takeaway:
        # takeaway=*
        label: Takeaway
        options:
          # takeaway=no
          'no': 'No'
          # takeaway=only
          only: Takeaway Only
          # takeaway=yes
          'yes': 'Yes'
        # takeaway field placeholder
        placeholder: 'Yes, No, Takeaway Only...'
        # 'terms: take out,takeout'
        terms: '[translate with synonyms or related terms for ''Takeaway'', separated by commas]'
      target:
        # target=*
        label: Target
      tidal:
        # tidal=*
        label: Tidal
        terms: '[translate with synonyms or related terms for ''Tidal'', separated by commas]'
      to:
        # to=*
        label: To
      toilets/disposal:
        # 'toilets:disposal=*'
        label: Disposal
        options:
          # 'toilets:disposal=bucket'
          bucket: Bucket
          # 'toilets:disposal=chemical'
          chemical: Chemical
          # 'toilets:disposal=flush'
          flush: Flush
          # 'toilets:disposal=pitlatrine'
          pitlatrine: Pit Latrine
      toilets/handwashing:
        # 'toilets:handwashing=*'
        label: Handwashing
        terms: '[translate with synonyms or related terms for ''Handwashing'', separated by commas]'
      toilets/position:
        # 'toilets:position=*'
        label: Positions
        terms: '[translate with synonyms or related terms for ''Positions'', separated by commas]'
      toll:
        # toll=*
        label: Toll
        terms: '[translate with synonyms or related terms for ''Toll'', separated by commas]'
      tomb:
        # tomb=*
        label: Type
      tourism:
        # tourism=*
        label: Type
      tower/construction:
        # 'tower:construction=*'
        label: Construction
        # tower/construction field placeholder
        placeholder: 'Guyed, Lattice, Concealed, ...'
      tower/type:
        # 'tower:type=*'
        label: Type
      townhall/type:
        # 'townhall:type=*'
        label: Type
      tracktype:
        # tracktype=*
        label: Track Type
        options:
          # tracktype=grade1
          grade1: 'Solid: paved or heavily compacted hardcore surface'
          # tracktype=grade2
          grade2: 'Mostly Solid: gravel/rock with some soft material mixed in'
          # tracktype=grade3
          grade3: Even mixture of hard and soft materials
          # tracktype=grade4
          grade4: 'Mostly Soft: soil/sand/grass with some hard material mixed in'
          # tracktype=grade5
          grade5: 'Soft: soil/sand/grass'
        # tracktype field placeholder
        placeholder: 'Solid, Mostly Solid, Soft...'
      trade:
        # trade=*
        label: Type
      traffic_calming:
        # traffic_calming=*
        label: Type
      traffic_sign:
        # traffic_sign=*
        label: Traffic Sign
      traffic_sign/direction:
        # 'traffic_sign:direction=*'
        label: Direction Affected
        options:
          # 'traffic_sign:direction=backward'
          backward: Backward
          # 'traffic_sign:direction=both'
          both: Both / All
          # 'traffic_sign:direction=forward'
          forward: Forward
      traffic_signals:
        # traffic_signals=*
        label: Type
      traffic_signals/direction:
        # 'traffic_signals:direction=*'
        label: Direction Affected
        options:
          # 'traffic_signals:direction=backward'
          backward: Backward
          # 'traffic_signals:direction=both'
          both: Both / All
          # 'traffic_signals:direction=forward'
          forward: Forward
      trail_visibility:
        # trail_visibility=*
        label: Trail Visibility
        options:
          # trail_visibility=bad
          bad: 'Bad: no markers, path sometimes invisible/pathless'
          # trail_visibility=excellent
          excellent: 'Excellent: unambiguous path or markers everywhere'
          # trail_visibility=good
          good: 'Good: markers visible, sometimes require searching'
          # trail_visibility=horrible
          horrible: 'Horrible: often pathless, some orientation skills required'
          # trail_visibility=intermediate
          intermediate: 'Intermediate: few markers, path mostly visible'
          # trail_visibility=no
          'no': 'No: pathless, excellent orientation skills required'
        # trail_visibility field placeholder
        placeholder: 'Excellent, Good, Bad...'
        terms: '[translate with synonyms or related terms for ''Trail Visibility'', separated by commas]'
      transformer:
        # transformer=*
        label: Type
        options:
          # transformer=auto
          auto: Autotransformer
          # transformer=auxiliary
          auxiliary: Auxiliary
          # transformer=converter
          converter: Converter
          # transformer=distribution
          distribution: Distribution
          # transformer=generator
          generator: Generator
          # transformer=phase_angle_regulator
          phase_angle_regulator: Phase Angle Regulator
          # transformer=traction
          traction: Traction
          # transformer=yes
          'yes': Unknown
      trees:
        # trees=*
        label: Trees
      trench:
        # trench=*
        label: Type
      trolley_wire:
        # trolley_wire=*
        label: Overhead Trolley Wires
        terms: '[translate with synonyms or related terms for ''Overhead Trolley Wires'', separated by commas]'
      tunnel:
        # tunnel=*
        label: Type
        # tunnel field placeholder
        placeholder: Default
      usage_rail:
        # usage=*
        label: Usage Type
        options:
          # usage=branch
          branch: Branch
          # usage=industrial
          industrial: Industrial
          # usage=main
          main: Main
          # usage=military
          military: Military
          # usage=test
          test: Test
          # usage=tourism
          tourism: Tourism
        terms: '[translate with synonyms or related terms for ''Usage Type'', separated by commas]'
      valve:
        # valve=*
        label: Type
      vending:
        # vending=*
        label: Types of Goods
      visibility:
        # visibility=*
        label: Visibility
        options:
          # visibility=area
          area: Over 20m (65ft)
          # visibility=house
          house: Up to 5m (16ft)
          # visibility=street
          street: 5 to 20m (16 to 65ft)
      volcano/status:
        # 'volcano:status=*'
        label: Volcano Status
        options:
          # 'volcano:status=active'
          active: Active
          # 'volcano:status=dormant'
          dormant: Dormant
          # 'volcano:status=extinct'
          extinct: Extinct
      volcano/type:
        # 'volcano:type=*'
        label: Volcano Type
        options:
          # 'volcano:type=scoria'
          scoria: Scoria
          # 'volcano:type=shield'
          shield: Shield
          # 'volcano:type=stratovolcano'
          stratovolcano: Stratovolcano
      voltage:
        # voltage=*
        label: Voltage
      voltage/primary:
        # 'voltage:primary=*'
        label: Primary Voltage
        terms: '[translate with synonyms or related terms for ''Primary Voltage'', separated by commas]'
      voltage/secondary:
        # 'voltage:secondary=*'
        label: Secondary Voltage
        terms: '[translate with synonyms or related terms for ''Secondary Voltage'', separated by commas]'
      voltage/tertiary:
        # 'voltage:tertiary=*'
        label: Tertiary Voltage
        terms: '[translate with synonyms or related terms for ''Tertiary Voltage'', separated by commas]'
      voltage_electrified:
        # voltage=*
        label: Voltage
        terms: '[translate with synonyms or related terms for ''Voltage'', separated by commas]'
      wall:
        # wall=*
        label: Type
      waste:
        # waste=*
        label: Waste
      water:
        # water=*
        label: Type
      water_point:
        # water_point=*
        label: Water Point
      water_source:
        # water_source=*
        label: Water Source
      water_volume:
        # water_volume=*
        label: Water Reserve Volume (m³)
        terms: '[translate with synonyms or related terms for ''Water Reserve Volume (m³)'', separated by commas]'
      waterway:
        # waterway=*
        label: Type
      website:
        # website=*
        label: Website
        # website field placeholder
        placeholder: 'https://example.com'
        # 'terms: internet presence,uri,url,webpage'
        terms: '[translate with synonyms or related terms for ''Website'', separated by commas]'
      wetland:
        # wetland=*
        label: Type
      wheelchair:
        # wheelchair=*
        label: Wheelchair Access
<<<<<<< HEAD
=======
        options:
          # wheelchair=limited
          limited: Limited
          # wheelchair=no
          'no': 'No'
          # wheelchair=yes
          'yes': 'Yes'
>>>>>>> fc4ec2e8
        # 'terms: handicap access'
        terms: '[translate with synonyms or related terms for ''Wheelchair Access'', separated by commas]'
      wholesale:
        # wholesale=*
        label: Wholesale
      width:
        # width=*
        label: Width (Meters)
        terms: '[translate with synonyms or related terms for ''Width (Meters)'', separated by commas]'
      wikidata:
        # 'wikidata=*, wikipedia=*'
        label: Wikidata
        terms: '[translate with synonyms or related terms for ''Wikidata'', separated by commas]'
      wikipedia:
        # 'wikipedia=*, wikidata=*'
        label: Wikipedia
        terms: '[translate with synonyms or related terms for ''Wikipedia'', separated by commas]'
      windings:
        # windings=*
        label: Windings
        # windings field placeholder
        placeholder: '1, 2, 3...'
        terms: '[translate with synonyms or related terms for ''Windings'', separated by commas]'
      windings/configuration:
        # 'windings:configuration=*'
        label: Windings Configuration
        options:
          # 'windings:configuration=delta'
          delta: Delta
          # 'windings:configuration=leblanc'
          leblanc: Leblanc
          # 'windings:configuration=open'
          open: Open
          # 'windings:configuration=open-delta'
          open-delta: Open Delta
          # 'windings:configuration=scott'
          scott: Scott
          # 'windings:configuration=star'
          star: Star / Wye
          # 'windings:configuration=zigzag'
          zigzag: Zig Zag
        terms: '[translate with synonyms or related terms for ''Windings Configuration'', separated by commas]'
<<<<<<< HEAD
=======
    groups:
      toggleable/aerialways:
        description: 'Chair Lifts, Gondolas, Zip Lines, etc.'
        name: Aerial Features
      toggleable/boundaries:
        description: Administrative Boundaries
        name: Boundaries
      toggleable/building_parts:
        description: 3D Building and Roof Components
        name: Building Parts
      toggleable/buildings:
        description: 'Houses, Shelters, Garages, etc.'
        name: Buildings
      toggleable/indoor:
        description: 'Rooms, Corridors, Stairwells, etc.'
        name: Indoor Features
      toggleable/landuse:
        description: 'Forests, Farmland, Parks, Residential, Commercial, etc.'
        name: Landuse Features
      toggleable/past_future:
        description: 'Proposed, Construction, Abandoned, Demolished, etc.'
        name: Past/Future Features
      toggleable/paths:
        description: 'Sidewalks, Foot Paths, Cycle Paths, etc.'
        name: Paths
      toggleable/pistes:
        description: 'Ski Slopes, Sled Runs, Ice Skating Trails, etc.'
        name: Pistes
      toggleable/points:
        description: Points of Interest
        name: Points
      toggleable/power:
        description: 'Power Lines, Power Plants, Substations, etc.'
        name: Power Features
      toggleable/rail:
        description: 'Rails, Train Signals, etc.'
        name: Railway Features
      toggleable/service_roads:
        description: 'Driveways, Parking Aisles, Tracks, etc.'
        name: Service Roads
      toggleable/traffic_roads:
        description: 'Highways, Streets, etc.'
        name: Traffic Roads
      toggleable/water:
        description: 'Rivers, Lakes, Ponds, Basins, etc.'
        name: Water Features
>>>>>>> fc4ec2e8
    presets:
      addr/interpolation:
        # 'addr:interpolation=*'
        name: Address Interpolation
      address:
        # 'addr:*=*'
        name: Address
        terms: '<translate with synonyms or related terms for ''Address'', separated by commas>'
      advertising/billboard:
        # advertising=billboard
        name: Billboard
        terms: '<translate with synonyms or related terms for ''Billboard'', separated by commas>'
      advertising/board:
        # advertising=board
        name: Notice Board
        terms: '<translate with synonyms or related terms for ''Notice Board'', separated by commas>'
      advertising/column:
        # advertising=column
        name: Advertising Column
        terms: '<translate with synonyms or related terms for ''Advertising Column'', separated by commas>'
      advertising/poster_box:
        # advertising=poster_box
        name: Poster Box
        terms: '<translate with synonyms or related terms for ''Poster Box'', separated by commas>'
      advertising/totem:
        # advertising=totem
        name: Advertising Totem
        terms: '<translate with synonyms or related terms for ''Advertising Totem'', separated by commas>'
      aerialway:
        # aerialway=*
        name: Aerialway
      aerialway/cable_car:
        # aerialway=cable_car
        name: Cable Car
        # 'terms: tramway,ropeway'
        terms: '<translate with synonyms or related terms for ''Cable Car'', separated by commas>'
      aerialway/chair_lift:
        # aerialway=chair_lift
        name: Chair Lift
        terms: '<translate with synonyms or related terms for ''Chair Lift'', separated by commas>'
      aerialway/drag_lift:
        # aerialway=drag_lift
        name: Drag Lift
        terms: '<translate with synonyms or related terms for ''Drag Lift'', separated by commas>'
      aerialway/gondola:
        # aerialway=gondola
        name: Gondola
        terms: '<translate with synonyms or related terms for ''Gondola'', separated by commas>'
      aerialway/goods:
        # aerialway=goods
        name: Goods Aerialway
        terms: '<translate with synonyms or related terms for ''Goods Aerialway'', separated by commas>'
      aerialway/j-bar:
        # aerialway=j-bar
        name: J-bar Lift
        # 'terms: jbar'
        terms: '<translate with synonyms or related terms for ''J-bar Lift'', separated by commas>'
      aerialway/magic_carpet:
        # aerialway=magic_carpet
        name: Magic Carpet Lift
        terms: '<translate with synonyms or related terms for ''Magic Carpet Lift'', separated by commas>'
      aerialway/mixed_lift:
        # aerialway=mixed_lift
        name: Mixed Lift
        terms: '<translate with synonyms or related terms for ''Mixed Lift'', separated by commas>'
      aerialway/platter:
        # aerialway=platter
        name: Platter Lift
        # 'terms: button lift,poma lift'
        terms: '<translate with synonyms or related terms for ''Platter Lift'', separated by commas>'
      aerialway/pylon:
        # aerialway=pylon
        name: Aerialway Pylon
        terms: '<translate with synonyms or related terms for ''Aerialway Pylon'', separated by commas>'
      aerialway/rope_tow:
        # aerialway=rope_tow
        name: Rope Tow Lift
        # 'terms: handle tow,bugel lift'
        terms: '<translate with synonyms or related terms for ''Rope Tow Lift'', separated by commas>'
      aerialway/station:
        # aerialway=station
        name: Aerialway Station
      aerialway/t-bar:
        # aerialway=t-bar
        name: T-bar Lift
        # 'terms: tbar'
        terms: '<translate with synonyms or related terms for ''T-bar Lift'', separated by commas>'
      aerialway/zip_line:
        # aerialway=zip_line
        name: Zip Line
        # 'terms: aerial runway,canopy,flying fox,foefie slide,gravity propelled aerial ropeslide,Tyrolean traverse,zip wire,zip-line,zipline,zipwire'
        terms: '<translate with synonyms or related terms for ''Zip Line'', separated by commas>'
      aeroway:
        # aeroway=*
        name: Aeroway
      aeroway/aerodrome:
        # aeroway=aerodrome
        name: Airport
        # 'terms: aerodrome,aeroway,airplane,airport,jet,plane'
        terms: '<translate with synonyms or related terms for ''Airport'', separated by commas>'
      aeroway/apron:
        # aeroway=apron
        name: Apron
        # 'terms: ramp'
        terms: '<translate with synonyms or related terms for ''Apron'', separated by commas>'
      aeroway/gate:
        # aeroway=gate
        name: Airport Gate
        terms: '<translate with synonyms or related terms for ''Airport Gate'', separated by commas>'
      aeroway/hangar:
        # aeroway=hangar
        name: Hangar
        terms: '<translate with synonyms or related terms for ''Hangar'', separated by commas>'
      aeroway/helipad:
        # aeroway=helipad
        name: Helipad
        # 'terms: helicopter,helipad,heliport'
        terms: '<translate with synonyms or related terms for ''Helipad'', separated by commas>'
      aeroway/holding_position:
        # aeroway=holding_position
        name: Aircraft Holding Position
        terms: '<translate with synonyms or related terms for ''Aircraft Holding Position'', separated by commas>'
      aeroway/jet_bridge:
        # aeroway=jet_bridge
        name: Jet Bridge
        # 'terms: aerobridge,air jetty,airbridge,finger,gangway,jet way,jetway,passenger boarding bridge,PBB,portal,skybridge,terminal gate connector'
        terms: '<translate with synonyms or related terms for ''Jet Bridge'', separated by commas>'
      aeroway/parking_position:
        # aeroway=parking_position
        name: Aircraft Parking Position
        terms: '<translate with synonyms or related terms for ''Aircraft Parking Position'', separated by commas>'
      aeroway/runway:
        # aeroway=runway
        name: Runway
        # 'terms: landing strip'
        terms: '<translate with synonyms or related terms for ''Runway'', separated by commas>'
      aeroway/spaceport:
        # aeroway=spaceport
        name: Spaceport
        # 'terms: cosmodrome,rocket launch center,rocket launch complex,rocket launch site,rocket range,space port'
        terms: '<translate with synonyms or related terms for ''Spaceport'', separated by commas>'
      aeroway/taxiway:
        # aeroway=taxiway
        name: Taxiway
        terms: '<translate with synonyms or related terms for ''Taxiway'', separated by commas>'
      aeroway/terminal:
        # aeroway=terminal
        name: Airport Terminal
        # 'terms: airport,aerodrome'
        terms: '<translate with synonyms or related terms for ''Airport Terminal'', separated by commas>'
      aeroway/windsock:
        # aeroway=windsock
        name: Windsock
        terms: '<translate with synonyms or related terms for ''Windsock'', separated by commas>'
      allotments/plot:
        # allotments=plot
        name: Community Garden Plot
        terms: '<translate with synonyms or related terms for ''Community Garden Plot'', separated by commas>'
      amenity:
        # amenity=*
        name: Amenity
      amenity/animal_boarding:
        # amenity=animal_boarding
        name: Animal Boarding Facility
        # 'terms: boarding,cat,cattery,dog,horse,kennel,kitten,pet,pet boarding,pet care,pet hotel,puppy,reptile'
        terms: '<translate with synonyms or related terms for ''Animal Boarding Facility'', separated by commas>'
      amenity/animal_breeding:
        # amenity=animal_breeding
        name: Animal Breeding Facility
        # 'terms: breeding,bull,cat,cow,dog,horse,husbandry,kitten,livestock,pet breeding,puppy,reptile'
        terms: '<translate with synonyms or related terms for ''Animal Breeding Facility'', separated by commas>'
      amenity/animal_shelter:
        # amenity=animal_shelter
        name: Animal Shelter
        # 'terms: adoption,aspca,cat,dog,horse,kitten,pet care,pet rescue,puppy,raptor,reptile,rescue,spca,pound'
        terms: '<translate with synonyms or related terms for ''Animal Shelter'', separated by commas>'
      amenity/arts_centre:
        # amenity=arts_centre
        name: Arts Center
        terms: '<translate with synonyms or related terms for ''Arts Center'', separated by commas>'
      amenity/atm:
        # amenity=atm
        name: ATM
        # 'terms: money,cash,machine'
        terms: '<translate with synonyms or related terms for ''ATM'', separated by commas>'
      amenity/bank:
        # amenity=bank
        name: Bank
        # 'terms: credit union,check,deposit,fund,investment,repository,reserve,safe,savings,stock,treasury,trust,vault'
        terms: '<translate with synonyms or related terms for ''Bank'', separated by commas>'
      amenity/bar:
        # amenity=bar
        name: Bar
        # 'terms: dive,beer,bier,booze'
        terms: '<translate with synonyms or related terms for ''Bar'', separated by commas>'
      amenity/bar/lgbtq:
        # 'amenity=bar, lgbtq=primary'
        name: LGBTQ+ Bar
        # 'terms: gay bar,lesbian bar,lgbtq bar,lgbt bar,lgb bar'
        terms: '<translate with synonyms or related terms for ''LGBTQ+ Bar'', separated by commas>'
      amenity/bbq:
        # amenity=bbq
        name: Barbecue/Grill
        # 'terms: bbq,grill'
        terms: '<translate with synonyms or related terms for ''Barbecue/Grill'', separated by commas>'
      amenity/bench:
        # amenity=bench
        name: Bench
        # 'terms: seat,chair'
        terms: '<translate with synonyms or related terms for ''Bench'', separated by commas>'
      amenity/bicycle_parking:
        # amenity=bicycle_parking
        name: Bicycle Parking
        # 'terms: bike,cycle parking,cycling'
        terms: '<translate with synonyms or related terms for ''Bicycle Parking'', separated by commas>'
      amenity/bicycle_parking/building:
        # 'amenity=bicycle_parking, bicycle_parking=building'
        name: Bicycle Parking Garage
        # 'terms: Bike Parking Station,cycle parking,cycling,Multi-Storey Bicycle Park,Multi-Storey Bike Park'
        terms: '<translate with synonyms or related terms for ''Bicycle Parking Garage'', separated by commas>'
      amenity/bicycle_parking/lockers:
        # 'amenity=bicycle_parking, bicycle_parking=lockers'
        name: Bicycle Lockers
        # 'terms: cycle locker,cycling,Bike Lockers'
        terms: '<translate with synonyms or related terms for ''Bicycle Lockers'', separated by commas>'
      amenity/bicycle_parking/shed:
        # 'amenity=bicycle_parking, bicycle_parking=shed'
        name: Bicycle Shed
        # 'terms: cycle shed,cycling,Bike Shed'
        terms: '<translate with synonyms or related terms for ''Bicycle Shed'', separated by commas>'
      amenity/bicycle_rental:
        # amenity=bicycle_rental
        name: Bicycle Rental
        # 'terms: bike,bicycle,bikeshare,bike share,bicycle share,cycle dock,cycle hub,cycleshare,cycling'
        terms: '<translate with synonyms or related terms for ''Bicycle Rental'', separated by commas>'
      amenity/bicycle_repair_station:
        # amenity=bicycle_repair_station
        name: Bicycle Repair Tool Stand
        # 'terms: bike chain,bike multitool,bike repair,bike tools,cycle pump,cycle repair,cycling'
        terms: '<translate with synonyms or related terms for ''Bicycle Repair Tool Stand'', separated by commas>'
      amenity/biergarten:
        # amenity=biergarten
        name: Biergarten
        # 'terms: beer,bier,booze'
        terms: '<translate with synonyms or related terms for ''Biergarten'', separated by commas>'
      amenity/boat_rental:
        # amenity=boat_rental
        name: Boat Rental
        terms: '<translate with synonyms or related terms for ''Boat Rental'', separated by commas>'
      amenity/bureau_de_change:
        # amenity=bureau_de_change
        name: Currency Exchange
        # 'terms: bureau de change,money changer'
        terms: '<translate with synonyms or related terms for ''Currency Exchange'', separated by commas>'
      amenity/bus_station:
        # amenity=bus_station
        name: Bus Station / Terminal
      amenity/cafe:
        # amenity=cafe
        name: Cafe
        # 'terms: bistro,coffee,tea'
        terms: '<translate with synonyms or related terms for ''Cafe'', separated by commas>'
      amenity/car_pooling:
        # amenity=car_pooling
        name: Car Pooling
        terms: '<translate with synonyms or related terms for ''Car Pooling'', separated by commas>'
      amenity/car_rental:
        # amenity=car_rental
        name: Car Rental
        terms: '<translate with synonyms or related terms for ''Car Rental'', separated by commas>'
      amenity/car_sharing:
        # amenity=car_sharing
        name: Car Sharing
        terms: '<translate with synonyms or related terms for ''Car Sharing'', separated by commas>'
      amenity/car_wash:
        # amenity=car_wash
        name: Car Wash
        terms: '<translate with synonyms or related terms for ''Car Wash'', separated by commas>'
      amenity/casino:
        # amenity=casino
        name: Casino
        # 'terms: gambling,roulette,craps,poker,blackjack'
        terms: '<translate with synonyms or related terms for ''Casino'', separated by commas>'
      amenity/charging_station:
        # amenity=charging_station
        name: Charging Station
        # 'terms: EV,Electric Vehicle,Supercharger'
        terms: '<translate with synonyms or related terms for ''Charging Station'', separated by commas>'
      amenity/childcare:
        # amenity=childcare
        name: Nursery/Childcare
        # 'terms: daycare,orphanage,playgroup'
        terms: '<translate with synonyms or related terms for ''Nursery/Childcare'', separated by commas>'
      amenity/cinema:
        # amenity=cinema
        name: Cinema
        # 'terms: drive-in,film,flick,movie,theater,picture,show,screen'
        terms: '<translate with synonyms or related terms for ''Cinema'', separated by commas>'
      amenity/clinic:
        # amenity=clinic
        name: Clinic
        # 'terms: medical,urgentcare'
        terms: '<translate with synonyms or related terms for ''Clinic'', separated by commas>'
      amenity/clinic/abortion:
        # 'amenity=clinic, healthcare=clinic, healthcare:speciality=abortion'
        name: Abortion Clinic
        terms: '<translate with synonyms or related terms for ''Abortion Clinic'', separated by commas>'
      amenity/clinic/fertility:
        # 'amenity=clinic, healthcare=clinic, healthcare:speciality=fertility'
        name: Fertility Clinic
        # 'terms: egg,fertility,reproductive,sperm,ovulation'
        terms: '<translate with synonyms or related terms for ''Fertility Clinic'', separated by commas>'
      amenity/clock:
        # amenity=clock
        name: Clock
        # 'terms: time'
        terms: '<translate with synonyms or related terms for ''Clock'', separated by commas>'
      amenity/clock/sundial:
        # 'amenity=clock, display=sundial'
        name: Sundial
        # 'terms: gnomon,shadow'
        terms: '<translate with synonyms or related terms for ''Sundial'', separated by commas>'
      amenity/college:
        # amenity=college
        name: College Grounds
        # 'terms: university,undergraduate school'
        terms: '<translate with synonyms or related terms for ''College Grounds'', separated by commas>'
      amenity/community_centre:
        # amenity=community_centre
        name: Community Center
        # 'terms: event,hall'
        terms: '<translate with synonyms or related terms for ''Community Center'', separated by commas>'
      amenity/community_centre/lgbtq:
        # 'amenity=community_centre, lgbtq=primary'
        name: LGBTQ+ Community Center
        # 'terms: lgbtq event,lgbtq hall,lgbt event,lgbt hall,lgb event,lgb hall'
        terms: '<translate with synonyms or related terms for ''LGBTQ+ Community Center'', separated by commas>'
      amenity/compressed_air:
        # amenity=compressed_air
        name: Compressed Air
        terms: '<translate with synonyms or related terms for ''Compressed Air'', separated by commas>'
      amenity/conference_centre:
        # amenity=conference_centre
        name: Convention Center
        # 'terms: auditorium,conference,exhibition,exposition,lecture'
        terms: '<translate with synonyms or related terms for ''Convention Center'', separated by commas>'
      amenity/courthouse:
        # amenity=courthouse
        name: Courthouse
        terms: '<translate with synonyms or related terms for ''Courthouse'', separated by commas>'
      amenity/coworking_space:
        # amenity=coworking_space
        name: Coworking Space
      amenity/crematorium:
        # amenity=crematorium
        name: Crematorium
        # 'terms: cemetery,funeral'
        terms: '<translate with synonyms or related terms for ''Crematorium'', separated by commas>'
      amenity/dentist:
        # amenity=dentist
        name: Dentist
        # 'terms: tooth,teeth'
        terms: '<translate with synonyms or related terms for ''Dentist'', separated by commas>'
      amenity/dive_centre:
        # amenity=dive_centre
        name: Dive Center
        # 'terms: diving,scuba'
        terms: '<translate with synonyms or related terms for ''Dive Center'', separated by commas>'
      amenity/doctors:
        # amenity=doctors
        name: Doctor
        # 'terms: medic*,physician'
        terms: '<translate with synonyms or related terms for ''Doctor'', separated by commas>'
      amenity/dojo:
        # amenity=dojo
        name: Dojo / Martial Arts Academy
        # 'terms: martial arts,dojang'
        terms: '<translate with synonyms or related terms for ''Dojo / Martial Arts Academy'', separated by commas>'
      amenity/dressing_room:
        # amenity=dressing_room
        name: Changing Room
        # 'terms: changeroom,dressing room,fitting room,locker room'
        terms: '<translate with synonyms or related terms for ''Changing Room'', separated by commas>'
      amenity/drinking_water:
        # amenity=drinking_water
        name: Drinking Water
        # 'terms: potable water source,water fountain,drinking fountain,bubbler,water tap'
        terms: '<translate with synonyms or related terms for ''Drinking Water'', separated by commas>'
      amenity/driving_school:
        # amenity=driving_school
        name: Driving School
        terms: '<translate with synonyms or related terms for ''Driving School'', separated by commas>'
      amenity/embassy:
        # amenity=embassy
        name: Embassy
      amenity/events_venue:
        # amenity=events_venue
        name: Events Venue
        # 'terms: banquet hall,baptism,Bar Mitzvah,Bat Mitzvah,birthdays,celebrations,conferences,confirmation,meetings,parties,party,quinceañera,reunions,weddings'
        terms: '<translate with synonyms or related terms for ''Events Venue'', separated by commas>'
      amenity/fast_food:
        # amenity=fast_food
        name: Fast Food
        # 'terms: restaurant,takeaway'
        terms: '<translate with synonyms or related terms for ''Fast Food'', separated by commas>'
      amenity/fast_food/burger:
        # 'amenity=fast_food, cuisine=burger'
        name: Burger Fast Food
        # 'terms: breakfast,dine,dining,dinner,drive-in,eat,grill,lunch,table'
        terms: '<translate with synonyms or related terms for ''Burger Fast Food'', separated by commas>'
      amenity/fast_food/chicken:
        # 'amenity=fast_food, cuisine=chicken'
        name: Chicken Fast Food
        # 'terms: breakfast,canteen,dine,dining,dinner,drive-in,eat,grill,lunch,table'
        terms: '<translate with synonyms or related terms for ''Chicken Fast Food'', separated by commas>'
      amenity/fast_food/donut:
        # 'amenity=fast_food, cuisine=donut'
        name: Donut Fast Food
        # 'terms: breakfast,brunch,cafe,canteen,coffee,dine,diner,donut,doughnut,dining,eat,lunch,table'
        terms: '<translate with synonyms or related terms for ''Donut Fast Food'', separated by commas>'
      amenity/fast_food/fish_and_chips:
        # 'amenity=fast_food, cuisine=fish_and_chips'
        name: Fish & Chips Fast Food
        # 'terms: breakfast,cafe,café,dine,dining,dinner,drive-in,eat,grill,lunch,table,french fries'
        terms: '<translate with synonyms or related terms for ''Fish & Chips Fast Food'', separated by commas>'
      amenity/fast_food/hot_dog:
        # 'amenity=fast_food, cuisine=hot_dog'
        name: Hot Dog Fast Food
        # 'terms: ballpark,frankfurter,frank,hotdog stand,sandwich,sausage,wiener'
        terms: '<translate with synonyms or related terms for ''Hot Dog Fast Food'', separated by commas>'
      amenity/fast_food/ice_cream:
        # 'amenity=fast_food, cuisine=ice_cream'
        name: Ice Cream Fast Food
      amenity/fast_food/kebab:
        # 'amenity=fast_food, cuisine=kebab'
        name: Kebab Fast Food
        # 'terms: bar,breakfast,cafe,café,canteen,dine,dining,dinner,drive-in,eat,grill,lunch,table'
        terms: '<translate with synonyms or related terms for ''Kebab Fast Food'', separated by commas>'
      amenity/fast_food/mexican:
        # 'amenity=fast_food, cuisine=mexican'
        name: Mexican Fast Food
        # 'terms: breakfast,dine,dining,dinner,drive-in,eat,grill,lunch,table,tacos,burritos,enchiladas,fajitas,nachos,tortillas,salsa,tamales,quesadillas'
        terms: '<translate with synonyms or related terms for ''Mexican Fast Food'', separated by commas>'
      amenity/fast_food/pizza:
        # 'amenity=fast_food, cuisine=pizza'
        name: Pizza Fast Food
        # 'terms: dine,dining,dinner,drive-in,eat,lunch,table,deep dish,thin crust,slice'
        terms: '<translate with synonyms or related terms for ''Pizza Fast Food'', separated by commas>'
      amenity/fast_food/sandwich:
        # 'amenity=fast_food, cuisine=sandwich'
        name: Sandwich Fast Food
        # 'terms: breakfast,cafe,café,dine,dining,dinner,drive-in,eat,grill,lunch,table'
        terms: '<translate with synonyms or related terms for ''Sandwich Fast Food'', separated by commas>'
      amenity/ferry_terminal:
        # amenity=ferry_terminal
        name: Ferry Station / Terminal
      amenity/fire_station:
        # amenity=fire_station
        name: Fire Station
        terms: '<translate with synonyms or related terms for ''Fire Station'', separated by commas>'
      amenity/food_court:
        # amenity=food_court
        name: Food Court
        # 'terms: fast food,restaurant,food'
        terms: '<translate with synonyms or related terms for ''Food Court'', separated by commas>'
      amenity/fountain:
        # amenity=fountain
        name: Fountain
        terms: '<translate with synonyms or related terms for ''Fountain'', separated by commas>'
      amenity/fuel:
        # amenity=fuel
        name: Gas Station
        # 'terms: petrol,fuel,gasoline,propane,diesel,lng,cng,biodiesel'
        terms: '<translate with synonyms or related terms for ''Gas Station'', separated by commas>'
      amenity/grave_yard:
        # amenity=grave_yard
        name: Graveyard
        terms: '<translate with synonyms or related terms for ''Graveyard'', separated by commas>'
      amenity/grit_bin:
        # amenity=grit_bin
        name: Grit Bin
        # 'terms: salt,sand'
        terms: '<translate with synonyms or related terms for ''Grit Bin'', separated by commas>'
      amenity/hospital:
        # amenity=hospital
        name: Hospital Grounds
        # 'terms: clinic,doctor,emergency room,health,infirmary,institution,sanatorium,sanitarium,sick,surgery,ward'
        terms: '<translate with synonyms or related terms for ''Hospital Grounds'', separated by commas>'
      amenity/hunting_stand:
        # amenity=hunting_stand
        name: Hunting Stand
        # 'terms: game,gun,lookout,rifle,shoot*,wild,watch'
        terms: '<translate with synonyms or related terms for ''Hunting Stand'', separated by commas>'
      amenity/ice_cream:
        # amenity=ice_cream
        name: Ice Cream Shop
        # 'terms: gelato,sorbet,sherbet,frozen,yogurt'
        terms: '<translate with synonyms or related terms for ''Ice Cream Shop'', separated by commas>'
      amenity/internet_cafe:
        # amenity=internet_cafe
        name: Internet Cafe
        # 'terms: cybercafe,taxiphone,teleboutique,coffee,cafe,net,lanhouse'
        terms: '<translate with synonyms or related terms for ''Internet Cafe'', separated by commas>'
      amenity/karaoke:
        # amenity=karaoke_box
        name: Karaoke Box
        # 'terms: karaoke club,karaoke room,karaoke television,KTV'
        terms: '<translate with synonyms or related terms for ''Karaoke Box'', separated by commas>'
      amenity/kindergarten:
        # amenity=kindergarten
        name: Preschool/Kindergarten Grounds
        # 'terms: kindergarden,pre-school'
        terms: '<translate with synonyms or related terms for ''Preschool/Kindergarten Grounds'', separated by commas>'
      amenity/language_school:
        # amenity=language_school
        name: Language School
        # 'terms: esl'
        terms: '<translate with synonyms or related terms for ''Language School'', separated by commas>'
      amenity/letter_box:
        # amenity=letter_box
        name: Letter Box
        # 'terms: curbside delivery box,home delivery box,direct-to-door delivery box,letter hole,letter plate,letter slot,letterbox,letterhole,letterplate,letterslot,mail box,mail hole,mail slot,mailbox,mailhole,mailslot,through-door delivery box'
        terms: '<translate with synonyms or related terms for ''Letter Box'', separated by commas>'
      amenity/library:
        # amenity=library
        name: Library
        # 'terms: book'
        terms: '<translate with synonyms or related terms for ''Library'', separated by commas>'
      amenity/loading_dock:
        # amenity=loading_dock
        name: Loading Dock
        # 'terms: door,loading bay,shipping,unloading,warehouse'
        terms: '<translate with synonyms or related terms for ''Loading Dock'', separated by commas>'
      amenity/love_hotel:
        # amenity=love_hotel
        name: Love Hotel
        terms: '<translate with synonyms or related terms for ''Love Hotel'', separated by commas>'
      amenity/marketplace:
        # amenity=marketplace
        name: Marketplace
        terms: '<translate with synonyms or related terms for ''Marketplace'', separated by commas>'
      amenity/monastery:
        # amenity=monastery
        name: Monastery Grounds
        # 'terms: abbey,basilica,bethel,cathedral,chancel,chantry,chapel,church,fold,house of God,house of prayer,house of worship,minster,mission,monastery,mosque,oratory,parish,sacellum,sanctuary,shrine,synagogue,tabernacle,temple'
        terms: '<translate with synonyms or related terms for ''Monastery Grounds'', separated by commas>'
      amenity/money_transfer:
        # amenity=money_transfer
        name: Money Transfer Station
        # 'terms: money order,check,bill,currency,finance,wire transfer,cable,person to person,cash to cash,exchange'
        terms: '<translate with synonyms or related terms for ''Money Transfer Station'', separated by commas>'
      amenity/motorcycle_parking:
        # amenity=motorcycle_parking
        name: Motorcycle Parking
        terms: '<translate with synonyms or related terms for ''Motorcycle Parking'', separated by commas>'
      amenity/music_school:
        # amenity=music_school
        name: Music School
        # 'terms: school of music'
        terms: '<translate with synonyms or related terms for ''Music School'', separated by commas>'
      amenity/nightclub:
        # amenity=nightclub
        name: Nightclub
        # 'terms: disco*,night club,dancing,dance club'
        terms: '<translate with synonyms or related terms for ''Nightclub'', separated by commas>'
      amenity/nightclub/lgbtq:
        # 'amenity=nightclub, lgbtq=primary'
        name: LGBTQ+ Nightclub
        # 'terms: gay nightclub,lesbian nightclub,lgbtq nightclub,lgbt nightclub,lgb nightclub'
        terms: '<translate with synonyms or related terms for ''LGBTQ+ Nightclub'', separated by commas>'
      amenity/nursing_home:
        # amenity=nursing_home
        name: Nursing Home
      amenity/parking:
        # amenity=parking
        name: Parking Lot
        # 'terms: automobile parking,car lot,car parking,rv parking,truck parking,vehicle parking'
        terms: '<translate with synonyms or related terms for ''Parking Lot'', separated by commas>'
      amenity/parking/multi-storey:
        # 'amenity=parking, parking=multi-storey'
        name: Multilevel Parking Garage
        # 'terms: car,indoor parking,multistorey car park,parkade,parking building,parking deck,parking garage,parking ramp,parking structure'
        terms: '<translate with synonyms or related terms for ''Multilevel Parking Garage'', separated by commas>'
      amenity/parking/park_ride:
        # 'amenity=parking, park_ride=yes'
        name: Park & Ride Lot
        # 'terms: commuter parking lot,incentive parking lot,metro parking lot,park and pool lot,park and ride lot,P+R,public transport parking lot,public transit parking lot,train parking lot'
        terms: '<translate with synonyms or related terms for ''Park & Ride Lot'', separated by commas>'
      amenity/parking/underground:
        # 'amenity=parking, parking=underground'
        name: Underground Parking
        # 'terms: automobile parking,car lot,car parking,rv parking,subsurface parking,truck parking,vehicle parking'
        terms: '<translate with synonyms or related terms for ''Underground Parking'', separated by commas>'
      amenity/parking_entrance:
        # amenity=parking_entrance
        name: Parking Garage Entrance/Exit
        terms: '<translate with synonyms or related terms for ''Parking Garage Entrance/Exit'', separated by commas>'
      amenity/parking_space:
        # amenity=parking_space
        name: Parking Space
        terms: '<translate with synonyms or related terms for ''Parking Space'', separated by commas>'
      amenity/payment_centre:
        # amenity=payment_centre
        name: Payment Center
        # 'terms: check,tax pay,bill pay,currency,finance,cash,money'
        terms: '<translate with synonyms or related terms for ''Payment Center'', separated by commas>'
      amenity/payment_terminal:
        # amenity=payment_terminal
        name: Payment Terminal
        # 'terms: interactive kiosk,ekiosk,atm,bill pay,tax pay,phone pay,finance,cash,money transfer,card'
        terms: '<translate with synonyms or related terms for ''Payment Terminal'', separated by commas>'
      amenity/pharmacy:
        # amenity=pharmacy
        name: Pharmacy Counter
        # 'terms: apothecary,drug store,drugstore,med*,prescription'
        terms: '<translate with synonyms or related terms for ''Pharmacy Counter'', separated by commas>'
      amenity/photo_booth:
        # amenity=photo_booth
        name: Photo Booth
        # 'terms: photobooth,photo,booth,kiosk,camera'
        terms: '<translate with synonyms or related terms for ''Photo Booth'', separated by commas>'
      amenity/place_of_worship:
        # amenity=place_of_worship
        name: Place of Worship
        # 'terms: abbey,basilica,bethel,cathedral,chancel,chantry,chapel,church,fold,house of God,house of prayer,house of worship,minster,mission,mosque,oratory,parish,sacellum,sanctuary,shrine,synagogue,tabernacle,temple'
        terms: '<translate with synonyms or related terms for ''Place of Worship'', separated by commas>'
      amenity/place_of_worship/buddhist:
        # 'amenity=place_of_worship, religion=buddhist'
        name: Buddhist Temple
        # 'terms: stupa,vihara,monastery,temple,pagoda,zendo,dojo'
        terms: '<translate with synonyms or related terms for ''Buddhist Temple'', separated by commas>'
      amenity/place_of_worship/christian:
        # 'amenity=place_of_worship, religion=christian'
        name: Christian Church
        # 'terms: christian,abbey,basilica,bethel,cathedral,chancel,chantry,chapel,fold,house of God,house of prayer,house of worship,minster,mission,oratory,parish,sacellum,sanctuary,shrine,tabernacle,temple'
        terms: '<translate with synonyms or related terms for ''Christian Church'', separated by commas>'
      amenity/place_of_worship/christian/jehovahs_witness:
        # 'amenity=place_of_worship, religion=christian, denomination=jehovahs_witness'
        name: Kingdom Hall of Jehovah's Witnesses
        # 'terms: christian,church,house of God,house of prayer,house of worship'
        terms: '<translate with synonyms or related terms for ''Kingdom Hall of Jehovah''s Witnesses'', separated by commas>'
      amenity/place_of_worship/christian/la_luz_del_mundo:
        # 'amenity=place_of_worship, religion=christian, denomination=la_luz_del_mundo'
        name: La Luz del Mundo Temple
        # 'terms: christian,church,house of God,house of prayer,house of worship,the light of the world church'
        terms: '<translate with synonyms or related terms for ''La Luz del Mundo Temple'', separated by commas>'
      amenity/place_of_worship/christian/quaker:
        # 'amenity=place_of_worship, religion=christian, denomination=quaker'
        name: Quaker Friends Meeting House
        # 'terms: christian,church,house of God,house of prayer,house of worship'
        terms: '<translate with synonyms or related terms for ''Quaker Friends Meeting House'', separated by commas>'
      amenity/place_of_worship/hindu:
        # 'amenity=place_of_worship, religion=hindu'
        name: Hindu Temple
        # 'terms: kovil,devasthana,mandir,kshetram,alayam,shrine,temple'
        terms: '<translate with synonyms or related terms for ''Hindu Temple'', separated by commas>'
      amenity/place_of_worship/jewish:
        # 'amenity=place_of_worship, religion=jewish'
        name: Jewish Synagogue
        # 'terms: jewish'
        terms: '<translate with synonyms or related terms for ''Jewish Synagogue'', separated by commas>'
      amenity/place_of_worship/muslim:
        # 'amenity=place_of_worship, religion=muslim'
        name: Muslim Mosque
        # 'terms: islam,islamic center,muslim'
        terms: '<translate with synonyms or related terms for ''Muslim Mosque'', separated by commas>'
      amenity/place_of_worship/shinto:
        # 'amenity=place_of_worship, religion=shinto'
        name: Shinto Shrine
        # 'terms: kami,torii'
        terms: '<translate with synonyms or related terms for ''Shinto Shrine'', separated by commas>'
      amenity/place_of_worship/sikh:
        # 'amenity=place_of_worship, religion=sikh'
        name: Sikh Temple
        # 'terms: gurudwara,temple'
        terms: '<translate with synonyms or related terms for ''Sikh Temple'', separated by commas>'
      amenity/place_of_worship/taoist:
        # 'amenity=place_of_worship, religion=taoist'
        name: Taoist Temple
        # 'terms: daoist,monastery,temple'
        terms: '<translate with synonyms or related terms for ''Taoist Temple'', separated by commas>'
      amenity/planetarium:
        # amenity=planetarium
        name: Planetarium
        # 'terms: museum,astronomy,observatory'
        terms: '<translate with synonyms or related terms for ''Planetarium'', separated by commas>'
      amenity/police:
        # amenity=police
        name: Police
        # 'terms: badge,constable,constabulary,cop,detective,fed,law,enforcement,officer,patrol'
        terms: '<translate with synonyms or related terms for ''Police'', separated by commas>'
      amenity/polling_station:
        # amenity=polling_station
        name: Permanent Polling Place
        # 'terms: ballot box,ballot drop,democracy,elections,polling place,vote,voting booth,voting machine'
        terms: '<translate with synonyms or related terms for ''Permanent Polling Place'', separated by commas>'
      amenity/post_box:
        # amenity=post_box
<<<<<<< HEAD
        name: Mailbox
        # 'terms: letter drop,mail box,package drop,post box,postal box'
        terms: '<translate with synonyms or related terms for ''Mailbox'', separated by commas>'
=======
        name: Mail Drop Box
        # 'terms: drop box,dropbox,letter drop,mail box,mail collection box,mail drop,mail dropoff,mailbox,package drop,pillar box,pillarbox,post box,postal box,postbox'
        terms: '<translate with synonyms or related terms for ''Mail Drop Box'', separated by commas>'
>>>>>>> fc4ec2e8
      amenity/post_depot:
        # amenity=post_depot
        name: Post Sorting Office
        # 'terms: mail processing and distribution center,post depot'
        terms: '<translate with synonyms or related terms for ''Post Sorting Office'', separated by commas>'
      amenity/post_office:
        # amenity=post_office
        name: Post Office
        # 'terms: letter,mail'
        terms: '<translate with synonyms or related terms for ''Post Office'', separated by commas>'
      amenity/prep_school:
        # amenity=prep_school
        name: Test Prep / Tutoring School
        # 'terms: academic,ACT,SAT,homework,math,reading,test prep,tutoring,writing'
        terms: '<translate with synonyms or related terms for ''Test Prep / Tutoring School'', separated by commas>'
      amenity/prison:
        # amenity=prison
        name: Prison Grounds
        # 'terms: cell,jail,correction'
        terms: '<translate with synonyms or related terms for ''Prison Grounds'', separated by commas>'
      amenity/pub:
        # amenity=pub
        name: Pub
        # 'terms: alcohol,drink,dive,beer,bier,booze'
        terms: '<translate with synonyms or related terms for ''Pub'', separated by commas>'
      amenity/pub/lgbtq:
        # 'amenity=pub, lgbtq=primary'
        name: LGBTQ+ Pub
        # 'terms: gay pub,lesbian pub,lgbtq pub,lgbt pub,lgb pub'
        terms: '<translate with synonyms or related terms for ''LGBTQ+ Pub'', separated by commas>'
      amenity/pub/microbrewery:
        # 'amenity=pub, microbrewery=yes'
        name: Brewpub
        # 'terms: alcohol,drink,dive,beer,bier,booze,craft brewery,microbrewery,small batch brewery'
        terms: '<translate with synonyms or related terms for ''Brewpub'', separated by commas>'
      amenity/public_bath:
        # amenity=public_bath
        name: Public Bath
        # 'terms: onsen,foot bath,hot springs'
        terms: '<translate with synonyms or related terms for ''Public Bath'', separated by commas>'
      amenity/public_bookcase:
        # amenity=public_bookcase
        name: Public Bookcase
        # 'terms: library,bookcrossing'
        terms: '<translate with synonyms or related terms for ''Public Bookcase'', separated by commas>'
      amenity/ranger_station:
        # amenity=ranger_station
        name: Ranger Station
        # 'terms: visitor center,visitor centre,permit center,permit centre,backcountry office,warden office,warden center'
        terms: '<translate with synonyms or related terms for ''Ranger Station'', separated by commas>'
      amenity/recycling:
        # amenity=recycling
        name: Recycling
      amenity/recycling/container/electrical_items:
        # 'amenity=recycling, recycling_type=container, recycling:electrical_items=yes'
        name: E-Waste Container
        # 'terms: computers,electronic waste,electronics recycling,ewaste bin,phones,tablets'
        terms: '<translate with synonyms or related terms for ''E-Waste Container'', separated by commas>'
      amenity/recycling/container/green_waste:
        # 'amenity=recycling, recycling_type=container, recycling:green_waste=yes'
        name: Green Waste Container
        # 'terms: biodegradable,biological,compost,decomposable,garbage bin,garden waste,organic,rubbish,food scrap'
        terms: '<translate with synonyms or related terms for ''Green Waste Container'', separated by commas>'
      amenity/recycling_centre:
        # 'amenity=recycling, recycling_type=centre'
        name: Recycling Center
        # 'terms: bottle,can,dump,glass,garbage,rubbish,scrap,trash'
        terms: '<translate with synonyms or related terms for ''Recycling Center'', separated by commas>'
      amenity/recycling_container:
        # 'amenity=recycling, recycling_type=container'
        name: Recycling Container
        # 'terms: bin,can,bottle,glass,garbage,rubbish,scrap,trash'
        terms: '<translate with synonyms or related terms for ''Recycling Container'', separated by commas>'
      amenity/register_office:
        # amenity=register_office
        name: Register Office
      amenity/restaurant:
        # amenity=restaurant
        name: Restaurant
        # 'terms: bar,breakfast,cafe,café,canteen,coffee,dine,dining,dinner,drive-in,eat,grill,lunch,table'
        terms: '<translate with synonyms or related terms for ''Restaurant'', separated by commas>'
      amenity/restaurant/american:
        # 'amenity=restaurant, cuisine=american'
        name: American Restaurant
        # 'terms: bar,breakfast,cafe,café,canteen,coffee,dine,dining,dinner,drive-in,eat,grill,lunch,table'
        terms: '<translate with synonyms or related terms for ''American Restaurant'', separated by commas>'
      amenity/restaurant/asian:
        # 'amenity=restaurant, cuisine=asian'
        name: Asian Restaurant
        # 'terms: bar,breakfast,cafe,café,canteen,dine,dining,dinner,drive-in,eat,grill,lunch,table'
        terms: '<translate with synonyms or related terms for ''Asian Restaurant'', separated by commas>'
      amenity/restaurant/chinese:
        # 'amenity=restaurant, cuisine=chinese'
        name: Chinese Restaurant
        # 'terms: bar,breakfast,cafe,café,canteen,dine,dining,dinner,drive-in,eat,grill,lunch,table'
        terms: '<translate with synonyms or related terms for ''Chinese Restaurant'', separated by commas>'
      amenity/restaurant/french:
        # 'amenity=restaurant, cuisine=french'
        name: French Restaurant
        # 'terms: bar,breakfast,cafe,café,canteen,dine,dining,dinner,drive-in,eat,grill,lunch,table'
        terms: '<translate with synonyms or related terms for ''French Restaurant'', separated by commas>'
      amenity/restaurant/german:
        # 'amenity=restaurant, cuisine=german'
        name: German Restaurant
        # 'terms: bar,breakfast,cafe,café,canteen,dine,dining,dinner,drive-in,eat,grill,lunch,table'
        terms: '<translate with synonyms or related terms for ''German Restaurant'', separated by commas>'
      amenity/restaurant/greek:
        # 'amenity=restaurant, cuisine=greek'
        name: Greek Restaurant
        # 'terms: bar,breakfast,cafe,café,canteen,dine,dining,dinner,drive-in,eat,grill,lunch,table,gyros,pitas,olives'
        terms: '<translate with synonyms or related terms for ''Greek Restaurant'', separated by commas>'
      amenity/restaurant/indian:
        # 'amenity=restaurant, cuisine=indian'
        name: Indian Restaurant
        # 'terms: bar,breakfast,dine,dining,dinner,drive-in,eat,grill,lunch,table,curry'
        terms: '<translate with synonyms or related terms for ''Indian Restaurant'', separated by commas>'
      amenity/restaurant/italian:
        # 'amenity=restaurant, cuisine=italian'
        name: Italian Restaurant
        # 'terms: bar,breakfast,cafe,café,canteen,dine,dining,dinner,drive-in,eat,grill,lunch,table,pasta,pizza'
        terms: '<translate with synonyms or related terms for ''Italian Restaurant'', separated by commas>'
      amenity/restaurant/japanese:
        # 'amenity=restaurant, cuisine=japanese'
        name: Japanese Restaurant
        # 'terms: bar,breakfast,cafe,café,canteen,dine,dining,dinner,drive-in,eat,grill,lunch,table'
        terms: '<translate with synonyms or related terms for ''Japanese Restaurant'', separated by commas>'
      amenity/restaurant/mexican:
        # 'amenity=restaurant, cuisine=mexican'
        name: Mexican Restaurant
        # 'terms: bar,breakfast,dine,dining,dinner,drive-in,eat,grill,lunch,table,tacos,burritos,enchiladas,fajitas,nachos,tortillas,salsa,tamales,quesadillas'
        terms: '<translate with synonyms or related terms for ''Mexican Restaurant'', separated by commas>'
      amenity/restaurant/noodle:
        # 'amenity=restaurant, cuisine=noodle'
        name: Noodle Restaurant
        # 'terms: bar,breakfast,cafe,café,canteen,dine,dining,dinner,drive-in,eat,grill,lunch,table,ramen noodles,soup,soba noodles,cellophane noodles,rice noodles'
        terms: '<translate with synonyms or related terms for ''Noodle Restaurant'', separated by commas>'
      amenity/restaurant/pizza:
        # 'amenity=restaurant, cuisine=pizza'
        name: Pizza Restaurant
        # 'terms: bar,dine,dining,dinner,drive-in,eat,lunch,table,deep dish,thin crust,slice'
        terms: '<translate with synonyms or related terms for ''Pizza Restaurant'', separated by commas>'
      amenity/restaurant/seafood:
        # 'amenity=restaurant, cuisine=seafood'
        name: Seafood Restaurant
        # 'terms: bar,breakfast,cafe,café,dine,dining,dinner,drive-in,eat,grill,lunch,table,fish,shellfish,molluscs,crustaceans,clams,oysters,lobsters,crab,shrimp,squid,octopus'
        terms: '<translate with synonyms or related terms for ''Seafood Restaurant'', separated by commas>'
      amenity/restaurant/steakhouse:
        # 'amenity=restaurant, cuisine=steak_house'
        name: Steakhouse
        # 'terms: bar,breakfast,cafe,café,canteen,dine,dining,dinner,drive-in,eat,grill,lunch,table,steak house,chop house,beef'
        terms: '<translate with synonyms or related terms for ''Steakhouse'', separated by commas>'
      amenity/restaurant/sushi:
        # 'amenity=restaurant, cuisine=sushi'
        name: Sushi Restaurant
        # 'terms: bar,breakfast,cafe,café,canteen,dine,dining,dinner,drive-in,eat,grill,lunch,table'
        terms: '<translate with synonyms or related terms for ''Sushi Restaurant'', separated by commas>'
      amenity/restaurant/thai:
        # 'amenity=restaurant, cuisine=thai'
        name: Thai Restaurant
        # 'terms: bar,breakfast,cafe,café,canteen,dine,dining,dinner,drive-in,eat,grill,lunch,table'
        terms: '<translate with synonyms or related terms for ''Thai Restaurant'', separated by commas>'
      amenity/restaurant/turkish:
        # 'amenity=restaurant, cuisine=turkish'
        name: Turkish Restaurant
        # 'terms: bar,breakfast,cafe,café,canteen,dine,dining,dinner,drive-in,eat,grill,lunch,table'
        terms: '<translate with synonyms or related terms for ''Turkish Restaurant'', separated by commas>'
      amenity/restaurant/vietnamese:
        # 'amenity=restaurant, cuisine=vietnamese'
        name: Vietnamese Restaurant
        # 'terms: bar,breakfast,cafe,café,canteen,dine,dining,dinner,drive-in,eat,grill,lunch,table'
        terms: '<translate with synonyms or related terms for ''Vietnamese Restaurant'', separated by commas>'
      amenity/sanitary_dump_station:
        # amenity=sanitary_dump_station
        name: RV Toilet Disposal
        # 'terms: Motor Home,Camper,Sanitary,Dump Station,Elsan,CDP,CTDP,Chemical Toilet'
        terms: '<translate with synonyms or related terms for ''RV Toilet Disposal'', separated by commas>'
      amenity/school:
        # amenity=school
        name: School Grounds
        # 'terms: academy,elementary school,middle school,high school'
        terms: '<translate with synonyms or related terms for ''School Grounds'', separated by commas>'
      amenity/scrapyard:
        # amenity=scrapyard
        name: Scrap Yard
      amenity/shelter:
        # amenity=shelter
        name: Shelter
        # 'terms: lean-to,gazebo,picnic'
        terms: '<translate with synonyms or related terms for ''Shelter'', separated by commas>'
      amenity/shelter/gazebo:
        # 'amenity=shelter, shelter_type=gazebo'
        name: Gazebo
        terms: '<translate with synonyms or related terms for ''Gazebo'', separated by commas>'
      amenity/shelter/lean_to:
        # 'amenity=shelter, shelter_type=lean_to'
        name: Lean-To
        terms: '<translate with synonyms or related terms for ''Lean-To'', separated by commas>'
      amenity/shelter/picnic_shelter:
        # 'amenity=shelter, shelter_type=picnic_shelter'
        name: Picnic Shelter
        # 'terms: pavilion'
        terms: '<translate with synonyms or related terms for ''Picnic Shelter'', separated by commas>'
      amenity/shelter/public_transport:
        # 'amenity=shelter, shelter_type=public_transport'
        name: Transit Shelter
        # 'terms: bus stop,metro stop,public transit shelter,public transport shelter,tram stop shelter,waiting'
        terms: '<translate with synonyms or related terms for ''Transit Shelter'', separated by commas>'
      amenity/shower:
        # amenity=shower
        name: Shower
        # 'terms: rain closet'
        terms: '<translate with synonyms or related terms for ''Shower'', separated by commas>'
      amenity/smoking_area:
        # amenity=smoking_area
        name: Smoking Area
        terms: '<translate with synonyms or related terms for ''Smoking Area'', separated by commas>'
      amenity/social_centre:
        # amenity=social_centre
        name: Social Center
        # 'terms: event,fraternal,fraternity,hall,organization,professional,society,sorority,union,vetern'
        terms: '<translate with synonyms or related terms for ''Social Center'', separated by commas>'
      amenity/social_facility:
        # amenity=social_facility
        name: Social Facility
        terms: '<translate with synonyms or related terms for ''Social Facility'', separated by commas>'
      amenity/social_facility/ambulatory_care:
        # 'amenity=social_facility, social_facility=ambulatory_care'
        name: Ambulatory Care
        terms: '<translate with synonyms or related terms for ''Ambulatory Care'', separated by commas>'
      amenity/social_facility/food_bank:
        # 'amenity=social_facility, social_facility=food_bank'
        name: Food Bank
        terms: '<translate with synonyms or related terms for ''Food Bank'', separated by commas>'
      amenity/social_facility/group_home:
        # 'amenity=social_facility, social_facility=group_home, social_facility:for=senior'
        name: Elderly Group Home
        # 'terms: old,senior,living,care home,assisted living'
        terms: '<translate with synonyms or related terms for ''Elderly Group Home'', separated by commas>'
      amenity/social_facility/homeless_shelter:
        # 'amenity=social_facility, social_facility=shelter, social_facility:for=homeless'
        name: Homeless Shelter
        # 'terms: houseless,unhoused,displaced'
        terms: '<translate with synonyms or related terms for ''Homeless Shelter'', separated by commas>'
      amenity/social_facility/nursing_home:
        # 'amenity=social_facility, social_facility=nursing_home, social_facility:for=senior'
        name: Nursing Home
        # 'terms: elderly,living,nursing,old,senior,assisted living'
        terms: '<translate with synonyms or related terms for ''Nursing Home'', separated by commas>'
      amenity/studio:
        # amenity=studio
        name: Studio
        # 'terms: recording,radio,television'
        terms: '<translate with synonyms or related terms for ''Studio'', separated by commas>'
      amenity/studio/audio:
        # 'amenity=studio, studio=audio'
        name: Recording Studio
        # 'terms: audio mixing,audio production,audio recording,audio studio'
        terms: '<translate with synonyms or related terms for ''Recording Studio'', separated by commas>'
      amenity/studio/radio:
        # 'amenity=studio, studio=radio'
        name: Radio Station
        # 'terms: am radio,fm radio,radio broadcast,radio studio'
        terms: '<translate with synonyms or related terms for ''Radio Station'', separated by commas>'
      amenity/studio/television:
        # 'amenity=studio, studio=television'
        name: Television Station
        # 'terms: television broadcast,television studio,tv broadcast,tv station,tv studio'
        terms: '<translate with synonyms or related terms for ''Television Station'', separated by commas>'
      amenity/studio/video:
        # 'amenity=studio, studio=video'
        name: Film Studio
        # 'terms: movie production,movie studio,video production,video recording,video studio'
        terms: '<translate with synonyms or related terms for ''Film Studio'', separated by commas>'
      amenity/swimming_pool:
        # amenity=swimming_pool
        name: Swimming Pool
      amenity/taxi:
        # amenity=taxi
        name: Taxi Stand
        # 'terms: cab'
        terms: '<translate with synonyms or related terms for ''Taxi Stand'', separated by commas>'
      amenity/telephone:
        # amenity=telephone
        name: Telephone
        # 'terms: phone'
        terms: '<translate with synonyms or related terms for ''Telephone'', separated by commas>'
      amenity/theatre:
        # amenity=theatre
        name: Theater
        # 'terms: theatre,performance,play,musical'
        terms: '<translate with synonyms or related terms for ''Theater'', separated by commas>'
      amenity/theatre/type/amphi:
        # 'amenity=theatre, theatre:type=amphi'
        name: Amphitheatre
        # 'terms: open air,outdoor,greek,ampi'
        terms: '<translate with synonyms or related terms for ''Amphitheatre'', separated by commas>'
      amenity/toilets:
        # amenity=toilets
        name: Toilets
        # 'terms: bathroom,restroom,outhouse,privy,head,lavatory,latrine,water closet,WC,W.C.'
        terms: '<translate with synonyms or related terms for ''Toilets'', separated by commas>'
      amenity/toilets/disposal/flush:
        # 'amenity=toilets, toilets:disposal=flush'
        name: Flush Toilets
        # 'terms: bathroom,head,lavatory,privy,restroom,water closet,WC,W.C.'
        terms: '<translate with synonyms or related terms for ''Flush Toilets'', separated by commas>'
      amenity/toilets/disposal/pitlatrine:
        # 'amenity=toilets, toilets:disposal=pitlatrine'
        name: Pit Latrine
        # 'terms: head,lavatory,long drop,outhouse,pit toilet,privy'
        terms: '<translate with synonyms or related terms for ''Pit Latrine'', separated by commas>'
      amenity/townhall:
        # amenity=townhall
        name: Town Hall
        # 'terms: village,city,government,courthouse,municipal'
        terms: '<translate with synonyms or related terms for ''Town Hall'', separated by commas>'
      amenity/townhall/city:
        # 'amenity=townhall, townhall:type=city'
        name: City Hall
        # 'terms: council,courthouse,government,mayor,municipality'
        terms: '<translate with synonyms or related terms for ''City Hall'', separated by commas>'
      amenity/toy_library:
        # amenity=toy_library
        name: Toy Library
        # 'terms: game,toy'
        terms: '<translate with synonyms or related terms for ''Toy Library'', separated by commas>'
      amenity/university:
        # amenity=university
        name: University Grounds
        # 'terms: college,graduate school,PhD program,master''s degree program'
        terms: '<translate with synonyms or related terms for ''University Grounds'', separated by commas>'
      amenity/vehicle_inspection:
        # amenity=vehicle_inspection
        name: Vehicle Inspection
        # 'terms: car inspection'
        terms: '<translate with synonyms or related terms for ''Vehicle Inspection'', separated by commas>'
      amenity/vending_machine:
        # amenity=vending_machine
        name: Vending Machine
        terms: '<translate with synonyms or related terms for ''Vending Machine'', separated by commas>'
      amenity/vending_machine/bottle_return:
        # 'amenity=vending_machine, vending=bottle_return'
        name: Bottle Return Machine
        # 'terms: bottle return'
        terms: '<translate with synonyms or related terms for ''Bottle Return Machine'', separated by commas>'
<<<<<<< HEAD
=======
      amenity/vending_machine/bread:
        # 'amenity=vending_machine, vending=bread'
        name: Bread Vending Machine
        # 'terms: baguette,bread'
        terms: '<translate with synonyms or related terms for ''Bread Vending Machine'', separated by commas>'
>>>>>>> fc4ec2e8
      amenity/vending_machine/cigarettes:
        # 'amenity=vending_machine, vending=cigarettes'
        name: Cigarette Vending Machine
        # 'terms: cigarette'
        terms: '<translate with synonyms or related terms for ''Cigarette Vending Machine'', separated by commas>'
      amenity/vending_machine/coffee:
        # 'amenity=vending_machine, vending=coffee'
        name: Coffee Vending Machine
        # 'terms: coffee'
        terms: '<translate with synonyms or related terms for ''Coffee Vending Machine'', separated by commas>'
      amenity/vending_machine/condoms:
        # 'amenity=vending_machine, vending=condoms'
        name: Condom Vending Machine
        # 'terms: condom'
        terms: '<translate with synonyms or related terms for ''Condom Vending Machine'', separated by commas>'
      amenity/vending_machine/drinks:
        # 'amenity=vending_machine, vending=drinks'
        name: Drink Vending Machine
        # 'terms: drink,soda,beverage,juice,pop'
        terms: '<translate with synonyms or related terms for ''Drink Vending Machine'', separated by commas>'
      amenity/vending_machine/eggs:
        # 'amenity=vending_machine, vending=eggs'
        name: Egg Vending Machine
        # 'terms: egg'
        terms: '<translate with synonyms or related terms for ''Egg Vending Machine'', separated by commas>'
      amenity/vending_machine/electronics:
        # 'amenity=vending_machine, vending=electronics'
        name: Electronics Vending Machine
        # 'terms: cable,charger,earbud,headphone,phone,tablet'
        terms: '<translate with synonyms or related terms for ''Electronics Vending Machine'', separated by commas>'
      amenity/vending_machine/elongated_coin:
        # 'amenity=vending_machine, vending=elongated_coin'
        name: Flat Coin Vending Machine
        # 'terms: coin,crush,elongated,flatten,penny,souvenir'
        terms: '<translate with synonyms or related terms for ''Flat Coin Vending Machine'', separated by commas>'
      amenity/vending_machine/excrement_bags:
        # 'amenity=vending_machine, vending=excrement_bags'
        name: Excrement Bag Dispenser
        # 'terms: excrement bags,poop,waste,dog,animal'
        terms: '<translate with synonyms or related terms for ''Excrement Bag Dispenser'', separated by commas>'
      amenity/vending_machine/feminine_hygiene:
        # 'amenity=vending_machine, vending=feminine_hygiene'
        name: Feminine Hygiene Vending Machine
        # 'terms: condom,tampon,pad,woman,women,menstrual hygiene products,personal care'
        terms: '<translate with synonyms or related terms for ''Feminine Hygiene Vending Machine'', separated by commas>'
      amenity/vending_machine/food:
        # 'amenity=vending_machine, vending=food'
        name: Food Vending Machine
        # 'terms: food'
        terms: '<translate with synonyms or related terms for ''Food Vending Machine'', separated by commas>'
      amenity/vending_machine/fuel:
        # 'amenity=vending_machine, vending=fuel'
        name: Gas Pump
        # 'terms: petrol,fuel,gasoline,propane,diesel,lng,cng,biodiesel'
        terms: '<translate with synonyms or related terms for ''Gas Pump'', separated by commas>'
      amenity/vending_machine/ice_cream:
        # 'amenity=vending_machine, vending=ice_cream'
        name: Ice Cream Vending Machine
        # 'terms: chocolate,ice cream,frozen,popsicle,vanilla'
        terms: '<translate with synonyms or related terms for ''Ice Cream Vending Machine'', separated by commas>'
      amenity/vending_machine/ice_cubes:
        # 'amenity=vending_machine, vending=ice_cubes'
        name: Ice Vending Machine
        # 'terms: cubes,ice'
        terms: '<translate with synonyms or related terms for ''Ice Vending Machine'', separated by commas>'
      amenity/vending_machine/newspapers:
        # 'amenity=vending_machine, vending=newspapers'
        name: Newspaper Vending Machine
        # 'terms: newspaper'
        terms: '<translate with synonyms or related terms for ''Newspaper Vending Machine'', separated by commas>'
      amenity/vending_machine/parcel_pickup:
        # 'amenity=vending_machine, vending=parcel_pickup'
        name: Parcel Pickup Locker
        # 'terms: amazon,locker,mail,parcel,pickup'
        terms: '<translate with synonyms or related terms for ''Parcel Pickup Locker'', separated by commas>'
      amenity/vending_machine/parcel_pickup_dropoff:
        # 'amenity=vending_machine, vending=parcel_pickup;parcel_mail_in'
        name: Parcel Pickup/Dropoff Locker
        # 'terms: mail,parcel,pickup'
        terms: '<translate with synonyms or related terms for ''Parcel Pickup/Dropoff Locker'', separated by commas>'
      amenity/vending_machine/parking_tickets:
        # 'amenity=vending_machine, vending=parking_tickets'
        name: Parking Ticket Vending Machine
        # 'terms: parking,ticket'
        terms: '<translate with synonyms or related terms for ''Parking Ticket Vending Machine'', separated by commas>'
      amenity/vending_machine/public_transport_tickets:
        # 'amenity=vending_machine, vending=public_transport_tickets'
        name: Transit Ticket Vending Machine
        # 'terms: bus,train,ferry,rail,ticket,transportation'
        terms: '<translate with synonyms or related terms for ''Transit Ticket Vending Machine'', separated by commas>'
      amenity/vending_machine/stamps:
        # 'amenity=vending_machine, vending=stamps'
        name: Postage Vending Machine
        # 'terms: mail,postage,stamp'
        terms: '<translate with synonyms or related terms for ''Postage Vending Machine'', separated by commas>'
      amenity/vending_machine/sweets:
        # 'amenity=vending_machine, vending=sweets'
        name: Snack Vending Machine
        # 'terms: candy,gum,chip,pretzel,cookie,cracker'
        terms: '<translate with synonyms or related terms for ''Snack Vending Machine'', separated by commas>'
      amenity/veterinary:
        # amenity=veterinary
        name: Veterinary
        # 'terms: pet clinic,veterinarian,animal hospital,pet doctor'
        terms: '<translate with synonyms or related terms for ''Veterinary'', separated by commas>'
      amenity/waste/dog_excrement:
        # 'amenity=waste_basket, waste=dog_excrement'
        name: Dog Excrement Bin
        # 'terms: bin,garbage,rubbish,litter,trash,poo,dog'
        terms: '<translate with synonyms or related terms for ''Dog Excrement Bin'', separated by commas>'
      amenity/waste_basket:
        # amenity=waste_basket
        name: Waste Basket
        # 'terms: bin,garbage,rubbish,litter,trash'
        terms: '<translate with synonyms or related terms for ''Waste Basket'', separated by commas>'
      amenity/waste_disposal:
        # amenity=waste_disposal
        name: Garbage Dumpster
        # 'terms: garbage,rubbish,litter,trash'
        terms: '<translate with synonyms or related terms for ''Garbage Dumpster'', separated by commas>'
      amenity/waste_transfer_station:
        # amenity=waste_transfer_station
        name: Waste Transfer Station
        # 'terms: dump,garbage,recycling,rubbish,scrap,trash'
        terms: '<translate with synonyms or related terms for ''Waste Transfer Station'', separated by commas>'
      amenity/water_point:
        # amenity=water_point
        name: RV Drinking Water
        terms: '<translate with synonyms or related terms for ''RV Drinking Water'', separated by commas>'
      amenity/watering_place:
        # amenity=watering_place
        name: Animal Watering Place
        terms: '<translate with synonyms or related terms for ''Animal Watering Place'', separated by commas>'
      amenity/weighbridge:
        # amenity=weighbridge
        name: Truck Scale
        # 'terms: weigh station,weighbridge'
        terms: '<translate with synonyms or related terms for ''Truck Scale'', separated by commas>'
      area:
        # area=yes
        name: Area
        # 'terms: polygon'
        terms: '<translate with synonyms or related terms for ''Area'', separated by commas>'
      area/highway:
        # 'area:highway=*'
        name: Road Surface
        # 'terms: area:highway,edge of pavement,highway area,highway shape,pavement,road shape,street area'
        terms: '<translate with synonyms or related terms for ''Road Surface'', separated by commas>'
      attraction:
        # attraction=*
        name: Attraction
      attraction/amusement_ride:
        # attraction=amusement_ride
        name: Amusement Ride
        # 'terms: theme park,carnival ride'
        terms: '<translate with synonyms or related terms for ''Amusement Ride'', separated by commas>'
      attraction/animal:
        # attraction=animal
        name: Animal Enclosure
        # 'terms: amphibian,animal park,aquarium,bear,bird,fish,insect,lion,mammal,monkey,penguin,reptile,safari,theme park,tiger,zoo'
        terms: '<translate with synonyms or related terms for ''Animal Enclosure'', separated by commas>'
      attraction/big_wheel:
        # attraction=big_wheel
        name: Big Wheel
        # 'terms: ferris wheel,theme park,amusement ride'
        terms: '<translate with synonyms or related terms for ''Big Wheel'', separated by commas>'
      attraction/bumper_car:
        # attraction=bumper_car
        name: Bumper Cars
        # 'terms: theme park,dodgem cars,autoscooter'
        terms: '<translate with synonyms or related terms for ''Bumper Cars'', separated by commas>'
      attraction/bungee_jumping:
        # attraction=bungee_jumping
        name: Bungee Jumping
        # 'terms: theme park,bungy jumping,jumping platform'
        terms: '<translate with synonyms or related terms for ''Bungee Jumping'', separated by commas>'
      attraction/carousel:
        # attraction=carousel
        name: Carousel
        # 'terms: theme park,roundabout,merry-go-round,galloper,jumper,horseabout,flying horses'
        terms: '<translate with synonyms or related terms for ''Carousel'', separated by commas>'
      attraction/dark_ride:
        # attraction=dark_ride
        name: Dark Ride
        # 'terms: theme park,ghost train'
        terms: '<translate with synonyms or related terms for ''Dark Ride'', separated by commas>'
      attraction/drop_tower:
        # attraction=drop_tower
        name: Drop Tower
        # 'terms: theme park,amusement ride,gondola,tower,big drop'
        terms: '<translate with synonyms or related terms for ''Drop Tower'', separated by commas>'
      attraction/maze:
        # attraction=maze
        name: Maze
        # 'terms: theme park,amusement ride,labyrinth'
        terms: '<translate with synonyms or related terms for ''Maze'', separated by commas>'
      attraction/pirate_ship:
        # attraction=pirate_ship
        name: Pirate Ship
        # 'terms: theme park,carnival ride,amusement ride'
        terms: '<translate with synonyms or related terms for ''Pirate Ship'', separated by commas>'
      attraction/river_rafting:
        # attraction=river_rafting
        name: River Rafting
        # 'terms: theme park,aquatic park,water park,rafting simulator,river rafting ride,river rapids ride'
        terms: '<translate with synonyms or related terms for ''River Rafting'', separated by commas>'
      attraction/roller_coaster:
        # attraction=roller_coaster
        name: Roller Coaster
        # 'terms: theme park,amusement ride'
        terms: '<translate with synonyms or related terms for ''Roller Coaster'', separated by commas>'
      attraction/summer_toboggan:
        # attraction=summer_toboggan
        name: Summer Toboggan
        # 'terms: alpine slide,mountain coaster'
        terms: '<translate with synonyms or related terms for ''Summer Toboggan'', separated by commas>'
      attraction/train:
        # attraction=train
        name: Tourist Train
        # 'terms: theme park,rackless train,road train,Tschu-Tschu train,dotto train,park train'
        terms: '<translate with synonyms or related terms for ''Tourist Train'', separated by commas>'
      attraction/water_slide:
        # attraction=water_slide
        name: Water Slide
        # 'terms: theme park,aquatic park,water park,flumes,water chutes,hydroslides'
        terms: '<translate with synonyms or related terms for ''Water Slide'', separated by commas>'
      barrier:
        # barrier=*
        name: Barrier
        terms: '<translate with synonyms or related terms for ''Barrier'', separated by commas>'
      barrier/block:
        # barrier=block
        name: Block
        terms: '<translate with synonyms or related terms for ''Block'', separated by commas>'
      barrier/bollard:
        # barrier=bollard
        name: Bollard
        terms: '<translate with synonyms or related terms for ''Bollard'', separated by commas>'
      barrier/bollard_line:
        # barrier=bollard
        name: Bollard Row
        terms: '<translate with synonyms or related terms for ''Bollard Row'', separated by commas>'
      barrier/border_control:
        # barrier=border_control
        name: Border Control
        terms: '<translate with synonyms or related terms for ''Border Control'', separated by commas>'
      barrier/cattle_grid:
        # barrier=cattle_grid
        name: Cattle Grid
        terms: '<translate with synonyms or related terms for ''Cattle Grid'', separated by commas>'
      barrier/chain:
        # barrier=chain
        name: Chain
        terms: '<translate with synonyms or related terms for ''Chain'', separated by commas>'
      barrier/city_wall:
        # barrier=city_wall
        name: City Wall
        terms: '<translate with synonyms or related terms for ''City Wall'', separated by commas>'
      barrier/cycle_barrier:
        # barrier=cycle_barrier
        name: Cycle Barrier
        terms: '<translate with synonyms or related terms for ''Cycle Barrier'', separated by commas>'
      barrier/ditch:
        # barrier=ditch
        name: Trench
        terms: '<translate with synonyms or related terms for ''Trench'', separated by commas>'
      barrier/entrance:
        # barrier=entrance
        name: Entrance
      barrier/fence:
        # barrier=fence
        name: Fence
        terms: '<translate with synonyms or related terms for ''Fence'', separated by commas>'
      barrier/fence/railing:
        # 'barrier=fence, fence_type=railing'
        name: Railing
        # 'terms: railing,handrail,guard rail'
        terms: '<translate with synonyms or related terms for ''Railing'', separated by commas>'
      barrier/gate:
        # barrier=gate
        name: Gate
        terms: '<translate with synonyms or related terms for ''Gate'', separated by commas>'
      barrier/guard_rail:
        # barrier=guard_rail
        name: Guard Rail
        # 'terms: guardrail,traffic barrier,crash barrier,median barrier,roadside barrier,Armco barrier'
        terms: '<translate with synonyms or related terms for ''Guard Rail'', separated by commas>'
      barrier/hedge:
        # barrier=hedge
        name: Hedge
        terms: '<translate with synonyms or related terms for ''Hedge'', separated by commas>'
      barrier/height_restrictor:
        # barrier=height_restrictor
        name: Height Restrictor
        terms: '<translate with synonyms or related terms for ''Height Restrictor'', separated by commas>'
      barrier/kerb:
        # barrier=kerb
        name: Curb
        terms: '<translate with synonyms or related terms for ''Curb'', separated by commas>'
      barrier/kerb/flush:
        # kerb=flush
        name: Flush Curb
        # 'terms: even curb,level curb,tactile curb'
        terms: '<translate with synonyms or related terms for ''Flush Curb'', separated by commas>'
      barrier/kerb/lowered:
        # kerb=lowered
        name: Lowered Curb
        # 'terms: curb cut,curb ramp,kerb ramp,dropped kerb,pram ramp'
        terms: '<translate with synonyms or related terms for ''Lowered Curb'', separated by commas>'
      barrier/kerb/raised:
        # kerb=raised
        name: Raised Curb
        terms: '<translate with synonyms or related terms for ''Raised Curb'', separated by commas>'
      barrier/kerb/rolled:
        # kerb=rolled
        name: Rolled Curb
        # 'terms: gutter'
        terms: '<translate with synonyms or related terms for ''Rolled Curb'', separated by commas>'
      barrier/kissing_gate:
        # barrier=kissing_gate
        name: Kissing Gate
        terms: '<translate with synonyms or related terms for ''Kissing Gate'', separated by commas>'
      barrier/lift_gate:
        # barrier=lift_gate
        name: Lift Gate
        terms: '<translate with synonyms or related terms for ''Lift Gate'', separated by commas>'
      barrier/retaining_wall:
        # barrier=retaining_wall
        name: Retaining Wall
        terms: '<translate with synonyms or related terms for ''Retaining Wall'', separated by commas>'
      barrier/sally_port:
        # barrier=sally_port
        name: Sally Port
        # 'terms: Postern,castle side gate'
        terms: '<translate with synonyms or related terms for ''Sally Port'', separated by commas>'
      barrier/stile:
        # barrier=stile
        name: Stile
        terms: '<translate with synonyms or related terms for ''Stile'', separated by commas>'
      barrier/toll_booth:
        # barrier=toll_booth
        name: Toll Booth
        terms: '<translate with synonyms or related terms for ''Toll Booth'', separated by commas>'
      barrier/turnstile:
        # barrier=turnstile
        name: Turnstile
        # 'terms: baffle gate,turnstyle'
        terms: '<translate with synonyms or related terms for ''Turnstile'', separated by commas>'
      barrier/wall:
        # barrier=wall
        name: Wall
        terms: '<translate with synonyms or related terms for ''Wall'', separated by commas>'
      barrier/wall/noise_barrier:
        # 'barrier=wall, wall=noise_barrier'
        name: Noise Barrier
        # 'terms: acoustical barrier,noise wall,noisewall,sound barrier,sound berm,sound wall,soundberm,soundwall'
        terms: '<translate with synonyms or related terms for ''Noise Barrier'', separated by commas>'
      boundary:
        # boundary=*
        name: Boundary
      boundary/administrative:
        # boundary=administrative
        name: Administrative Boundary
        terms: '<translate with synonyms or related terms for ''Administrative Boundary'', separated by commas>'
      bridge/support:
        # 'bridge:support=*'
        name: Bridge Support
        terms: '<translate with synonyms or related terms for ''Bridge Support'', separated by commas>'
      bridge/support/pier:
        # 'bridge:support=pier'
        name: Bridge Pier
        terms: '<translate with synonyms or related terms for ''Bridge Pier'', separated by commas>'
      building:
        # building=*
        name: Building
        terms: '<translate with synonyms or related terms for ''Building'', separated by commas>'
      building/apartments:
        # building=apartments
        name: Apartment Building
        terms: '<translate with synonyms or related terms for ''Apartment Building'', separated by commas>'
      building/barn:
        # building=barn
        name: Barn
        terms: '<translate with synonyms or related terms for ''Barn'', separated by commas>'
      building/boathouse:
        # building=boathouse
        name: Boathouse
        terms: '<translate with synonyms or related terms for ''Boathouse'', separated by commas>'
      building/bungalow:
        # building=bungalow
        name: Bungalow
        # 'terms: home,detached'
        terms: '<translate with synonyms or related terms for ''Bungalow'', separated by commas>'
      building/bunker:
        # building=bunker
        name: Bunker
      building/cabin:
        # building=cabin
        name: Cabin
        terms: '<translate with synonyms or related terms for ''Cabin'', separated by commas>'
      building/carport:
        # building=carport
        name: Carport
        # 'terms: covered parking space,garage,car,porch'
        terms: '<translate with synonyms or related terms for ''Carport'', separated by commas>'
      building/cathedral:
        # building=cathedral
        name: Cathedral Building
        terms: '<translate with synonyms or related terms for ''Cathedral Building'', separated by commas>'
      building/chapel:
        # building=chapel
        name: Chapel Building
        terms: '<translate with synonyms or related terms for ''Chapel Building'', separated by commas>'
      building/church:
        # building=church
        name: Church Building
        terms: '<translate with synonyms or related terms for ''Church Building'', separated by commas>'
      building/civic:
        # building=civic
        name: Civic Building
        terms: '<translate with synonyms or related terms for ''Civic Building'', separated by commas>'
      building/college:
        # building=college
        name: College Building
        # 'terms: university'
        terms: '<translate with synonyms or related terms for ''College Building'', separated by commas>'
      building/commercial:
        # building=commercial
        name: Commercial Building
        terms: '<translate with synonyms or related terms for ''Commercial Building'', separated by commas>'
      building/construction:
        # building=construction
        name: Building Under Construction
        terms: '<translate with synonyms or related terms for ''Building Under Construction'', separated by commas>'
      building/detached:
        # building=detached
        name: Detached House
        # 'terms: home,single,family,residence,dwelling'
        terms: '<translate with synonyms or related terms for ''Detached House'', separated by commas>'
      building/dormitory:
        # building=dormitory
        name: Dormitory
        terms: '<translate with synonyms or related terms for ''Dormitory'', separated by commas>'
      building/entrance:
        # building=entrance
        name: Entrance/Exit
      building/farm:
        # building=farm
        name: Farm House
        terms: '<translate with synonyms or related terms for ''Farm House'', separated by commas>'
      building/farm_auxiliary:
        # building=farm_auxiliary
        name: Farm Building
        terms: '<translate with synonyms or related terms for ''Farm Building'', separated by commas>'
      building/garage:
        # building=garage
        name: Garage
        terms: '<translate with synonyms or related terms for ''Garage'', separated by commas>'
      building/garages:
        # building=garages
        name: Garages
        terms: '<translate with synonyms or related terms for ''Garages'', separated by commas>'
      building/grandstand:
        # building=grandstand
        name: Grandstand
        # 'terms: tribune,stand,stands,bleachers'
        terms: '<translate with synonyms or related terms for ''Grandstand'', separated by commas>'
      building/greenhouse:
        # building=greenhouse
        name: Greenhouse
        terms: '<translate with synonyms or related terms for ''Greenhouse'', separated by commas>'
      building/hangar:
        # building=hangar
        name: Hangar Building
        terms: '<translate with synonyms or related terms for ''Hangar Building'', separated by commas>'
      building/hospital:
        # building=hospital
        name: Hospital Building
        terms: '<translate with synonyms or related terms for ''Hospital Building'', separated by commas>'
      building/hotel:
        # building=hotel
        name: Hotel Building
        terms: '<translate with synonyms or related terms for ''Hotel Building'', separated by commas>'
      building/house:
        # building=house
        name: House
        # 'terms: home,family,residence,dwelling'
        terms: '<translate with synonyms or related terms for ''House'', separated by commas>'
      building/houseboat:
        # building=houseboat
        name: Houseboat
        # 'terms: home,family,residence,dwelling'
        terms: '<translate with synonyms or related terms for ''Houseboat'', separated by commas>'
      building/hut:
        # building=hut
        name: Hut
        terms: '<translate with synonyms or related terms for ''Hut'', separated by commas>'
      building/industrial:
        # building=industrial
        name: Industrial Building
        terms: '<translate with synonyms or related terms for ''Industrial Building'', separated by commas>'
      building/kindergarten:
        # building=kindergarten
        name: Preschool/Kindergarten Building
        # 'terms: kindergarden,pre-school'
        terms: '<translate with synonyms or related terms for ''Preschool/Kindergarten Building'', separated by commas>'
      building/mosque:
        # building=mosque
        name: Mosque Building
        terms: '<translate with synonyms or related terms for ''Mosque Building'', separated by commas>'
      building/pavilion:
        # building=pavilion
        name: Pavilion Building
        # 'terms: sports'
        terms: '<translate with synonyms or related terms for ''Pavilion Building'', separated by commas>'
      building/public:
        # building=public
        name: Public Building
        terms: '<translate with synonyms or related terms for ''Public Building'', separated by commas>'
      building/residential:
        # building=residential
        name: Residential Building
        terms: '<translate with synonyms or related terms for ''Residential Building'', separated by commas>'
      building/retail:
        # building=retail
        name: Retail Building
        terms: '<translate with synonyms or related terms for ''Retail Building'', separated by commas>'
      building/roof:
        # building=roof
        name: Roof
        terms: '<translate with synonyms or related terms for ''Roof'', separated by commas>'
      building/ruins:
        # building=ruins
        name: Building Ruins
        terms: '<translate with synonyms or related terms for ''Building Ruins'', separated by commas>'
      building/school:
        # building=school
        name: School Building
        # 'terms: academy,elementary school,middle school,high school'
        terms: '<translate with synonyms or related terms for ''School Building'', separated by commas>'
      building/semidetached_house:
        # building=semidetached_house
        name: Semi-Detached House
        # 'terms: home,double,duplex,twin,family,residence,dwelling'
        terms: '<translate with synonyms or related terms for ''Semi-Detached House'', separated by commas>'
      building/service:
        # building=service
        name: Service Building
        terms: '<translate with synonyms or related terms for ''Service Building'', separated by commas>'
      building/shed:
        # building=shed
        name: Shed
        terms: '<translate with synonyms or related terms for ''Shed'', separated by commas>'
      building/stable:
        # building=stable
        name: Stable
        terms: '<translate with synonyms or related terms for ''Stable'', separated by commas>'
      building/stadium:
        # building=stadium
        name: Stadium Building
        terms: '<translate with synonyms or related terms for ''Stadium Building'', separated by commas>'
      building/static_caravan:
        # building=static_caravan
        name: Static Mobile Home
        terms: '<translate with synonyms or related terms for ''Static Mobile Home'', separated by commas>'
      building/temple:
        # building=temple
        name: Temple Building
        terms: '<translate with synonyms or related terms for ''Temple Building'', separated by commas>'
      building/terrace:
        # building=terrace
        name: Row Houses
        # 'terms: home,terrace,brownstone,family,residence,dwelling'
        terms: '<translate with synonyms or related terms for ''Row Houses'', separated by commas>'
      building/train_station:
        # building=train_station
        name: Train Station Building
      building/transportation:
        # building=transportation
        name: Transportation Building
        terms: '<translate with synonyms or related terms for ''Transportation Building'', separated by commas>'
      building/university:
        # building=university
        name: University Building
        # 'terms: college'
        terms: '<translate with synonyms or related terms for ''University Building'', separated by commas>'
      building/warehouse:
        # building=warehouse
        name: Warehouse
        terms: '<translate with synonyms or related terms for ''Warehouse'', separated by commas>'
      building_part:
        # 'building:part=*'
        name: Building Part
        # 'terms: roof,simple 3D buildings'
        terms: '<translate with synonyms or related terms for ''Building Part'', separated by commas>'
      building_point:
        # building=*
        name: Building
      club:
        # club=*
        name: Club
        # 'terms: social'
        terms: '<translate with synonyms or related terms for ''Club'', separated by commas>'
      club/sport:
        # club=sport
        name: Sports Club
        # 'terms: athletics club,sporting club,sports association,sports society'
        terms: '<translate with synonyms or related terms for ''Sports Club'', separated by commas>'
      craft:
        # craft=*
        name: Craft
        terms: '<translate with synonyms or related terms for ''Craft'', separated by commas>'
      craft/agricultural_engines:
        # craft=agricultural_engines
        name: Argricultural Engines Mechanic
        terms: '<translate with synonyms or related terms for ''Argricultural Engines Mechanic'', separated by commas>'
      craft/basket_maker:
        # craft=basket_maker
        name: Basket Maker
        terms: '<translate with synonyms or related terms for ''Basket Maker'', separated by commas>'
      craft/beekeeper:
        # craft=beekeeper
        name: Beekeeper
        terms: '<translate with synonyms or related terms for ''Beekeeper'', separated by commas>'
      craft/blacksmith:
        # craft=blacksmith
        name: Blacksmith
        terms: '<translate with synonyms or related terms for ''Blacksmith'', separated by commas>'
      craft/boatbuilder:
        # craft=boatbuilder
        name: Boat Builder
        terms: '<translate with synonyms or related terms for ''Boat Builder'', separated by commas>'
      craft/bookbinder:
        # craft=bookbinder
        name: Bookbinder
        # 'terms: book repair'
        terms: '<translate with synonyms or related terms for ''Bookbinder'', separated by commas>'
      craft/brewery:
        # craft=brewery
        name: Brewery
        # 'terms: alcohol,beer,beverage,bier,booze,cider'
        terms: '<translate with synonyms or related terms for ''Brewery'', separated by commas>'
      craft/carpenter:
        # craft=carpenter
        name: Carpenter
        # 'terms: woodworker'
        terms: '<translate with synonyms or related terms for ''Carpenter'', separated by commas>'
      craft/carpet_layer:
        # craft=carpet_layer
        name: Carpet Layer
        terms: '<translate with synonyms or related terms for ''Carpet Layer'', separated by commas>'
      craft/caterer:
        # craft=caterer
        name: Caterer
        terms: '<translate with synonyms or related terms for ''Caterer'', separated by commas>'
      craft/chimney_sweeper:
        # craft=chimney_sweeper
        name: Chimney Sweeper
        terms: '<translate with synonyms or related terms for ''Chimney Sweeper'', separated by commas>'
      craft/clockmaker:
        # craft=clockmaker
        name: Clockmaker
        terms: '<translate with synonyms or related terms for ''Clockmaker'', separated by commas>'
      craft/confectionery:
        # craft=confectionery
        name: Candy Maker
        # 'terms: sweet,candy'
        terms: '<translate with synonyms or related terms for ''Candy Maker'', separated by commas>'
      craft/distillery:
        # craft=distillery
        name: Distillery
        # 'terms: alcohol,beverage,bourbon,booze,brandy,gin,hooch,liquor,mezcal,moonshine,rum,scotch,spirits,still,tequila,vodka,whiskey,whisky'
        terms: '<translate with synonyms or related terms for ''Distillery'', separated by commas>'
      craft/dressmaker:
        # craft=dressmaker
        name: Dressmaker
        # 'terms: seamstress'
        terms: '<translate with synonyms or related terms for ''Dressmaker'', separated by commas>'
      craft/electrician:
        # craft=electrician
        name: Electrician
        # 'terms: power,wire'
        terms: '<translate with synonyms or related terms for ''Electrician'', separated by commas>'
      craft/electronics_repair:
        # craft=electronics_repair
        name: Electronics Repair Shop
        terms: '<translate with synonyms or related terms for ''Electronics Repair Shop'', separated by commas>'
      craft/floorer:
        # craft=floorer
        name: Floorer
        terms: '<translate with synonyms or related terms for ''Floorer'', separated by commas>'
      craft/gardener:
        # craft=gardener
        name: Gardener
        # 'terms: landscaper,grounds keeper'
        terms: '<translate with synonyms or related terms for ''Gardener'', separated by commas>'
      craft/glaziery:
        # craft=glaziery
        name: Glaziery
        # 'terms: glass,stained-glass,window'
        terms: '<translate with synonyms or related terms for ''Glaziery'', separated by commas>'
      craft/handicraft:
        # craft=handicraft
        name: Handicraft
        terms: '<translate with synonyms or related terms for ''Handicraft'', separated by commas>'
      craft/hvac:
        # craft=hvac
        name: HVAC
        # 'terms: heat*,vent*,air conditioning'
        terms: '<translate with synonyms or related terms for ''HVAC'', separated by commas>'
      craft/insulator:
        # craft=insulation
        name: Insulator
        terms: '<translate with synonyms or related terms for ''Insulator'', separated by commas>'
      craft/jeweler:
        # craft=jeweler
        name: Jeweler
      craft/joiner:
        # craft=joiner
        name: Joiner
        # 'terms: furniture'
        terms: '<translate with synonyms or related terms for ''Joiner'', separated by commas>'
      craft/key_cutter:
        # craft=key_cutter
        name: Key Cutter
        terms: '<translate with synonyms or related terms for ''Key Cutter'', separated by commas>'
      craft/locksmith:
        # craft=locksmith
        name: Locksmith
      craft/metal_construction:
        # craft=metal_construction
        name: Metal Construction
        terms: '<translate with synonyms or related terms for ''Metal Construction'', separated by commas>'
      craft/optician:
        # craft=optician
        name: Optician
      craft/painter:
        # craft=painter
        name: Painter
        terms: '<translate with synonyms or related terms for ''Painter'', separated by commas>'
      craft/parquet_layer:
        # craft=parquet_layer
        name: Parquet Layer
        terms: '<translate with synonyms or related terms for ''Parquet Layer'', separated by commas>'
      craft/photographer:
        # craft=photographer
        name: Photographer
        terms: '<translate with synonyms or related terms for ''Photographer'', separated by commas>'
      craft/photographic_laboratory:
        # craft=photographic_laboratory
        name: Photographic Laboratory
        # 'terms: film'
        terms: '<translate with synonyms or related terms for ''Photographic Laboratory'', separated by commas>'
      craft/plasterer:
        # craft=plasterer
        name: Plasterer
        terms: '<translate with synonyms or related terms for ''Plasterer'', separated by commas>'
      craft/plumber:
        # craft=plumber
        name: Plumber
        # 'terms: pipe'
        terms: '<translate with synonyms or related terms for ''Plumber'', separated by commas>'
      craft/pottery:
        # craft=pottery
        name: Pottery
        # 'terms: ceramic'
        terms: '<translate with synonyms or related terms for ''Pottery'', separated by commas>'
      craft/rigger:
        # craft=rigger
        name: Rigger
        terms: '<translate with synonyms or related terms for ''Rigger'', separated by commas>'
      craft/roofer:
        # craft=roofer
        name: Roofer
        terms: '<translate with synonyms or related terms for ''Roofer'', separated by commas>'
      craft/saddler:
        # craft=saddler
        name: Saddler
        terms: '<translate with synonyms or related terms for ''Saddler'', separated by commas>'
      craft/sailmaker:
        # craft=sailmaker
        name: Sailmaker
        terms: '<translate with synonyms or related terms for ''Sailmaker'', separated by commas>'
      craft/sawmill:
        # craft=sawmill
        name: Sawmill
        # 'terms: lumber'
        terms: '<translate with synonyms or related terms for ''Sawmill'', separated by commas>'
      craft/scaffolder:
        # craft=scaffolder
        name: Scaffolder
        terms: '<translate with synonyms or related terms for ''Scaffolder'', separated by commas>'
      craft/sculptor:
        # craft=sculptor
        name: Sculptor
        terms: '<translate with synonyms or related terms for ''Sculptor'', separated by commas>'
      craft/shoemaker:
        # craft=shoemaker
        name: Shoemaker
        # 'terms: cobbler'
        terms: '<translate with synonyms or related terms for ''Shoemaker'', separated by commas>'
      craft/signmaker:
        # craft=signmaker
        name: Signmaker
        terms: '<translate with synonyms or related terms for ''Signmaker'', separated by commas>'
      craft/stonemason:
        # craft=stonemason
        name: Stonemason
        # 'terms: masonry'
        terms: '<translate with synonyms or related terms for ''Stonemason'', separated by commas>'
      craft/tailor:
        # craft=tailor
        name: Tailor
      craft/tiler:
        # craft=tiler
        name: Tiler
        terms: '<translate with synonyms or related terms for ''Tiler'', separated by commas>'
      craft/tinsmith:
        # craft=tinsmith
        name: Tinsmith
        terms: '<translate with synonyms or related terms for ''Tinsmith'', separated by commas>'
      craft/upholsterer:
        # craft=upholsterer
        name: Upholsterer
        terms: '<translate with synonyms or related terms for ''Upholsterer'', separated by commas>'
      craft/watchmaker:
        # craft=watchmaker
        name: Watchmaker
        terms: '<translate with synonyms or related terms for ''Watchmaker'', separated by commas>'
      craft/window_construction:
        # craft=window_construction
        name: Window Construction
        # 'terms: glass'
        terms: '<translate with synonyms or related terms for ''Window Construction'', separated by commas>'
      craft/winery:
        # craft=winery
        name: Winery
        terms: '<translate with synonyms or related terms for ''Winery'', separated by commas>'
      embankment:
        # embankment=yes
        name: Embankment
      emergency:
        # emergency=*
        name: Emergency Feature
      emergency/ambulance_station:
        # emergency=ambulance_station
        name: Ambulance Station
        # 'terms: EMS,EMT,rescue'
        terms: '<translate with synonyms or related terms for ''Ambulance Station'', separated by commas>'
      emergency/defibrillator:
        # emergency=defibrillator
        name: Defibrillator
        # 'terms: AED'
        terms: '<translate with synonyms or related terms for ''Defibrillator'', separated by commas>'
      emergency/designated:
        # emergency=designated
        name: Emergency Access Designated
      emergency/destination:
        # emergency=destination
        name: Emergency Access Destination
      emergency/fire_alarm:
        # emergency=fire_alarm_box
        name: Fire Alarm Call Box
        terms: '<translate with synonyms or related terms for ''Fire Alarm Call Box'', separated by commas>'
      emergency/fire_extinguisher:
        # emergency=fire_extinguisher
        name: Fire Extinguisher
        terms: '<translate with synonyms or related terms for ''Fire Extinguisher'', separated by commas>'
      emergency/fire_hose:
        # emergency=fire_hose
        name: Fire Hose
        terms: '<translate with synonyms or related terms for ''Fire Hose'', separated by commas>'
      emergency/fire_hydrant:
        # emergency=fire_hydrant
        name: Fire Hydrant
        # 'terms: fire plug,fire water well,hydrant'
        terms: '<translate with synonyms or related terms for ''Fire Hydrant'', separated by commas>'
      emergency/first_aid_kit:
        # emergency=first_aid_kit
        name: First Aid Kit
        # 'terms: bandage,first aid,med,med kit,medic*,medkit'
        terms: '<translate with synonyms or related terms for ''First Aid Kit'', separated by commas>'
      emergency/life_ring:
        # emergency=life_ring
        name: Life Ring
        # 'terms: life buoy,kisby ring,kisbie ring,perry buoy'
        terms: '<translate with synonyms or related terms for ''Life Ring'', separated by commas>'
      emergency/lifeguard:
        # emergency=lifeguard
        name: Lifeguard
        # 'terms: CPR,rescue'
        terms: '<translate with synonyms or related terms for ''Lifeguard'', separated by commas>'
      emergency/no:
        # emergency=no
        name: Emergency Access No
      emergency/official:
        # emergency=official
        name: Emergency Access Official
      emergency/phone:
        # emergency=phone
        name: Emergency Phone
        terms: '<translate with synonyms or related terms for ''Emergency Phone'', separated by commas>'
      emergency/private:
        # emergency=private
        name: Emergency Access Private
      emergency/siren:
        # emergency=siren
        name: Siren
        # 'terms: air raid,loud,noise,storm,tornado,warning'
        terms: '<translate with synonyms or related terms for ''Siren'', separated by commas>'
      emergency/water_tank:
        # emergency=water_tank
        name: Emergency Water Tank
        # 'terms: water tank,cistern,reservoir'
        terms: '<translate with synonyms or related terms for ''Emergency Water Tank'', separated by commas>'
      emergency/yes:
        # emergency=yes
        name: Emergency Access Yes
      entrance:
        # entrance=*
        name: Entrance/Exit
        # 'terms: entrance,exit,door'
        terms: '<translate with synonyms or related terms for ''Entrance/Exit'', separated by commas>'
      ford:
        # ford=yes
        name: Ford
        terms: '<translate with synonyms or related terms for ''Ford'', separated by commas>'
      ford_line:
        # ford=*
        name: Ford
      golf/bunker:
        # golf=bunker
        name: Sand Trap
        # 'terms: hazard,bunker'
        terms: '<translate with synonyms or related terms for ''Sand Trap'', separated by commas>'
      golf/cartpath:
        # golf=cartpath
        name: Golf Cartpath
        terms: '<translate with synonyms or related terms for ''Golf Cartpath'', separated by commas>'
      golf/driving_range:
        # golf=driving_range
        name: Driving Range
        terms: '<translate with synonyms or related terms for ''Driving Range'', separated by commas>'
      golf/fairway:
        # golf=fairway
        name: Fairway
        terms: '<translate with synonyms or related terms for ''Fairway'', separated by commas>'
      golf/green:
        # golf=green
        name: Putting Green
        terms: '<translate with synonyms or related terms for ''Putting Green'', separated by commas>'
      golf/hole:
        # golf=hole
        name: Golf Hole
        terms: '<translate with synonyms or related terms for ''Golf Hole'', separated by commas>'
      golf/lateral_water_hazard:
        # golf=lateral_water_hazard
        name: Lateral Water Hazard
        terms: '<translate with synonyms or related terms for ''Lateral Water Hazard'', separated by commas>'
      golf/path:
        # golf=path
        name: Golf Walking Path
        terms: '<translate with synonyms or related terms for ''Golf Walking Path'', separated by commas>'
      golf/rough:
        # golf=rough
        name: Rough
        terms: '<translate with synonyms or related terms for ''Rough'', separated by commas>'
      golf/tee:
        # golf=tee
        name: Tee Box
        # 'terms: teeing ground'
        terms: '<translate with synonyms or related terms for ''Tee Box'', separated by commas>'
      golf/water_hazard:
        # golf=water_hazard
        name: Water Hazard
        terms: '<translate with synonyms or related terms for ''Water Hazard'', separated by commas>'
      healthcare:
        # healthcare=*
        name: Healthcare Facility
        # 'terms: clinic,doctor,disease,health,institution,sick,surgery,wellness'
        terms: '<translate with synonyms or related terms for ''Healthcare Facility'', separated by commas>'
      healthcare/alternative:
        # healthcare=alternative
        name: Alternative Medicine
        # 'terms: acupuncture,anthroposophical,applied kinesiology,aromatherapy,ayurveda,herbalism,homeopathy,hydrotherapy,hypnosis,naturopathy,osteopathy,reflexology,reiki,shiatsu,traditional,tuina,unani'
        terms: '<translate with synonyms or related terms for ''Alternative Medicine'', separated by commas>'
      healthcare/alternative/chiropractic:
        # 'healthcare=alternative, healthcare:speciality=chiropractic'
        name: Chiropractor
        # 'terms: back,pain,spine'
        terms: '<translate with synonyms or related terms for ''Chiropractor'', separated by commas>'
      healthcare/audiologist:
        # healthcare=audiologist
        name: Audiologist
        # 'terms: ear,hearing,sound'
        terms: '<translate with synonyms or related terms for ''Audiologist'', separated by commas>'
      healthcare/birthing_center:
        # healthcare=birthing_center
        name: Birthing Center
        # 'terms: baby,childbirth,delivery,labour,labor,pregnancy'
        terms: '<translate with synonyms or related terms for ''Birthing Center'', separated by commas>'
      healthcare/blood_donation:
        # healthcare=blood_donation
        name: Blood Donor Center
        # 'terms: blood bank,blood donation,blood transfusion,apheresis,plasmapheresis,plateletpheresis,stem cell donation'
        terms: '<translate with synonyms or related terms for ''Blood Donor Center'', separated by commas>'
      healthcare/counselling:
        # healthcare=counselling
        name: Counselling Center
        terms: '<translate with synonyms or related terms for ''Counselling Center'', separated by commas>'
      healthcare/hospice:
        # healthcare=hospice
        name: Hospice
        # 'terms: terminal,illness'
        terms: '<translate with synonyms or related terms for ''Hospice'', separated by commas>'
      healthcare/laboratory:
        # healthcare=laboratory
        name: Medical Laboratory
        # 'terms: medical_laboratory,medical_lab,blood_check'
        terms: '<translate with synonyms or related terms for ''Medical Laboratory'', separated by commas>'
      healthcare/midwife:
        # healthcare=midwife
        name: Midwife
        # 'terms: baby,childbirth,delivery,labour,labor,pregnancy'
        terms: '<translate with synonyms or related terms for ''Midwife'', separated by commas>'
      healthcare/occupational_therapist:
        # healthcare=occupational_therapist
        name: Occupational Therapist
        # 'terms: therapist,therapy'
        terms: '<translate with synonyms or related terms for ''Occupational Therapist'', separated by commas>'
      healthcare/optometrist:
        # healthcare=optometrist
        name: Optometrist
        # 'terms: eye,glasses,lasik,lenses,vision'
        terms: '<translate with synonyms or related terms for ''Optometrist'', separated by commas>'
      healthcare/physiotherapist:
        # healthcare=physiotherapist
        name: Physiotherapist
        # 'terms: physical,therapist,therapy'
        terms: '<translate with synonyms or related terms for ''Physiotherapist'', separated by commas>'
      healthcare/podiatrist:
        # healthcare=podiatrist
        name: Podiatrist
        # 'terms: foot,feet,nails'
        terms: '<translate with synonyms or related terms for ''Podiatrist'', separated by commas>'
      healthcare/psychotherapist:
        # healthcare=psychotherapist
        name: Psychotherapist
        # 'terms: anxiety,counselor,depression,mental health,mind,suicide,therapist,therapy'
        terms: '<translate with synonyms or related terms for ''Psychotherapist'', separated by commas>'
      healthcare/rehabilitation:
        # healthcare=rehabilitation
        name: Rehabilitation Facility
        # 'terms: rehab,therapist,therapy'
        terms: '<translate with synonyms or related terms for ''Rehabilitation Facility'', separated by commas>'
      healthcare/speech_therapist:
        # healthcare=speech_therapist
        name: Speech Therapist
        # 'terms: speech,therapist,therapy,voice'
        terms: '<translate with synonyms or related terms for ''Speech Therapist'', separated by commas>'
      highway:
        # highway=*
        name: Highway
      highway/bridleway:
        # highway=bridleway
        name: Bridle Path
        # 'terms: bridleway,equestrian,horse,trail'
        terms: '<translate with synonyms or related terms for ''Bridle Path'', separated by commas>'
      highway/bus_guideway:
        # highway=bus_guideway
        name: Bus Guideway
        terms: '<translate with synonyms or related terms for ''Bus Guideway'', separated by commas>'
      highway/bus_stop:
        # highway=bus_stop
        name: Bus Stop
      highway/construction:
        # 'highway=construction, access=no'
        name: Road Closed
        # 'terms: closed,closure,construction'
        terms: '<translate with synonyms or related terms for ''Road Closed'', separated by commas>'
      highway/corridor:
        # highway=corridor
        name: Indoor Corridor
        # 'terms: gallery,hall,hallway,indoor,passage,passageway'
        terms: '<translate with synonyms or related terms for ''Indoor Corridor'', separated by commas>'
      highway/crossing:
        # highway=crossing
        name: Crossing
      highway/crossing/marked:
        # 'highway=crossing, crossing=marked'
        name: Marked Crosswalk
        # 'terms: zebra crossing,marked crossing,crosswalk'
        terms: '<translate with synonyms or related terms for ''Marked Crosswalk'', separated by commas>'
      highway/crossing/marked-raised:
        # 'highway=crossing, crossing=marked, traffic_calming=table'
        name: Marked Crosswalk (Raised)
        # 'terms: zebra crossing,marked crossing,crosswalk,flat top,hump,speed,slow'
        terms: '<translate with synonyms or related terms for ''Marked Crosswalk (Raised)'', separated by commas>'
      highway/crossing/unmarked:
        # 'highway=crossing, crossing=unmarked'
        name: Unmarked Crossing
        terms: '<translate with synonyms or related terms for ''Unmarked Crossing'', separated by commas>'
      highway/crossing/unmarked-raised:
        # 'highway=crossing, crossing=unmarked, traffic_calming=table'
        name: Unmarked Crossing (Raised)
        # 'terms: flat top,hump,speed,slow'
        terms: '<translate with synonyms or related terms for ''Unmarked Crossing (Raised)'', separated by commas>'
      highway/crossing/zebra:
        # 'highway=crossing, crossing=zebra'
        name: Marked Crosswalk
      highway/crossing/zebra-raised:
        # 'highway=crossing, crossing=zebra, traffic_calming=table'
        name: Marked Crosswalk (Raised)
      highway/cycleway:
        # highway=cycleway
        name: Cycle Path
        # 'terms: bicyle path,bike path,cycling path'
        terms: '<translate with synonyms or related terms for ''Cycle Path'', separated by commas>'
      highway/cycleway/bicycle_foot:
        # 'highway=cycleway, foot=designated'
        name: Cycle & Foot Path
        # 'terms: bicycle and foot path,bike and pedestrian path,green way,greenway,mixed-use trail,multi-use trail,segregated trail,rail trail'
        terms: '<translate with synonyms or related terms for ''Cycle & Foot Path'', separated by commas>'
      highway/cycleway/crossing:
        # cycleway=crossing
        name: Cycle Crossing
      highway/cycleway/crossing/marked:
        # 'cycleway=crossing, crossing=marked'
        name: Marked Cycle Crossing
        # 'terms: cycle crosswalk,cycle path crossing,cycleway crossing,bicycle crossing,bike crossing'
        terms: '<translate with synonyms or related terms for ''Marked Cycle Crossing'', separated by commas>'
      highway/cycleway/crossing/unmarked:
        # 'cycleway=crossing, crossing=unmarked'
        name: Unmarked Cycle Crossing
        # 'terms: cycle path crossing,cycleway crossing,bicycle crossing,bike crossing'
        terms: '<translate with synonyms or related terms for ''Unmarked Cycle Crossing'', separated by commas>'
      highway/elevator:
        # highway=elevator
        name: Elevator
        # 'terms: lift'
        terms: '<translate with synonyms or related terms for ''Elevator'', separated by commas>'
      highway/emergency_bay:
        # highway=emergency_bay
        name: Emergency Stopping Place
        # 'terms: Highway Emergency Bay'
        terms: '<translate with synonyms or related terms for ''Emergency Stopping Place'', separated by commas>'
      highway/footway:
        # highway=footway
        name: Foot Path
        # 'terms: hike,hiking,promenade,trackway,trail,walk'
        terms: '<translate with synonyms or related terms for ''Foot Path'', separated by commas>'
      highway/footway/conveying:
        # 'highway=footway, conveying=*'
        name: Moving Walkway
        # 'terms: moving sidewalk,autwalk,skywalk,travolator,travelator,travellator,conveyor'
        terms: '<translate with synonyms or related terms for ''Moving Walkway'', separated by commas>'
      highway/footway/crossing:
        # footway=crossing
        name: Pedestrian Crossing
      highway/footway/marked:
        # 'footway=crossing, crossing=marked'
        name: Marked Crosswalk
        # 'terms: marked foot path crossing,marked crossing,marked pedestrian crosswalk,zebra crossing'
        terms: '<translate with synonyms or related terms for ''Marked Crosswalk'', separated by commas>'
      highway/footway/marked-raised:
        # 'footway=crossing, crossing=marked, traffic_calming=table'
        name: Marked Crosswalk (Raised)
        # 'terms: zebra crossing,marked crossing,crosswalk,flat top,hump,speed,slow'
        terms: '<translate with synonyms or related terms for ''Marked Crosswalk (Raised)'', separated by commas>'
      highway/footway/sidewalk:
        # footway=sidewalk
        name: Sidewalk
        # 'terms: pavement,sidepath'
        terms: '<translate with synonyms or related terms for ''Sidewalk'', separated by commas>'
      highway/footway/unmarked:
        # 'footway=crossing, crossing=unmarked'
        name: Unmarked Crossing
        # 'terms: unmarked foot path crossing,unmarked crosswalk,unmarked pedestrian crossing'
        terms: '<translate with synonyms or related terms for ''Unmarked Crossing'', separated by commas>'
      highway/footway/unmarked-raised:
        # 'footway=crossing, crossing=unmarked, traffic_calming=table'
        name: Unmarked Crossing (Raised)
        # 'terms: flat top,hump,speed,slow'
        terms: '<translate with synonyms or related terms for ''Unmarked Crossing (Raised)'', separated by commas>'
      highway/footway/zebra:
        # 'highway=footway, footway=crossing, crossing=zebra'
        name: Marked Crosswalk
      highway/footway/zebra-raised:
        # 'highway=footway, footway=crossing, crossing=zebra, traffic_calming=table'
        name: Marked Crosswalk (Raised)
      highway/give_way:
        # highway=give_way
        name: Yield Sign
        # 'terms: give way,yield,sign'
        terms: '<translate with synonyms or related terms for ''Yield Sign'', separated by commas>'
      highway/living_street:
        # highway=living_street
        name: Living Street
        terms: '<translate with synonyms or related terms for ''Living Street'', separated by commas>'
      highway/milestone:
        # highway=milestone
        name: Highway Milestone
        # 'terms: mile marker,mile post,mile stone,mileage marker,milemarker,milepost'
        terms: '<translate with synonyms or related terms for ''Highway Milestone'', separated by commas>'
      highway/mini_roundabout:
        # highway=mini_roundabout
        name: Mini-Roundabout
        # 'terms: traffic circle'
        terms: '<translate with synonyms or related terms for ''Mini-Roundabout'', separated by commas>'
      highway/motorway:
        # highway=motorway
        name: Motorway
        # 'terms: autobahn,expressway,freeway,highway,interstate,parkway,road,street,thruway,turnpike'
        terms: '<translate with synonyms or related terms for ''Motorway'', separated by commas>'
      highway/motorway_junction:
        # highway=motorway_junction
        name: Motorway Junction / Exit
        # 'terms: exit'
        terms: '<translate with synonyms or related terms for ''Motorway Junction / Exit'', separated by commas>'
      highway/motorway_link:
        # highway=motorway_link
        name: Motorway Link
        # 'terms: exit,ramp,road,street,on ramp,off ramp'
        terms: '<translate with synonyms or related terms for ''Motorway Link'', separated by commas>'
      highway/passing_place:
        # highway=passing_place
        name: Passing Place
        # 'terms: turnout, pullout'
        terms: '<translate with synonyms or related terms for ''Passing Place'', separated by commas>'
      highway/path:
        # highway=path
        name: Path
        # 'terms: hike,hiking,trackway,trail,walk'
        terms: '<translate with synonyms or related terms for ''Path'', separated by commas>'
      highway/path/informal:
        # 'highway=path, informal=yes'
        name: Informal Path
        # 'terms: bootleg trail,cow path,desire line,desire path,desireline,desirepath,elephant path,game trail,goat track,herd path,pig trail,shortcut,social trail,use trail'
        terms: '<translate with synonyms or related terms for ''Informal Path'', separated by commas>'
      highway/pedestrian_area:
        # 'highway=pedestrian, area=yes'
        name: Pedestrian Area
        # 'terms: center,centre,plaza,quad,square,walkway'
        terms: '<translate with synonyms or related terms for ''Pedestrian Area'', separated by commas>'
      highway/pedestrian_line:
        # highway=pedestrian
        name: Pedestrian Street
        # 'terms: center,centre,plaza,quad,square,walkway'
        terms: '<translate with synonyms or related terms for ''Pedestrian Street'', separated by commas>'
      highway/primary:
        # highway=primary
        name: Primary Road
        # 'terms: road,street'
        terms: '<translate with synonyms or related terms for ''Primary Road'', separated by commas>'
      highway/primary_link:
        # highway=primary_link
        name: Primary Link
        # 'terms: on ramp,off ramp,ramp,road,street'
        terms: '<translate with synonyms or related terms for ''Primary Link'', separated by commas>'
      highway/raceway:
        # highway=raceway
        name: Motorsport Racetrack
        # 'terms: auto*,formula one,kart,motocross,nascar,race*,track'
        terms: '<translate with synonyms or related terms for ''Motorsport Racetrack'', separated by commas>'
      highway/raceway/karting:
        # 'highway=raceway, sport=karting'
        name: Karting Racetrack
        # 'terms: carting,go carts,go karts,go-karts,gokarts,kart racing,karting track,motorsports,shifter karts,superkarts'
        terms: '<translate with synonyms or related terms for ''Karting Racetrack'', separated by commas>'
      highway/raceway/motocross:
        # 'highway=raceway, sport=motocross'
        name: Motocross Racetrack
        # 'terms: off-road racing,offroad moto racing,motocross circuit,motorcycle track,motorsports'
        terms: '<translate with synonyms or related terms for ''Motocross Racetrack'', separated by commas>'
      highway/residential:
        # highway=residential
        name: Residential Road
        # 'terms: road,street'
        terms: '<translate with synonyms or related terms for ''Residential Road'', separated by commas>'
      highway/rest_area:
        # highway=rest_area
        name: Rest Area
        # 'terms: rest stop'
        terms: '<translate with synonyms or related terms for ''Rest Area'', separated by commas>'
      highway/road:
        # highway=road
        name: Unknown Road
        # 'terms: road,street'
        terms: '<translate with synonyms or related terms for ''Unknown Road'', separated by commas>'
      highway/secondary:
        # highway=secondary
        name: Secondary Road
        # 'terms: road,street'
        terms: '<translate with synonyms or related terms for ''Secondary Road'', separated by commas>'
      highway/secondary_link:
        # highway=secondary_link
        name: Secondary Link
        # 'terms: on ramp,off ramp,ramp,road,street'
        terms: '<translate with synonyms or related terms for ''Secondary Link'', separated by commas>'
      highway/service:
        # highway=service
        name: Service Road
        # 'terms: road,street'
        terms: '<translate with synonyms or related terms for ''Service Road'', separated by commas>'
      highway/service/alley:
        # 'highway=service, service=alley'
        name: Alley
        terms: '<translate with synonyms or related terms for ''Alley'', separated by commas>'
      highway/service/drive-through:
        # 'highway=service, service=drive-through'
        name: Drive-Through
        terms: '<translate with synonyms or related terms for ''Drive-Through'', separated by commas>'
      highway/service/driveway:
        # 'highway=service, service=driveway'
        name: Driveway
        terms: '<translate with synonyms or related terms for ''Driveway'', separated by commas>'
      highway/service/emergency_access:
        # 'highway=service, service=emergency_access'
        name: Emergency Access
        terms: '<translate with synonyms or related terms for ''Emergency Access'', separated by commas>'
      highway/service/parking_aisle:
        # 'highway=service, service=parking_aisle'
        name: Parking Aisle
        terms: '<translate with synonyms or related terms for ''Parking Aisle'', separated by commas>'
      highway/services:
        # highway=services
        name: Service Area
        # 'terms: services,travel plaza,service station'
        terms: '<translate with synonyms or related terms for ''Service Area'', separated by commas>'
      highway/speed_camera:
        # highway=speed_camera
        name: Speed Camera
        terms: '<translate with synonyms or related terms for ''Speed Camera'', separated by commas>'
      highway/steps:
        # highway=steps
        name: Steps
        # 'terms: stairs,staircase,stairway'
        terms: '<translate with synonyms or related terms for ''Steps'', separated by commas>'
      highway/steps/conveying:
        # 'highway=steps, conveying=*'
        name: Escalator
        # 'terms: moving staircase,moving stairway,people mover'
        terms: '<translate with synonyms or related terms for ''Escalator'', separated by commas>'
      highway/stop:
        # highway=stop
        name: Stop Sign
        # 'terms: stop,halt,sign'
        terms: '<translate with synonyms or related terms for ''Stop Sign'', separated by commas>'
      highway/street_lamp:
        # highway=street_lamp
        name: Street Lamp
        # 'terms: streetlight,street light,lamp,light,gaslight'
        terms: '<translate with synonyms or related terms for ''Street Lamp'', separated by commas>'
      highway/tertiary:
        # highway=tertiary
        name: Tertiary Road
        # 'terms: road,street'
        terms: '<translate with synonyms or related terms for ''Tertiary Road'', separated by commas>'
      highway/tertiary_link:
        # highway=tertiary_link
        name: Tertiary Link
        # 'terms: on ramp,off ramp,ramp,road,street'
        terms: '<translate with synonyms or related terms for ''Tertiary Link'', separated by commas>'
      highway/track:
        # highway=track
        name: Unmaintained Track Road
        # 'terms: woods road,forest road,logging road,fire road,farm road,agricultural road,ranch road,carriage road,primitive,unmaintained,rut,offroad,4wd,4x4,four wheel drive,atv,quad,jeep,double track,two track'
        terms: '<translate with synonyms or related terms for ''Unmaintained Track Road'', separated by commas>'
      highway/traffic_mirror:
        # highway=traffic_mirror
        name: Traffic Mirror
        # 'terms: blind spot,convex,corner,curved,roadside,round,safety,sphere,visibility'
        terms: '<translate with synonyms or related terms for ''Traffic Mirror'', separated by commas>'
      highway/traffic_signals:
        # highway=traffic_signals
        name: Traffic Signals
        # 'terms: light,stoplight,traffic light'
        terms: '<translate with synonyms or related terms for ''Traffic Signals'', separated by commas>'
      highway/trailhead:
        # highway=trailhead
        name: Trailhead
        # 'terms: hiking,mile zero,mountain biking,mountaineering,trail endpoint,trail start,staging area,trekking'
        terms: '<translate with synonyms or related terms for ''Trailhead'', separated by commas>'
      highway/trunk:
        # highway=trunk
        name: Trunk Road
        # 'terms: road,street'
        terms: '<translate with synonyms or related terms for ''Trunk Road'', separated by commas>'
      highway/trunk_link:
        # highway=trunk_link
        name: Trunk Link
        # 'terms: on ramp,off ramp,ramp,road,street'
        terms: '<translate with synonyms or related terms for ''Trunk Link'', separated by commas>'
      highway/turning_circle:
        # highway=turning_circle
        name: Turning Circle
        # 'terms: cul-de-sac'
        terms: '<translate with synonyms or related terms for ''Turning Circle'', separated by commas>'
      highway/turning_loop:
        # highway=turning_loop
        name: Turning Loop (Island)
        # 'terms: cul-de-sac'
        terms: '<translate with synonyms or related terms for ''Turning Loop (Island)'', separated by commas>'
      highway/unclassified:
        # highway=unclassified
        name: Minor/Unclassified Road
        # 'terms: road,street'
        terms: '<translate with synonyms or related terms for ''Minor/Unclassified Road'', separated by commas>'
      historic:
        # historic=*
        name: Historic Site
        terms: '<translate with synonyms or related terms for ''Historic Site'', separated by commas>'
      historic/archaeological_site:
        # historic=archaeological_site
        name: Archaeological Site
        terms: '<translate with synonyms or related terms for ''Archaeological Site'', separated by commas>'
      historic/boundary_stone:
        # historic=boundary_stone
        name: Boundary Stone
        terms: '<translate with synonyms or related terms for ''Boundary Stone'', separated by commas>'
      historic/castle:
        # historic=castle
        name: Castle
        terms: '<translate with synonyms or related terms for ''Castle'', separated by commas>'
      historic/castle/fortress:
        # 'historic=castle, castle_type=fortress'
        name: Historic Fortress
        # 'terms: citadel,military'
        terms: '<translate with synonyms or related terms for ''Historic Fortress'', separated by commas>'
      historic/castle/palace:
        # 'historic=castle, castle_type=palace'
        name: Palace
        # 'terms: Royal Residence,royal,king,queen'
        terms: '<translate with synonyms or related terms for ''Palace'', separated by commas>'
      historic/castle/stately:
        # 'historic=castle, castle_type=stately'
        name: Château
        # 'terms: Historic Country House,Stately Home,nobility,gentry,representative'
        terms: '<translate with synonyms or related terms for ''Château'', separated by commas>'
      historic/city_gate:
        # historic=city_gate
        name: City Gate
        # 'terms: Town Gate'
        terms: '<translate with synonyms or related terms for ''City Gate'', separated by commas>'
      historic/fort:
        # historic=fort
        name: Historic Fort
        # 'terms: military'
        terms: '<translate with synonyms or related terms for ''Historic Fort'', separated by commas>'
      historic/manor:
        # historic=manor
        name: Manor House
        # 'terms: Mansion,gentry,nobility,estate'
        terms: '<translate with synonyms or related terms for ''Manor House'', separated by commas>'
      historic/memorial:
        # historic=memorial
        name: Memorial
        # 'terms: dedicatory,epitaph,remember,remembrance,memory,monument,stolperstein'
        terms: '<translate with synonyms or related terms for ''Memorial'', separated by commas>'
      historic/memorial/plaque:
        # 'historic=memorial, memorial=plaque'
        name: Commemorative Plaque
        # 'terms: dedicatory,epitaph,historical marker,remember,remembrance,memory'
        terms: '<translate with synonyms or related terms for ''Commemorative Plaque'', separated by commas>'
      historic/monument:
        # historic=monument
        name: Monument
        terms: '<translate with synonyms or related terms for ''Monument'', separated by commas>'
      historic/ruins:
        # historic=ruins
        name: Ruins
        terms: '<translate with synonyms or related terms for ''Ruins'', separated by commas>'
      historic/tomb:
        # historic=tomb
        name: Tomb
        terms: '<translate with synonyms or related terms for ''Tomb'', separated by commas>'
      historic/wayside_cross:
        # historic=wayside_cross
        name: Wayside Cross
        terms: '<translate with synonyms or related terms for ''Wayside Cross'', separated by commas>'
      historic/wayside_shrine:
        # historic=wayside_shrine
        name: Wayside Shrine
        terms: '<translate with synonyms or related terms for ''Wayside Shrine'', separated by commas>'
      historic/wreck:
        # historic=wreck
        name: Shipwreck
        # 'terms: hull,mast,maritime,remains,ship,boat'
        terms: '<translate with synonyms or related terms for ''Shipwreck'', separated by commas>'
      indoor:
        # indoor=*
        name: Indoor Feature
      indoor/area:
        # indoor=area
        name: Indoor Area
        # 'terms: indoor space'
        terms: '<translate with synonyms or related terms for ''Indoor Area'', separated by commas>'
      indoor/corridor:
        # indoor=corridor
        name: Indoor Corridor
        # 'terms: concourse,foyer,hallway,passageway'
        terms: '<translate with synonyms or related terms for ''Indoor Corridor'', separated by commas>'
      indoor/corridor_line:
        # indoor=corridor
        name: Indoor Corridor
      indoor/door:
        # indoor=door
        name: Indoor Door
        # 'terms: doorframe,doorway,portal,room access,threshold'
        terms: '<translate with synonyms or related terms for ''Indoor Door'', separated by commas>'
      indoor/elevator:
        # 'indoor=room, elevator=yes'
        name: Indoor Elevator Shaft
        # 'terms: elevator,lift'
        terms: '<translate with synonyms or related terms for ''Indoor Elevator Shaft'', separated by commas>'
      indoor/room:
        # indoor=room
        name: Room
        # 'terms: antechamber,anteroom,atrium,cell,chamber,concourse,foyer,indoor room,lobby,vestibule'
        terms: '<translate with synonyms or related terms for ''Room'', separated by commas>'
      indoor/stairs:
        # 'indoor=room, stairs=yes'
        name: Indoor Stairwell
        # 'terms: stair,stairs,staircase,stairway,stairwell,steps'
        terms: '<translate with synonyms or related terms for ''Indoor Stairwell'', separated by commas>'
      indoor/wall:
        # indoor=wall
        name: Indoor Wall
        # 'terms: indoor barrier,room divider,room partition'
        terms: '<translate with synonyms or related terms for ''Indoor Wall'', separated by commas>'
      internet_access/wlan:
        # internet_access=wlan
        name: Wi-Fi Hotspot
        # 'terms: wi-fi,wifi,hotspot'
        terms: '<translate with synonyms or related terms for ''Wi-Fi Hotspot'', separated by commas>'
      junction:
        # junction=yes
        name: Junction
        terms: '<translate with synonyms or related terms for ''Junction'', separated by commas>'
      junction/circular:
        # junction=circular
        name: Traffic Circle
      junction/jughandle:
        # junction=jughandle
        name: Jughandle
      junction/roundabout:
        # junction=roundabout
        name: Roundabout
      landuse:
        # landuse=*
        name: Land Use
      landuse/allotments:
        # landuse=allotments
        name: Community Garden
        # 'terms: allotment,garden'
        terms: '<translate with synonyms or related terms for ''Community Garden'', separated by commas>'
      landuse/aquaculture:
        # landuse=aquaculture
        name: Aquaculture
        # 'terms: fish farm,crustacean,algae,aquafarming,shrimp farm,oyster farm,mariculture,algaculture'
        terms: '<translate with synonyms or related terms for ''Aquaculture'', separated by commas>'
      landuse/basin:
        # landuse=basin
        name: Basin
      landuse/brownfield:
        # landuse=brownfield
        name: Brownfield
        terms: '<translate with synonyms or related terms for ''Brownfield'', separated by commas>'
      landuse/cemetery:
        # landuse=cemetery
        name: Cemetery
        terms: '<translate with synonyms or related terms for ''Cemetery'', separated by commas>'
      landuse/churchyard:
        # landuse=churchyard
        name: Churchyard
        terms: '<translate with synonyms or related terms for ''Churchyard'', separated by commas>'
      landuse/commercial:
        # landuse=commercial
        name: Commercial Area
        terms: '<translate with synonyms or related terms for ''Commercial Area'', separated by commas>'
      landuse/construction:
        # landuse=construction
        name: Construction Area
        # 'terms: building,bulldozer,construction site,construction zone,crane,demolition,development,infrastructure'
        terms: '<translate with synonyms or related terms for ''Construction Area'', separated by commas>'
      landuse/farm:
        # landuse=farm
        name: Farmland
      landuse/farmland:
        # landuse=farmland
        name: Farmland
        # 'terms: crop,grow,plant'
        terms: '<translate with synonyms or related terms for ''Farmland'', separated by commas>'
      landuse/farmyard:
        # landuse=farmyard
        name: Farmyard
        # 'terms: crop,grow,plant'
        terms: '<translate with synonyms or related terms for ''Farmyard'', separated by commas>'
      landuse/flowerbed:
        # landuse=flowerbed
        name: Flowerbed
        # 'terms: floral garden,flower garden'
        terms: '<translate with synonyms or related terms for ''Flowerbed'', separated by commas>'
      landuse/forest:
        # landuse=forest
        name: Managed Forest
        # 'terms: cut,forest,forestry,lumber,silviculture,tree'
        terms: '<translate with synonyms or related terms for ''Managed Forest'', separated by commas>'
      landuse/garages:
        # landuse=garages
        name: Garage Landuse
        terms: '<translate with synonyms or related terms for ''Garage Landuse'', separated by commas>'
      landuse/grass:
        # landuse=grass
        name: Grass
        terms: '<translate with synonyms or related terms for ''Grass'', separated by commas>'
      landuse/greenfield:
        # landuse=greenfield
        name: Greenfield
        terms: '<translate with synonyms or related terms for ''Greenfield'', separated by commas>'
      landuse/greenhouse_horticulture:
        # landuse=greenhouse_horticulture
        name: Greenhouse Horticulture
        # 'terms: flower,greenhouse,horticulture,grow,vivero'
        terms: '<translate with synonyms or related terms for ''Greenhouse Horticulture'', separated by commas>'
      landuse/harbour:
        # landuse=harbour
        name: Harbor
        # 'terms: boat'
        terms: '<translate with synonyms or related terms for ''Harbor'', separated by commas>'
      landuse/industrial:
        # landuse=industrial
        name: Industrial Area
        terms: '<translate with synonyms or related terms for ''Industrial Area'', separated by commas>'
      landuse/industrial/scrap_yard:
        # industrial=scrap_yard
        name: Scrap Yard
        # 'terms: car,junk,metal,salvage,scrap,u-pull-it,vehicle,wreck,yard'
        terms: '<translate with synonyms or related terms for ''Scrap Yard'', separated by commas>'
      landuse/industrial/slaughterhouse:
        # industrial=slaughterhouse
        name: Slaughterhouse
        # 'terms: abattoir,beef,butchery,calf,chicken,cow,killing house,meat,pig,pork,poultry,shambles,stockyard'
        terms: '<translate with synonyms or related terms for ''Slaughterhouse'', separated by commas>'
      landuse/landfill:
        # landuse=landfill
        name: Landfill
        # 'terms: dump'
        terms: '<translate with synonyms or related terms for ''Landfill'', separated by commas>'
      landuse/meadow:
        # landuse=meadow
        name: Meadow
        # 'terms: grazing,hay field,pasture'
        terms: '<translate with synonyms or related terms for ''Meadow'', separated by commas>'
      landuse/military:
        # landuse=military
        name: Military Area
        terms: '<translate with synonyms or related terms for ''Military Area'', separated by commas>'
      landuse/military/airfield:
        # military=airfield
        name: Military Airfield
        # 'terms: aerodrome,aeroway,air force,airplane,airport,army,base,bomb,fight,force,guard,heli*,jet,marine,navy,plane,troop,war'
        terms: '<translate with synonyms or related terms for ''Military Airfield'', separated by commas>'
      landuse/military/barracks:
        # military=barracks
        name: Barracks
        # 'terms: air force,army,base,fight,force,guard,marine,navy,troop,war'
        terms: '<translate with synonyms or related terms for ''Barracks'', separated by commas>'
      landuse/military/danger_area:
        # military=danger_area
        name: Danger Area
        # 'terms: air force,army,base,blast,bomb,explo*,force,guard,mine,marine,navy,troop,war'
        terms: '<translate with synonyms or related terms for ''Danger Area'', separated by commas>'
      landuse/military/naval_base:
        # military=naval_base
        name: Naval Base
        # 'terms: base,fight,force,guard,marine,navy,ship,sub,troop,war'
        terms: '<translate with synonyms or related terms for ''Naval Base'', separated by commas>'
      landuse/military/obstacle_course:
        # military=obstacle_course
        name: Obstacle Course
        # 'terms: army,base,force,guard,marine,navy,troop,war'
        terms: '<translate with synonyms or related terms for ''Obstacle Course'', separated by commas>'
      landuse/military/range:
        # military=range
        name: Military Range
        # 'terms: air force,army,base,fight,fire,force,guard,gun,marine,navy,rifle,shoot*,snip*,train,troop,war'
        terms: '<translate with synonyms or related terms for ''Military Range'', separated by commas>'
      landuse/military/training_area:
        # military=training_area
        name: Training Area
        # 'terms: air force,army,base,fight,fire,force,guard,gun,marine,navy,rifle,shoot*,snip*,train,troop,war'
        terms: '<translate with synonyms or related terms for ''Training Area'', separated by commas>'
      landuse/orchard:
        # landuse=orchard
        name: Orchard
        # 'terms: fruit'
        terms: '<translate with synonyms or related terms for ''Orchard'', separated by commas>'
      landuse/plant_nursery:
        # landuse=plant_nursery
        name: Plant Nursery
        # 'terms: flower,garden,grow,vivero'
        terms: '<translate with synonyms or related terms for ''Plant Nursery'', separated by commas>'
      landuse/pond:
        # landuse=pond
        name: Pond
      landuse/quarry:
        # landuse=quarry
        name: Quarry
        terms: '<translate with synonyms or related terms for ''Quarry'', separated by commas>'
      landuse/railway:
        # landuse=railway
        name: Railway Corridor
        # 'terms: rail,train,track'
        terms: '<translate with synonyms or related terms for ''Railway Corridor'', separated by commas>'
      landuse/recreation_ground:
        # landuse=recreation_ground
        name: Recreation Ground
        # 'terms: playing fields'
        terms: '<translate with synonyms or related terms for ''Recreation Ground'', separated by commas>'
      landuse/religious:
        # landuse=religious
        name: Religious Area
        terms: '<translate with synonyms or related terms for ''Religious Area'', separated by commas>'
      landuse/reservoir:
        # landuse=reservoir
        name: Reservoir
      landuse/residential:
        # landuse=residential
        name: Residential Area
        terms: '<translate with synonyms or related terms for ''Residential Area'', separated by commas>'
      landuse/residential/apartments:
        # residential=apartments
        name: Apartment Complex
        # 'terms: flat,residence,tenement'
        terms: '<translate with synonyms or related terms for ''Apartment Complex'', separated by commas>'
      landuse/retail:
        # landuse=retail
        name: Retail Area
        terms: '<translate with synonyms or related terms for ''Retail Area'', separated by commas>'
      landuse/vineyard:
        # landuse=vineyard
        name: Vineyard
        # 'terms: grape,wine'
        terms: '<translate with synonyms or related terms for ''Vineyard'', separated by commas>'
      landuse/winter_sports:
        # landuse=winter_sports
        name: Winter Sports Area
        # 'terms: piste area,ski area,ski hill,ski mountain,ski resort,snow board area,snowboard area'
        terms: '<translate with synonyms or related terms for ''Winter Sports Area'', separated by commas>'
      leisure:
        # leisure=*
        name: Leisure
      leisure/adult_gaming_centre:
        # leisure=adult_gaming_centre
        name: Adult Gaming Center
        # 'terms: gambling,slot machine'
        terms: '<translate with synonyms or related terms for ''Adult Gaming Center'', separated by commas>'
      leisure/amusement_arcade:
        # leisure=amusement_arcade
        name: Amusement Arcade
        # 'terms: pay-to-play games,video games,driving simulators,pinball machines'
        terms: '<translate with synonyms or related terms for ''Amusement Arcade'', separated by commas>'
      leisure/bandstand:
        # leisure=bandstand
        name: Bandstand
        terms: '<translate with synonyms or related terms for ''Bandstand'', separated by commas>'
      leisure/beach_resort:
        # leisure=beach_resort
        name: Beach Resort
        terms: '<translate with synonyms or related terms for ''Beach Resort'', separated by commas>'
      leisure/bird_hide:
        # leisure=bird_hide
        name: Bird Hide
        # 'terms: machan,ornithology'
        terms: '<translate with synonyms or related terms for ''Bird Hide'', separated by commas>'
      leisure/bleachers:
        # leisure=bleachers
        name: Bleachers
        # 'terms: crowd,bench,sports,stand,stands,seat,seating'
        terms: '<translate with synonyms or related terms for ''Bleachers'', separated by commas>'
      leisure/bowling_alley:
        # leisure=bowling_alley
        name: Bowling Alley
        # 'terms: bowling center'
        terms: '<translate with synonyms or related terms for ''Bowling Alley'', separated by commas>'
      leisure/common:
        # leisure=common
        name: Common
        # 'terms: open space'
        terms: '<translate with synonyms or related terms for ''Common'', separated by commas>'
      leisure/dance:
        # leisure=dance
        name: Dance Hall
        # 'terms: ballroom,jive,swing,tango,waltz'
        terms: '<translate with synonyms or related terms for ''Dance Hall'', separated by commas>'
      leisure/dancing_school:
        # 'leisure=dance, dance:teaching=yes'
        name: Dance School
        # 'terms: jive,swing,tango,waltz,dance teaching'
        terms: '<translate with synonyms or related terms for ''Dance School'', separated by commas>'
      leisure/disc_golf_course:
        # leisure=disc_golf_course
        name: Disc Golf Course
        # 'terms: disk golf,frisbee golf,flying disc golf,frolf,ultimate'
        terms: '<translate with synonyms or related terms for ''Disc Golf Course'', separated by commas>'
      leisure/dog_park:
        # leisure=dog_park
        name: Dog Park
        terms: '<translate with synonyms or related terms for ''Dog Park'', separated by commas>'
      leisure/escape_game:
        # leisure=escape_game
        name: Escape Room
        # 'terms: escape game,escape the room,puzzle room,quest room'
        terms: '<translate with synonyms or related terms for ''Escape Room'', separated by commas>'
      leisure/firepit:
        # leisure=firepit
        name: Firepit
        # 'terms: fireplace,campfire'
        terms: '<translate with synonyms or related terms for ''Firepit'', separated by commas>'
      leisure/fishing:
        # leisure=fishing
        name: Fishing Spot
        # 'terms: angler'
        terms: '<translate with synonyms or related terms for ''Fishing Spot'', separated by commas>'
      leisure/fitness_centre:
        # leisure=fitness_centre
        name: Gym / Fitness Center
        # 'terms: health,gym,leisure,studio'
        terms: '<translate with synonyms or related terms for ''Gym / Fitness Center'', separated by commas>'
      leisure/fitness_centre/yoga:
        # 'leisure=fitness_centre, sport=yoga'
        name: Yoga Studio
        # 'terms: studio,asanas,modern yoga,meditation'
        terms: '<translate with synonyms or related terms for ''Yoga Studio'', separated by commas>'
      leisure/fitness_station:
        # leisure=fitness_station
        name: Outdoor Fitness Station
        # 'terms: exercise,fitness,gym,trim trail'
        terms: '<translate with synonyms or related terms for ''Outdoor Fitness Station'', separated by commas>'
      leisure/fitness_station/balance_beam:
        # 'leisure=fitness_station, fitness_station=balance_beam'
        name: Exercise Balance Beam
        # 'terms: balance,exercise,fitness,gym,trim trail'
        terms: '<translate with synonyms or related terms for ''Exercise Balance Beam'', separated by commas>'
      leisure/fitness_station/box:
        # 'leisure=fitness_station, fitness_station=box'
        name: Exercise Box
        # 'terms: box,exercise,fitness,gym,jump,trim trail'
        terms: '<translate with synonyms or related terms for ''Exercise Box'', separated by commas>'
      leisure/fitness_station/horizontal_bar:
        # 'leisure=fitness_station, fitness_station=horizontal_bar'
        name: Exercise Horizontal Bar
        # 'terms: bar,chinup,chin up,exercise,fitness,gym,pullup,pull up,trim trail'
        terms: '<translate with synonyms or related terms for ''Exercise Horizontal Bar'', separated by commas>'
      leisure/fitness_station/horizontal_ladder:
        # 'leisure=fitness_station, fitness_station=horizontal_ladder'
        name: Exercise Monkey Bars
        # 'terms: bar,chinup,chin up,exercise,fitness,gym,ladder,monkey bars,pullup,pull up,trim trail'
        terms: '<translate with synonyms or related terms for ''Exercise Monkey Bars'', separated by commas>'
      leisure/fitness_station/hyperextension:
        # 'leisure=fitness_station, fitness_station=hyperextension'
        name: Hyperextension Station
        # 'terms: back,exercise,extension,fitness,gym,roman chair,trim trail'
        terms: '<translate with synonyms or related terms for ''Hyperextension Station'', separated by commas>'
      leisure/fitness_station/parallel_bars:
        # 'leisure=fitness_station, fitness_station=parallel_bars'
        name: Parallel Bars
        # 'terms: bar,dip,exercise,fitness,gym,trim trail'
        terms: '<translate with synonyms or related terms for ''Parallel Bars'', separated by commas>'
      leisure/fitness_station/push-up:
        # 'leisure=fitness_station, fitness_station=push-up'
        name: Push-Up Station
        # 'terms: bar,exercise,fitness,gym,pushup,push up,trim trail'
        terms: '<translate with synonyms or related terms for ''Push-Up Station'', separated by commas>'
      leisure/fitness_station/rings:
        # 'leisure=fitness_station, fitness_station=rings'
        name: Exercise Rings
        # 'terms: exercise,fitness,gym,muscle up,pullup,pull up,trim trail'
        terms: '<translate with synonyms or related terms for ''Exercise Rings'', separated by commas>'
      leisure/fitness_station/sign:
        # 'leisure=fitness_station, fitness_station=sign'
        name: Exercise Instruction Sign
        # 'terms: exercise,fitness,gym,trim trail'
        terms: '<translate with synonyms or related terms for ''Exercise Instruction Sign'', separated by commas>'
      leisure/fitness_station/sit-up:
        # 'leisure=fitness_station, fitness_station=sit-up'
        name: Sit-Up Station
        # 'terms: crunch,exercise,fitness,gym,situp,sit up,trim trail'
        terms: '<translate with synonyms or related terms for ''Sit-Up Station'', separated by commas>'
      leisure/fitness_station/stairs:
        # 'leisure=fitness_station, fitness_station=stairs'
        name: Exercise Stairs
        # 'terms: exercise,fitness,gym,steps,trim trail'
        terms: '<translate with synonyms or related terms for ''Exercise Stairs'', separated by commas>'
      leisure/garden:
        # leisure=garden
        name: Garden
        terms: '<translate with synonyms or related terms for ''Garden'', separated by commas>'
      leisure/golf_course:
        # leisure=golf_course
        name: Golf Course
        # 'terms: links'
        terms: '<translate with synonyms or related terms for ''Golf Course'', separated by commas>'
      leisure/hackerspace:
        # leisure=hackerspace
        name: Hackerspace
        # 'terms: makerspace,hackspace,hacklab'
        terms: '<translate with synonyms or related terms for ''Hackerspace'', separated by commas>'
      leisure/horse_riding:
        # leisure=horse_riding
        name: Horseback Riding Facility
        # 'terms: equestrian,stable'
        terms: '<translate with synonyms or related terms for ''Horseback Riding Facility'', separated by commas>'
      leisure/ice_rink:
        # leisure=ice_rink
        name: Ice Rink
        # 'terms: hockey,skating,curling'
        terms: '<translate with synonyms or related terms for ''Ice Rink'', separated by commas>'
      leisure/marina:
        # leisure=marina
        name: Marina
        # 'terms: boat'
        terms: '<translate with synonyms or related terms for ''Marina'', separated by commas>'
      leisure/miniature_golf:
        # leisure=miniature_golf
        name: Miniature Golf
        # 'terms: crazy golf,mini golf,putt-putt'
        terms: '<translate with synonyms or related terms for ''Miniature Golf'', separated by commas>'
      leisure/nature_reserve:
        # leisure=nature_reserve
        name: Nature Reserve
        # 'terms: protected,wildlife'
        terms: '<translate with synonyms or related terms for ''Nature Reserve'', separated by commas>'
      leisure/outdoor_seating:
        # leisure=outdoor_seating
        name: Outdoor Seating Area
        # 'terms: al fresco,beer garden,dining,cafe,restaurant,pub,bar,patio'
        terms: '<translate with synonyms or related terms for ''Outdoor Seating Area'', separated by commas>'
      leisure/park:
        # leisure=park
        name: Park
        # 'terms: esplanade,estate,forest,garden,grass,green,grounds,lawn,lot,meadow,parkland,place,playground,plaza,pleasure garden,recreation area,square,tract,village green,woodland'
        terms: '<translate with synonyms or related terms for ''Park'', separated by commas>'
      leisure/picnic_table:
        # leisure=picnic_table
        name: Picnic Table
        # 'terms: bench'
        terms: '<translate with synonyms or related terms for ''Picnic Table'', separated by commas>'
      leisure/picnic_table/chess:
        # 'leisure=picnic_table, sport=chess'
        name: Chess Table
        # 'terms: bench,chess board,checkerboard,checkers,chequerboard,game table'
        terms: '<translate with synonyms or related terms for ''Chess Table'', separated by commas>'
      leisure/pitch:
        # leisure=pitch
        name: Sport Pitch
        # 'terms: field'
        terms: '<translate with synonyms or related terms for ''Sport Pitch'', separated by commas>'
      leisure/pitch/american_football:
        # 'leisure=pitch, sport=american_football'
        name: American Football Field
        # 'terms: football,gridiron'
        terms: '<translate with synonyms or related terms for ''American Football Field'', separated by commas>'
      leisure/pitch/australian_football:
        # 'leisure=pitch, sport=australian_football'
        name: Australian Football Field
        # 'terms: Aussie,AFL,football'
        terms: '<translate with synonyms or related terms for ''Australian Football Field'', separated by commas>'
      leisure/pitch/badminton:
        # 'leisure=pitch, sport=badminton'
        name: Badminton Court
        terms: '<translate with synonyms or related terms for ''Badminton Court'', separated by commas>'
      leisure/pitch/baseball:
        # 'leisure=pitch, sport=baseball'
        name: Baseball Field
        terms: '<translate with synonyms or related terms for ''Baseball Field'', separated by commas>'
      leisure/pitch/basketball:
        # 'leisure=pitch, sport=basketball'
        name: Basketball Court
        terms: '<translate with synonyms or related terms for ''Basketball Court'', separated by commas>'
      leisure/pitch/beachvolleyball:
        # 'leisure=pitch, sport=beachvolleyball'
        name: Beach Volleyball Court
        # 'terms: volleyball'
        terms: '<translate with synonyms or related terms for ''Beach Volleyball Court'', separated by commas>'
      leisure/pitch/boules:
        # 'leisure=pitch, sport=boules'
        name: Boules/Bocce Court
        # 'terms: bocce,lyonnaise,pétanque'
        terms: '<translate with synonyms or related terms for ''Boules/Bocce Court'', separated by commas>'
      leisure/pitch/bowls:
        # 'leisure=pitch, sport=bowls'
        name: Bowling Green
        terms: '<translate with synonyms or related terms for ''Bowling Green'', separated by commas>'
      leisure/pitch/cricket:
        # 'leisure=pitch, sport=cricket'
        name: Cricket Field
        terms: '<translate with synonyms or related terms for ''Cricket Field'', separated by commas>'
      leisure/pitch/equestrian:
        # 'leisure=pitch, sport=equestrian'
        name: Riding Arena
        # 'terms: dressage,equestrian,horse,horseback,riding'
        terms: '<translate with synonyms or related terms for ''Riding Arena'', separated by commas>'
      leisure/pitch/field_hockey:
        # 'leisure=pitch, sport=field_hockey'
        name: Field Hockey Pitch
        # 'terms: landhockey'
        terms: '<translate with synonyms or related terms for ''Field Hockey Pitch'', separated by commas>'
      leisure/pitch/horseshoes:
        # 'leisure=pitch, sport=horseshoes'
        name: Horseshoes Pit
        # 'terms: horse shoes'
        terms: '<translate with synonyms or related terms for ''Horseshoes Pit'', separated by commas>'
      leisure/pitch/netball:
        # 'leisure=pitch, sport=netball'
        name: Netball Court
        terms: '<translate with synonyms or related terms for ''Netball Court'', separated by commas>'
      leisure/pitch/rugby_league:
        # 'leisure=pitch, sport=rugby_league'
        name: Rugby League Field
        terms: '<translate with synonyms or related terms for ''Rugby League Field'', separated by commas>'
      leisure/pitch/rugby_union:
        # 'leisure=pitch, sport=rugby_union'
        name: Rugby Union Field
        terms: '<translate with synonyms or related terms for ''Rugby Union Field'', separated by commas>'
      leisure/pitch/shuffleboard:
        # 'leisure=pitch, sport=shuffleboard'
        name: Shuffleboard Court
        # 'terms: deck shuffleboard,floor shuffleboard'
        terms: '<translate with synonyms or related terms for ''Shuffleboard Court'', separated by commas>'
      leisure/pitch/skateboard:
        # 'leisure=pitch, sport=skateboard'
        name: Skate Park
        terms: '<translate with synonyms or related terms for ''Skate Park'', separated by commas>'
      leisure/pitch/soccer:
        # 'leisure=pitch, sport=soccer'
        name: Soccer Field
        # 'terms: football'
        terms: '<translate with synonyms or related terms for ''Soccer Field'', separated by commas>'
      leisure/pitch/softball:
        # 'leisure=pitch, sport=softball'
        name: Softball Field
        # 'terms: softball,diamond'
        terms: '<translate with synonyms or related terms for ''Softball Field'', separated by commas>'
      leisure/pitch/table_tennis:
        # 'leisure=pitch, sport=table_tennis'
        name: Ping Pong Table
        # 'terms: table tennis,ping pong'
        terms: '<translate with synonyms or related terms for ''Ping Pong Table'', separated by commas>'
      leisure/pitch/tennis:
        # 'leisure=pitch, sport=tennis'
        name: Tennis Court
        terms: '<translate with synonyms or related terms for ''Tennis Court'', separated by commas>'
      leisure/pitch/volleyball:
        # 'leisure=pitch, sport=volleyball'
        name: Volleyball Court
        terms: '<translate with synonyms or related terms for ''Volleyball Court'', separated by commas>'
      leisure/playground:
        # leisure=playground
        name: Playground
        # 'terms: jungle gym,play area'
        terms: '<translate with synonyms or related terms for ''Playground'', separated by commas>'
      leisure/resort:
        # leisure=resort
        name: Resort
        # 'terms: recreation center,sanatorium,ski and snowboard resort,vacation resort,winter sports resort'
        terms: '<translate with synonyms or related terms for ''Resort'', separated by commas>'
      leisure/sauna:
        # leisure=sauna
        name: Sauna
        terms: '<translate with synonyms or related terms for ''Sauna'', separated by commas>'
      leisure/slipway:
        # leisure=slipway
        name: Slipway
        # 'terms: boat launch,boat ramp,boat landing'
        terms: '<translate with synonyms or related terms for ''Slipway'', separated by commas>'
      leisure/slipway_point:
        # leisure=slipway
        name: Slipway
        # 'terms: boat launch,boat ramp,boat landing'
        terms: '<translate with synonyms or related terms for ''Slipway'', separated by commas>'
      leisure/sports_centre:
        # leisure=sports_centre
        name: Sports Center / Complex
        terms: '<translate with synonyms or related terms for ''Sports Center / Complex'', separated by commas>'
      leisure/sports_centre/climbing:
        # 'leisure=sports_centre, sport=climbing'
        name: Climbing Gym
        # 'terms: abseiling,artificial climbing wall,belaying,bouldering,rock climbing facility,indoor rock wall,rappeling,rock gym,ropes'
        terms: '<translate with synonyms or related terms for ''Climbing Gym'', separated by commas>'
      leisure/sports_centre/swimming:
        # 'leisure=sports_centre, sport=swimming'
        name: Swimming Pool Facility
        # 'terms: dive,water'
        terms: '<translate with synonyms or related terms for ''Swimming Pool Facility'', separated by commas>'
      leisure/stadium:
        # leisure=stadium
        name: Stadium
        terms: '<translate with synonyms or related terms for ''Stadium'', separated by commas>'
      leisure/swimming_area:
        # leisure=swimming_area
        name: Natural Swimming Area
        # 'terms: dive,water,aquatics'
        terms: '<translate with synonyms or related terms for ''Natural Swimming Area'', separated by commas>'
      leisure/swimming_pool:
        # leisure=swimming_pool
        name: Swimming Pool
        # 'terms: dive,water,aquatics'
        terms: '<translate with synonyms or related terms for ''Swimming Pool'', separated by commas>'
      leisure/track:
        # leisure=track
        name: Racetrack (Non-Motorsport)
        # 'terms: cycle,dog,greyhound,horse,race*,track'
        terms: '<translate with synonyms or related terms for ''Racetrack (Non-Motorsport)'', separated by commas>'
      leisure/track/cycling:
        # 'leisure=track, sport=cycling'
        name: Cycling Track
        # 'terms: bicycle track,bicycling track,cycle racetrack,velodrome'
        terms: '<translate with synonyms or related terms for ''Cycling Track'', separated by commas>'
      leisure/track/cycling_point:
        # 'leisure=track, sport=cycling'
        name: Cycling Track
        # 'terms: bicycle track,bicycling track,cycle racetrack,velodrome'
        terms: '<translate with synonyms or related terms for ''Cycling Track'', separated by commas>'
      leisure/track/horse_racing:
        # 'leisure=track, sport=horse_racing'
        name: Horse Racing Track
        # 'terms: equestrian race track,horse race betting,horseracing,horsetrack,horse racetrack'
        terms: '<translate with synonyms or related terms for ''Horse Racing Track'', separated by commas>'
      leisure/track/horse_racing_point:
        # 'leisure=track, sport=horse_racing'
        name: Horse Racing Track
        # 'terms: equestrian race track,horse race betting,horseracing,horsetrack,horse racetrack'
        terms: '<translate with synonyms or related terms for ''Horse Racing Track'', separated by commas>'
      leisure/track/running:
        # 'leisure=track, sport=running'
        name: Running Track
        # 'terms: athletics track,decathlon,foot race,long distance running,marathon,middle distance running,racetrack,running,sprint,track,walking'
        terms: '<translate with synonyms or related terms for ''Running Track'', separated by commas>'
      leisure/track/running_point:
        # 'leisure=track, sport=running'
        name: Running Track
        # 'terms: athletics track,decathlon,foot race,long distance running,marathon,middle distance running,racetrack,running,sprint,track,walking'
        terms: '<translate with synonyms or related terms for ''Running Track'', separated by commas>'
      leisure/water_park:
        # leisure=water_park
        name: Water Park
        # 'terms: swim,pool,dive'
        terms: '<translate with synonyms or related terms for ''Water Park'', separated by commas>'
      line:
        name: Line
        # 'terms: polyline'
        terms: '<translate with synonyms or related terms for ''Line'', separated by commas>'
      man_made:
        # man_made=*
        name: Man Made
      man_made/adit:
        # man_made=adit
        name: Adit
        # 'terms: cave,horizontal mine entrance,tunnel,underground'
        terms: '<translate with synonyms or related terms for ''Adit'', separated by commas>'
      man_made/antenna:
        # man_made=antenna
        name: Antenna
        # 'terms: broadcast,cell phone,cell,communication,mobile phone,radio,television,transmission,tv'
        terms: '<translate with synonyms or related terms for ''Antenna'', separated by commas>'
      man_made/beacon:
        # man_made=beacon
        name: Beacon
        terms: '<translate with synonyms or related terms for ''Beacon'', separated by commas>'
      man_made/beehive:
        # man_made=beehive
        name: Beehive
        # 'terms: apiary,beekeeper,farm,honey,pollination'
        terms: '<translate with synonyms or related terms for ''Beehive'', separated by commas>'
      man_made/breakwater:
        # man_made=breakwater
        name: Breakwater
        terms: '<translate with synonyms or related terms for ''Breakwater'', separated by commas>'
      man_made/bridge:
        # man_made=bridge
        name: Bridge
        terms: '<translate with synonyms or related terms for ''Bridge'', separated by commas>'
      man_made/bunker_silo:
        # man_made=bunker_silo
        name: Bunker Silo
        # 'terms: Silage,Storage'
        terms: '<translate with synonyms or related terms for ''Bunker Silo'', separated by commas>'
      man_made/cairn:
        # man_made=cairn
        name: Cairn
        # 'terms: rock pile,stone stack,stone pile,càrn'
        terms: '<translate with synonyms or related terms for ''Cairn'', separated by commas>'
      man_made/chimney:
        # man_made=chimney
        name: Chimney
        terms: '<translate with synonyms or related terms for ''Chimney'', separated by commas>'
      man_made/clearcut:
        # man_made=clearcut
        name: Clearcut Forest
        # 'terms: cut,forest,lumber,tree,wood'
        terms: '<translate with synonyms or related terms for ''Clearcut Forest'', separated by commas>'
      man_made/crane:
        # man_made=crane
        name: Crane
        terms: '<translate with synonyms or related terms for ''Crane'', separated by commas>'
      man_made/cross:
        # man_made=cross
        name: Summit Cross
        terms: '<translate with synonyms or related terms for ''Summit Cross'', separated by commas>'
      man_made/cutline:
        # man_made=cutline
        name: Cut line
        terms: '<translate with synonyms or related terms for ''Cut line'', separated by commas>'
      man_made/dyke:
        # man_made=dyke
        name: Levee
        # 'terms: Dike,Dyke,Floodbank,Stopbank'
        terms: '<translate with synonyms or related terms for ''Levee'', separated by commas>'
      man_made/embankment:
        # man_made=embankment
        name: Embankment
        terms: '<translate with synonyms or related terms for ''Embankment'', separated by commas>'
      man_made/flagpole:
        # man_made=flagpole
        name: Flagpole
        terms: '<translate with synonyms or related terms for ''Flagpole'', separated by commas>'
      man_made/gasometer:
        # man_made=gasometer
        name: Gasometer
        # 'terms: gas holder'
        terms: '<translate with synonyms or related terms for ''Gasometer'', separated by commas>'
      man_made/groyne:
        # man_made=groyne
        name: Groyne
        terms: '<translate with synonyms or related terms for ''Groyne'', separated by commas>'
      man_made/lighthouse:
        # man_made=lighthouse
        name: Lighthouse
        terms: '<translate with synonyms or related terms for ''Lighthouse'', separated by commas>'
      man_made/manhole:
        # manhole=*
        name: Manhole
        # 'terms: cover,hole,sewer,sewage,telecom'
        terms: '<translate with synonyms or related terms for ''Manhole'', separated by commas>'
      man_made/manhole/drain:
        # manhole=drain
        name: Storm Drain
        # 'terms: cover,drain,hole,rain,sewer,sewage,storm'
        terms: '<translate with synonyms or related terms for ''Storm Drain'', separated by commas>'
      man_made/manhole/gas:
        # manhole=gas
        name: Gas Utility Manhole
        # 'terms: cover,gas,heat,hole,utility'
        terms: '<translate with synonyms or related terms for ''Gas Utility Manhole'', separated by commas>'
      man_made/manhole/power:
        # manhole=power
        name: Power Utility Manhole
        # 'terms: cover,hole,electric,hole,power,utility'
        terms: '<translate with synonyms or related terms for ''Power Utility Manhole'', separated by commas>'
      man_made/manhole/sewer:
        # manhole=sewer
        name: Sewer Utility Manhole
        # 'terms: cover,drain,hole,sewer,sewage,utility'
        terms: '<translate with synonyms or related terms for ''Sewer Utility Manhole'', separated by commas>'
      man_made/manhole/telecom:
        # manhole=telecom
        name: Telecom Utility Manhole
        # 'terms: bt,cable,cover,phone,hole,telecom,telephone,utility'
        terms: '<translate with synonyms or related terms for ''Telecom Utility Manhole'', separated by commas>'
      man_made/manhole/water:
        # manhole=water
        name: Water Utility Manhole
        # 'terms: cover,drinking,hole,utility,water'
        terms: '<translate with synonyms or related terms for ''Water Utility Manhole'', separated by commas>'
      man_made/mast:
        # man_made=mast
        name: Mast
        # 'terms: antenna,broadcast tower,cell phone tower,cell tower,communication mast,communication tower,guyed tower,mobile phone tower,radio mast,radio tower,television tower,transmission mast,transmission tower,tv tower'
        terms: '<translate with synonyms or related terms for ''Mast'', separated by commas>'
      man_made/mast/communication:
        # 'man_made=mast, tower:type=communication'
        name: Communication Mast
        # 'terms: antenna,broadcast tower,cell phone tower,cell tower,communication mast,communication tower,guyed tower,mobile phone tower,radio mast,radio tower,television tower,transmission mast,transmission tower,tv tower'
        terms: '<translate with synonyms or related terms for ''Communication Mast'', separated by commas>'
      man_made/mast/communication/mobile_phone:
        # 'man_made=mast, tower:type=communication, communication:mobile_phone=yes'
        name: Mobile Phone Mast
        # 'terms: antenna,cell mast,cell phone mast,cell phone tower,cell tower,communication mast,communication tower,guyed tower,mobile phone tower,transmission mast,transmission tower'
        terms: '<translate with synonyms or related terms for ''Mobile Phone Mast'', separated by commas>'
      man_made/mast/communication/radio:
        # 'man_made=mast, tower:type=communication, communication:radio=yes'
        name: Radio Broadcast Mast
        # 'terms: antenna,broadcast tower,communication mast,communication tower,guyed tower,radio mast,radio tower,transmission mast,transmission tower'
        terms: '<translate with synonyms or related terms for ''Radio Broadcast Mast'', separated by commas>'
      man_made/mast/communication/television:
        # 'man_made=mast, tower:type=communication, communication:television=yes'
        name: Television Broadcast Mast
        # 'terms: antenna,broadcast tower,communication mast,communication tower,guyed tower,television mast,television tower,transmission mast,transmission tower,tv mast,tv tower'
        terms: '<translate with synonyms or related terms for ''Television Broadcast Mast'', separated by commas>'
      man_made/mineshaft:
        # man_made=mineshaft
        name: Mineshaft
        # 'terms: cave,mine shaft,tunnel,underground,vertical mine entrance'
        terms: '<translate with synonyms or related terms for ''Mineshaft'', separated by commas>'
      man_made/monitoring_station:
        # man_made=monitoring_station
        name: Monitoring Station
        # 'terms: weather,earthquake,seismology,air,gps'
        terms: '<translate with synonyms or related terms for ''Monitoring Station'', separated by commas>'
      man_made/obelisk:
        # man_made=obelisk
        name: Obelisk
        terms: '<translate with synonyms or related terms for ''Obelisk'', separated by commas>'
      man_made/observatory:
        # man_made=observatory
        name: Observatory
        # 'terms: astronomical,meteorological'
        terms: '<translate with synonyms or related terms for ''Observatory'', separated by commas>'
      man_made/petroleum_well:
        # man_made=petroleum_well
        name: Oil Well
        # 'terms: drilling rig,oil derrick,oil drill,oil horse,oil rig,oil pump,petroleum well,pumpjack'
        terms: '<translate with synonyms or related terms for ''Oil Well'', separated by commas>'
      man_made/pier:
        # man_made=pier
        name: Pier
        # 'terms: berth,dock,jetty,landing,promenade,wharf'
        terms: '<translate with synonyms or related terms for ''Pier'', separated by commas>'
      man_made/pier/floating:
        # 'man_made=pier, floating=yes'
        name: Floating Pier
        # 'terms: berth,dock,jetty,landing,promenade,wharf'
        terms: '<translate with synonyms or related terms for ''Floating Pier'', separated by commas>'
      man_made/pipeline:
        # man_made=pipeline
        name: Pipeline
        # 'terms: oil,natural gas,water,sewer,sewage'
        terms: '<translate with synonyms or related terms for ''Pipeline'', separated by commas>'
      man_made/pipeline/underground:
        # 'man_made=pipeline, location=underground'
        name: Underground Pipeline
        # 'terms: oil,natural gas,water,sewer,sewage'
        terms: '<translate with synonyms or related terms for ''Underground Pipeline'', separated by commas>'
      man_made/pipeline/valve:
        # pipeline=valve
        name: Pipeline Valve
        # 'terms: oil,natural gas,water,sewer,sewage'
        terms: '<translate with synonyms or related terms for ''Pipeline Valve'', separated by commas>'
      man_made/pumping_station:
        # man_made=pumping_station
        name: Pumping Station
        terms: '<translate with synonyms or related terms for ''Pumping Station'', separated by commas>'
      man_made/silo:
        # man_made=silo
        name: Silo
        # 'terms: grain,corn,wheat'
        terms: '<translate with synonyms or related terms for ''Silo'', separated by commas>'
      man_made/storage_tank:
        # man_made=storage_tank
        name: Storage Tank
        # 'terms: water,oil,gas,petrol'
        terms: '<translate with synonyms or related terms for ''Storage Tank'', separated by commas>'
      man_made/storage_tank/water:
        # 'man_made=storage_tank, content=water'
        name: Water Tank
        # 'terms: cistern,water tower'
        terms: '<translate with synonyms or related terms for ''Water Tank'', separated by commas>'
      man_made/street_cabinet:
        # man_made=street_cabinet
        name: Street Cabinet
        # 'terms: cable tv,monitoring box,technical box,telecommunications,traffic signal controls'
        terms: '<translate with synonyms or related terms for ''Street Cabinet'', separated by commas>'
      man_made/surveillance:
        # man_made=surveillance
        name: Surveillance
        # 'terms: anpr,alpr,camera,car plate recognition,cctv,guard,license plate recognition,monitoring,number plate recognition,security,video,webcam'
        terms: '<translate with synonyms or related terms for ''Surveillance'', separated by commas>'
      man_made/surveillance/camera:
        # 'man_made=surveillance, surveillance:type=camera'
        name: Surveillance Camera
        # 'terms: anpr,alpr,camera,car plate recognition,cctv,guard,license plate recognition,monitoring,number plate recognition,security,video,webcam'
        terms: '<translate with synonyms or related terms for ''Surveillance Camera'', separated by commas>'
      man_made/survey_point:
        # man_made=survey_point
        name: Survey Point
        # 'terms: trig point,triangulation pillar,trigonometrical station'
        terms: '<translate with synonyms or related terms for ''Survey Point'', separated by commas>'
      man_made/torii:
        # man_made=torii
        name: Torii
        # 'terms: Japanese gate,Shinto shrine'
        terms: '<translate with synonyms or related terms for ''Torii'', separated by commas>'
      man_made/tower:
        # man_made=tower
        name: Tower
        terms: '<translate with synonyms or related terms for ''Tower'', separated by commas>'
      man_made/tower/bell_tower:
        # 'man_made=tower, tower:type=bell_tower'
        name: Bell Tower
        # 'terms: belfry,bell gable,campanile,church tower,klockstapel'
        terms: '<translate with synonyms or related terms for ''Bell Tower'', separated by commas>'
      man_made/tower/communication:
        # 'man_made=tower, tower:type=communication'
        name: Communication Tower
        # 'terms: antenna,broadcast tower,cell phone tower,cell tower,communication mast,communication tower,guyed tower,mobile phone tower,radio mast,radio tower,television tower,transmission mast,transmission tower,tv tower'
        terms: '<translate with synonyms or related terms for ''Communication Tower'', separated by commas>'
      man_made/tower/defensive:
        # 'man_made=tower, tower:type=defensive'
        name: Fortified Tower
        # 'terms: Defensive Tower,Castle Tower'
        terms: '<translate with synonyms or related terms for ''Fortified Tower'', separated by commas>'
      man_made/tower/minaret:
        # 'man_made=tower, tower:type=minaret'
        name: Minaret
        # 'terms: Islam,mosque,Muezzin,Muslim'
        terms: '<translate with synonyms or related terms for ''Minaret'', separated by commas>'
      man_made/tower/observation:
        # 'man_made=tower, tower:type=observation'
        name: Observation Tower
        # 'terms: lookout tower,fire tower'
        terms: '<translate with synonyms or related terms for ''Observation Tower'', separated by commas>'
      man_made/tunnel:
        # man_made=tunnel
        name: Tunnel
        # 'terms: bore,dig,shaft,underground passage,underpass'
        terms: '<translate with synonyms or related terms for ''Tunnel'', separated by commas>'
      man_made/utility_pole:
        # man_made=utility_pole
        name: Utility Pole
        terms: '<translate with synonyms or related terms for ''Utility Pole'', separated by commas>'
      man_made/wastewater_plant:
        # man_made=wastewater_plant
        name: Wastewater Plant
        # 'terms: sewage*,water treatment plant,reclamation plant'
        terms: '<translate with synonyms or related terms for ''Wastewater Plant'', separated by commas>'
      man_made/water_tower:
        # man_made=water_tower
        name: Water Tower
        terms: '<translate with synonyms or related terms for ''Water Tower'', separated by commas>'
      man_made/water_well:
        # man_made=water_well
        name: Water Well
        terms: '<translate with synonyms or related terms for ''Water Well'', separated by commas>'
      man_made/water_works:
        # man_made=water_works
        name: Water Works
        terms: '<translate with synonyms or related terms for ''Water Works'', separated by commas>'
      man_made/watermill:
        # man_made=watermill
        name: Watermill
        # 'terms: water,wheel,mill'
        terms: '<translate with synonyms or related terms for ''Watermill'', separated by commas>'
      man_made/windmill:
        # man_made=windmill
        name: Windmill
        # 'terms: wind,wheel,mill'
        terms: '<translate with synonyms or related terms for ''Windmill'', separated by commas>'
      man_made/works:
        # man_made=works
        name: Factory
        # 'terms: assembly,build,brewery,car,plant,plastic,processing,manufacture,refinery'
        terms: '<translate with synonyms or related terms for ''Factory'', separated by commas>'
      military/bunker:
        # military=bunker
        name: Military Bunker
        # 'terms: air force,army,base,fight,force,guard,marine,navy,troop,war'
        terms: '<translate with synonyms or related terms for ''Military Bunker'', separated by commas>'
      military/checkpoint:
        # military=checkpoint
        name: Checkpoint
        # 'terms: air force,army,base,force,guard,marine,navy,troop,war'
        terms: '<translate with synonyms or related terms for ''Checkpoint'', separated by commas>'
      military/nuclear_explosion_site:
        # military=nuclear_explosion_site
        name: Nuclear Explosion Site
        # 'terms: atom,blast,bomb,detonat*,nuke,site,test'
        terms: '<translate with synonyms or related terms for ''Nuclear Explosion Site'', separated by commas>'
      military/office:
        # military=office
        name: Military Office
        # 'terms: air force,army,base,enlist,fight,force,guard,marine,navy,recruit,troop,war'
        terms: '<translate with synonyms or related terms for ''Military Office'', separated by commas>'
      military/trench:
        # military=trench
        name: Military Trench
        # 'terms: dugout,firestep,fox hole,infantry trench,war trench'
        terms: '<translate with synonyms or related terms for ''Military Trench'', separated by commas>'
      natural:
        # natural=*
        name: Natural
      natural/bare_rock:
        # natural=bare_rock
        name: Bare Rock
        # 'terms: rock'
        terms: '<translate with synonyms or related terms for ''Bare Rock'', separated by commas>'
      natural/bay:
        # natural=bay
        name: Bay
        terms: '<translate with synonyms or related terms for ''Bay'', separated by commas>'
      natural/beach:
        # natural=beach
        name: Beach
        # 'terms: shore'
        terms: '<translate with synonyms or related terms for ''Beach'', separated by commas>'
      natural/cape:
        # natural=cape
        name: Cape
        # 'terms: bay,coastline,erosion,headland,promontory'
        terms: '<translate with synonyms or related terms for ''Cape'', separated by commas>'
      natural/cave_entrance:
        # natural=cave_entrance
        name: Cave Entrance
        # 'terms: cavern,hollow,grotto,shelter,cavity'
        terms: '<translate with synonyms or related terms for ''Cave Entrance'', separated by commas>'
      natural/cliff:
        # natural=cliff
        name: Cliff
        # 'terms: crag,escarpment,rock face,scarp'
        terms: '<translate with synonyms or related terms for ''Cliff'', separated by commas>'
      natural/coastline:
        # natural=coastline
        name: Coastline
        # 'terms: shore'
        terms: '<translate with synonyms or related terms for ''Coastline'', separated by commas>'
      natural/fell:
        # natural=fell
        name: Fell
        terms: '<translate with synonyms or related terms for ''Fell'', separated by commas>'
      natural/glacier:
        # natural=glacier
        name: Glacier
        # 'terms: ice,snow'
        terms: '<translate with synonyms or related terms for ''Glacier'', separated by commas>'
      natural/grassland:
        # natural=grassland
        name: Grassland
        # 'terms: prairie,savanna'
        terms: '<translate with synonyms or related terms for ''Grassland'', separated by commas>'
      natural/heath:
        # natural=heath
        name: Heath
        terms: '<translate with synonyms or related terms for ''Heath'', separated by commas>'
      natural/mud:
        # natural=mud
        name: Mud
        # 'terms: wetland'
        terms: '<translate with synonyms or related terms for ''Mud'', separated by commas>'
      natural/peak:
        # natural=peak
        name: Peak
        # 'terms: acme,aiguille,alp,climax,crest,crown,hill,mount,mountain,pinnacle,summit,tip,top'
        terms: '<translate with synonyms or related terms for ''Peak'', separated by commas>'
      natural/reef:
        # natural=reef
        name: Reef
        # 'terms: barrier,coral,ocean,sand,shoal'
        terms: '<translate with synonyms or related terms for ''Reef'', separated by commas>'
      natural/ridge:
        # natural=ridge
        name: Ridge
        # 'terms: crest'
        terms: '<translate with synonyms or related terms for ''Ridge'', separated by commas>'
      natural/rock:
        # natural=rock
        name: Attached Rock / Boulder
        # 'terms: boulder,stone,rock'
        terms: '<translate with synonyms or related terms for ''Attached Rock / Boulder'', separated by commas>'
      natural/saddle:
        # natural=saddle
        name: Saddle
        # 'terms: pass,mountain pass,top'
        terms: '<translate with synonyms or related terms for ''Saddle'', separated by commas>'
      natural/sand:
        # natural=sand
        name: Sand
        # 'terms: desert'
        terms: '<translate with synonyms or related terms for ''Sand'', separated by commas>'
      natural/scree:
        # natural=scree
        name: Scree
        # 'terms: loose rocks'
        terms: '<translate with synonyms or related terms for ''Scree'', separated by commas>'
      natural/scrub:
        # natural=scrub
        name: Scrub
        # 'terms: bush,shrubs'
        terms: '<translate with synonyms or related terms for ''Scrub'', separated by commas>'
      natural/shingle:
        # natural=shingle
        name: Shingle
        # 'terms: beach,gravel,pebbles,riverbed,rounded rock fragments'
        terms: '<translate with synonyms or related terms for ''Shingle'', separated by commas>'
      natural/spring:
        # natural=spring
        name: Spring
        terms: '<translate with synonyms or related terms for ''Spring'', separated by commas>'
      natural/stone:
        # natural=stone
        name: Unattached Stone / Boulder
        # 'terms: boulder,stone,rock'
        terms: '<translate with synonyms or related terms for ''Unattached Stone / Boulder'', separated by commas>'
      natural/tree:
        # natural=tree
        name: Tree
        terms: '<translate with synonyms or related terms for ''Tree'', separated by commas>'
      natural/tree_row:
        # natural=tree_row
        name: Tree Row
        terms: '<translate with synonyms or related terms for ''Tree Row'', separated by commas>'
      natural/valley:
        # natural=valley
        name: Valley
        # 'terms: canyon,dale,dell,dene,depression,glen,gorge,gully,gulley,gultch,hollow,ravine,rift,vale'
        terms: '<translate with synonyms or related terms for ''Valley'', separated by commas>'
      natural/volcano:
        # natural=volcano
        name: Volcano
        # 'terms: mountain,crater'
        terms: '<translate with synonyms or related terms for ''Volcano'', separated by commas>'
      natural/water:
        # natural=water
        name: Water
        terms: '<translate with synonyms or related terms for ''Water'', separated by commas>'
      natural/water/basin:
        # 'natural=water, water=basin'
        name: Basin
        # 'terms: detention,drain,overflow,rain,retention'
        terms: '<translate with synonyms or related terms for ''Basin'', separated by commas>'
      natural/water/canal:
        # 'natural=water, water=canal'
        name: Canal
        terms: '<translate with synonyms or related terms for ''Canal'', separated by commas>'
      natural/water/lake:
        # 'natural=water, water=lake'
        name: Lake
        # 'terms: lakelet,loch,mere'
        terms: '<translate with synonyms or related terms for ''Lake'', separated by commas>'
      natural/water/moat:
        # 'natural=water, water=moat'
        name: Moat
        terms: '<translate with synonyms or related terms for ''Moat'', separated by commas>'
      natural/water/pond:
        # 'natural=water, water=pond'
        name: Pond
        # 'terms: lakelet,millpond,tarn,pool,mere'
        terms: '<translate with synonyms or related terms for ''Pond'', separated by commas>'
      natural/water/reservoir:
        # 'natural=water, water=reservoir'
        name: Reservoir
        terms: '<translate with synonyms or related terms for ''Reservoir'', separated by commas>'
      natural/water/river:
        # 'natural=water, water=river'
        name: River
        # 'terms: beck,branch,brook,course,creek,estuary,rill,riverbank,rivulet,run,runnel,stream,tributary,watercourse'
        terms: '<translate with synonyms or related terms for ''River'', separated by commas>'
      natural/water/stream:
        # 'natural=water, water=stream'
        name: Stream
        # 'terms: beck,branch,brook,burn,course,creek,current,drift,flood,flow,freshet,race,rill,rindle,rivulet,run,runnel,rush,spate,spritz,surge,tide,torrent,tributary,watercourse'
        terms: '<translate with synonyms or related terms for ''Stream'', separated by commas>'
      natural/water/wastewater:
        # 'natural=water, water=wastewater'
        name: Wastewater Basin
        # 'terms: excrement,shit,sewage,wastewater,Settling Basin,Clarifier Basin'
        terms: '<translate with synonyms or related terms for ''Wastewater Basin'', separated by commas>'
      natural/wetland:
        # natural=wetland
        name: Wetland
        # 'terms: bog,fen,marsh,mire,moor,muskeg,peatland,quagmire,reedbed,saltmarsh,swamp,tidalflat,wet meadow'
        terms: '<translate with synonyms or related terms for ''Wetland'', separated by commas>'
      natural/wood:
        # natural=wood
        name: Wood
        # 'terms: tree'
        terms: '<translate with synonyms or related terms for ''Wood'', separated by commas>'
      noexit/yes:
        # noexit=yes
        name: No Exit
        # 'terms: no exit,road end,dead end'
        terms: '<translate with synonyms or related terms for ''No Exit'', separated by commas>'
      office:
        # office=*
        name: Office
        terms: '<translate with synonyms or related terms for ''Office'', separated by commas>'
      office/accountant:
        # office=accountant
        name: Accountant Office
        terms: '<translate with synonyms or related terms for ''Accountant Office'', separated by commas>'
      office/administrative:
        # office=administrative
        name: Administrative Office
      office/adoption_agency:
        # office=adoption_agency
        name: Adoption Agency
        terms: '<translate with synonyms or related terms for ''Adoption Agency'', separated by commas>'
      office/advertising_agency:
        # office=advertising_agency
        name: Advertising Agency
        # 'terms: ad,ad agency,advert agency,advertising,marketing'
        terms: '<translate with synonyms or related terms for ''Advertising Agency'', separated by commas>'
      office/architect:
        # office=architect
        name: Architect Office
        terms: '<translate with synonyms or related terms for ''Architect Office'', separated by commas>'
      office/association:
        # office=association
        name: Nonprofit Organization Office
        # 'terms: association,non-profit,nonprofit,organization,society'
        terms: '<translate with synonyms or related terms for ''Nonprofit Organization Office'', separated by commas>'
      office/bail_bond_agent:
        # office=bail_bond_agent
        name: Bail Bond Agent
        # 'terms: bail bond dealer,bail bond man,bail bondsman,bail bondsperson'
        terms: '<translate with synonyms or related terms for ''Bail Bond Agent'', separated by commas>'
      office/charity:
        # office=charity
        name: Charity Office
        # 'terms: charitable organization'
        terms: '<translate with synonyms or related terms for ''Charity Office'', separated by commas>'
      office/company:
        # office=company
        name: Corporate Office
        terms: '<translate with synonyms or related terms for ''Corporate Office'', separated by commas>'
      office/coworking:
        # office=coworking
        name: Coworking Space
        # 'terms: coworking,office'
        terms: '<translate with synonyms or related terms for ''Coworking Space'', separated by commas>'
      office/diplomatic:
        # office=diplomatic
        name: Diplomatic Office
        terms: '<translate with synonyms or related terms for ''Diplomatic Office'', separated by commas>'
      office/diplomatic/consulate:
        # 'office=diplomatic, diplomatic=consulate'
        name: Consulate
        terms: '<translate with synonyms or related terms for ''Consulate'', separated by commas>'
      office/diplomatic/embassy:
        # 'office=diplomatic, diplomatic=embassy'
        name: Embassy
        terms: '<translate with synonyms or related terms for ''Embassy'', separated by commas>'
      office/diplomatic/liaison:
        # 'office=diplomatic, diplomatic=liaison'
        name: Liaison Office
        terms: '<translate with synonyms or related terms for ''Liaison Office'', separated by commas>'
      office/educational_institution:
        # office=educational_institution
        name: Educational Institution
        terms: '<translate with synonyms or related terms for ''Educational Institution'', separated by commas>'
      office/employment_agency:
        # office=employment_agency
        name: Employment Agency
        # 'terms: job'
        terms: '<translate with synonyms or related terms for ''Employment Agency'', separated by commas>'
      office/energy_supplier:
        # office=energy_supplier
        name: Energy Supplier Office
        # 'terms: electricity,energy company,energy utility,gas utility'
        terms: '<translate with synonyms or related terms for ''Energy Supplier Office'', separated by commas>'
      office/estate_agent:
        # office=estate_agent
        name: Real Estate Office
        # 'terms: real estate'
        terms: '<translate with synonyms or related terms for ''Real Estate Office'', separated by commas>'
      office/financial:
        # office=financial
        name: Financial Office
        terms: '<translate with synonyms or related terms for ''Financial Office'', separated by commas>'
      office/financial_advisor:
        # office=financial_advisor
        name: Financial Advisor
        # 'terms: 401k,inheritance,savings,stocks,retirement,wealth management'
        terms: '<translate with synonyms or related terms for ''Financial Advisor'', separated by commas>'
      office/forestry:
        # office=forestry
        name: Forestry Office
        # 'terms: forest,ranger'
        terms: '<translate with synonyms or related terms for ''Forestry Office'', separated by commas>'
      office/foundation:
        # office=foundation
        name: Foundation Office
        terms: '<translate with synonyms or related terms for ''Foundation Office'', separated by commas>'
      office/government:
        # office=government
        name: Government Office
        terms: '<translate with synonyms or related terms for ''Government Office'', separated by commas>'
      office/government/register_office:
        # 'office=government, government=register_office'
        name: Register Office
        # 'terms: clerk,marriage,death,birth,certificate'
        terms: '<translate with synonyms or related terms for ''Register Office'', separated by commas>'
      office/government/tax:
        # 'office=government, government=tax'
        name: Tax and Revenue Office
        # 'terms: fiscal authorities,revenue office,tax office'
        terms: '<translate with synonyms or related terms for ''Tax and Revenue Office'', separated by commas>'
      office/guide:
        # office=guide
        name: Tour Guide Office
        # 'terms: dive guide,mountain guide,tour guide'
        terms: '<translate with synonyms or related terms for ''Tour Guide Office'', separated by commas>'
      office/insurance:
        # office=insurance
        name: Insurance Office
        terms: '<translate with synonyms or related terms for ''Insurance Office'', separated by commas>'
      office/it:
        # office=it
        name: Information Technology Office
        # 'terms: computer,information,software,technology'
        terms: '<translate with synonyms or related terms for ''Information Technology Office'', separated by commas>'
      office/lawyer:
        # office=lawyer
        name: Law Office
        terms: '<translate with synonyms or related terms for ''Law Office'', separated by commas>'
      office/lawyer/notary:
        # 'office=lawyer, lawyer=notary'
        name: Notary Office
      office/moving_company:
        # office=moving_company
        name: Moving Company Office
        # 'terms: relocation'
        terms: '<translate with synonyms or related terms for ''Moving Company Office'', separated by commas>'
      office/newspaper:
        # office=newspaper
        name: Newspaper Office
        terms: '<translate with synonyms or related terms for ''Newspaper Office'', separated by commas>'
      office/ngo:
        # office=ngo
        name: NGO Office
        # 'terms: ngo,non government,non-government,organization,organisation'
        terms: '<translate with synonyms or related terms for ''NGO Office'', separated by commas>'
      office/notary:
        # office=notary
        name: Notary Office
        # 'terms: clerk,deeds,estate,signature,wills'
        terms: '<translate with synonyms or related terms for ''Notary Office'', separated by commas>'
      office/physician:
        # office=physician
        name: Physician
      office/political_party:
        # office=political_party
        name: Political Party Office
        terms: '<translate with synonyms or related terms for ''Political Party Office'', separated by commas>'
      office/private_investigator:
        # office=private_investigator
        name: Private Investigator Office
        # 'terms: PI,private eye,private detective'
        terms: '<translate with synonyms or related terms for ''Private Investigator Office'', separated by commas>'
      office/quango:
        # office=quango
        name: Quasi-NGO Office
        # 'terms: ngo,non government,non-government,organization,organisation,quasi autonomous,quasi-autonomous'
        terms: '<translate with synonyms or related terms for ''Quasi-NGO Office'', separated by commas>'
      office/religion:
        # office=religion
        name: Religious Office
        terms: '<translate with synonyms or related terms for ''Religious Office'', separated by commas>'
      office/research:
        # office=research
        name: Research Office
        # 'terms: R and D,research and development,research lab'
        terms: '<translate with synonyms or related terms for ''Research Office'', separated by commas>'
      office/surveyor:
        # office=surveyor
        name: Surveyor Office
        terms: '<translate with synonyms or related terms for ''Surveyor Office'', separated by commas>'
      office/tax_advisor:
        # office=tax_advisor
        name: Tax Advisor Office
        # 'terms: tax,tax consultant'
        terms: '<translate with synonyms or related terms for ''Tax Advisor Office'', separated by commas>'
      office/telecommunication:
        # office=telecommunication
        name: Telecom Office
        # 'terms: communication,internet service provider,isp,network,telephone,voice'
        terms: '<translate with synonyms or related terms for ''Telecom Office'', separated by commas>'
      office/therapist:
        # office=therapist
        name: Therapist Office
        # 'terms: therapy'
        terms: '<translate with synonyms or related terms for ''Therapist Office'', separated by commas>'
      office/travel_agent:
        # office=travel_agent
        name: Travel Agency
      office/water_utility:
        # office=water_utility
        name: Water Utility Office
        # 'terms: water board,utility'
        terms: '<translate with synonyms or related terms for ''Water Utility Office'', separated by commas>'
      piste/downhill:
        # 'piste:type=downhill'
        name: Downhill Piste/Ski Run
        # 'terms: ski,alpine,snowboard,downhill,piste'
        terms: '<translate with synonyms or related terms for ''Downhill Piste/Ski Run'', separated by commas>'
      piste/downhill/halfpipe:
        # 'piste:type=downhill, man_made=piste:halfpipe'
        name: Halfpipe
        # 'terms: ski,alpine,halfpipe,half pipe,snowboard,downhill,piste'
        terms: '<translate with synonyms or related terms for ''Halfpipe'', separated by commas>'
      piste/hike:
        # 'piste:type=hike'
        name: Snowshoeing or Winter Hiking Trail
        # 'terms: hike,winter hiking,snowshoe,snowshoeing,piste,ski'
        terms: '<translate with synonyms or related terms for ''Snowshoeing or Winter Hiking Trail'', separated by commas>'
      piste/ice_skate:
        # 'piste:type=ice_skate'
        name: Ice Skating Piste
        # 'terms: ice,skating,ski,piste'
        terms: '<translate with synonyms or related terms for ''Ice Skating Piste'', separated by commas>'
      piste/nordic:
        # 'piste:type=nordic'
        name: Nordic or Crosscountry Piste/Ski Trail
        # 'terms: ski,nordic,crosscountry,skating,piste'
        terms: '<translate with synonyms or related terms for ''Nordic or Crosscountry Piste/Ski Trail'', separated by commas>'
      piste/piste:
        # 'piste:type=*'
        name: Winter Sport Trails
        # 'terms: ski,nordic,crosscountry,downhill,alpine,snowboard,skitour,ski touring,sled,luge,sleigh,sledge,ski-joring,husky,horse,winter hiking,snowshoe,snowshoeing,ice,skating'
        terms: '<translate with synonyms or related terms for ''Winter Sport Trails'', separated by commas>'
      piste/skitour:
        # 'piste:type=skitour'
        name: Ski Touring Trail
        # 'terms: ski,skitour,crosscountry,ski touring,piste'
        terms: '<translate with synonyms or related terms for ''Ski Touring Trail'', separated by commas>'
      piste/sled:
        # 'piste:type=sled'
        name: Sled Piste
        # 'terms: ski,sled,luge,sleigh,sledge,piste'
        terms: '<translate with synonyms or related terms for ''Sled Piste'', separated by commas>'
      piste/sleigh:
        # 'piste:type=sleigh'
        name: Sleigh Piste
        # 'terms: ski,piste,sled,luge,sleigh,sledge,ski-joring,husky,horse'
        terms: '<translate with synonyms or related terms for ''Sleigh Piste'', separated by commas>'
      place:
        # place=*
        name: Place
      place/city:
        # place=city
        name: City
        terms: '<translate with synonyms or related terms for ''City'', separated by commas>'
      place/city_block:
        # place=city_block
        name: City Block
        terms: '<translate with synonyms or related terms for ''City Block'', separated by commas>'
      place/farm:
        # place=farm
        name: Farm
      place/hamlet:
        # place=hamlet
        name: Hamlet
        terms: '<translate with synonyms or related terms for ''Hamlet'', separated by commas>'
      place/island:
        # place=island
        name: Island
        # 'terms: archipelago,atoll,bar,cay,isle,islet,key,reef'
        terms: '<translate with synonyms or related terms for ''Island'', separated by commas>'
      place/islet:
        # place=islet
        name: Islet
        # 'terms: archipelago,atoll,bar,cay,isle,islet,key,reef'
        terms: '<translate with synonyms or related terms for ''Islet'', separated by commas>'
      place/isolated_dwelling:
        # place=isolated_dwelling
        name: Isolated Dwelling
        terms: '<translate with synonyms or related terms for ''Isolated Dwelling'', separated by commas>'
      place/locality:
        # place=locality
        name: Locality
        terms: '<translate with synonyms or related terms for ''Locality'', separated by commas>'
      place/neighbourhood:
        # place=neighbourhood
        name: Neighborhood
        # 'terms: neighbourhood'
        terms: '<translate with synonyms or related terms for ''Neighborhood'', separated by commas>'
      place/plot:
        # place=plot
        name: Plot
        # 'terms: tract,land,lot,parcel'
        terms: '<translate with synonyms or related terms for ''Plot'', separated by commas>'
      place/quarter:
        # place=quarter
        name: Sub-Borough / Quarter
        # 'terms: boro,borough,quarter'
        terms: '<translate with synonyms or related terms for ''Sub-Borough / Quarter'', separated by commas>'
      place/square:
        # place=square
        name: Square
        terms: '<translate with synonyms or related terms for ''Square'', separated by commas>'
      place/suburb:
        # place=suburb
        name: Borough / Suburb
        # 'terms: boro,borough,quarter'
        terms: '<translate with synonyms or related terms for ''Borough / Suburb'', separated by commas>'
      place/town:
        # place=town
        name: Town
        terms: '<translate with synonyms or related terms for ''Town'', separated by commas>'
      place/village:
        # place=village
        name: Village
        terms: '<translate with synonyms or related terms for ''Village'', separated by commas>'
      playground:
        # playground=*
        name: Playground Equipment
      playground/balance_beam:
        # playground=balancebeam
        name: Play Balance Beam
        terms: '<translate with synonyms or related terms for ''Play Balance Beam'', separated by commas>'
      playground/basket_spinner:
        # playground=basketrotator
        name: Basket Spinner
        # 'terms: basket rotator'
        terms: '<translate with synonyms or related terms for ''Basket Spinner'', separated by commas>'
      playground/basket_swing:
        # playground=basketswing
        name: Basket Swing
        terms: '<translate with synonyms or related terms for ''Basket Swing'', separated by commas>'
      playground/climbing_frame:
        # playground=climbingframe
        name: Climbing Frame
        terms: '<translate with synonyms or related terms for ''Climbing Frame'', separated by commas>'
      playground/cushion:
        # playground=cushion
        name: Bouncy Cushion
        terms: '<translate with synonyms or related terms for ''Bouncy Cushion'', separated by commas>'
      playground/horizontal_bar:
        # playground=horizontal_bar
        name: Play Horizontal Bar
        # 'terms: high bar'
        terms: '<translate with synonyms or related terms for ''Play Horizontal Bar'', separated by commas>'
      playground/rocker:
        # playground=springy
        name: Spring Rider
        # 'terms: spring rocker,springy rocker'
        terms: '<translate with synonyms or related terms for ''Spring Rider'', separated by commas>'
      playground/roundabout:
        # playground=roundabout
        name: Play Roundabout
        # 'terms: merry-go-round'
        terms: '<translate with synonyms or related terms for ''Play Roundabout'', separated by commas>'
      playground/sandpit:
        # playground=sandpit
        name: Sandpit
        terms: '<translate with synonyms or related terms for ''Sandpit'', separated by commas>'
      playground/seesaw:
        # playground=seesaw
        name: Seesaw
        terms: '<translate with synonyms or related terms for ''Seesaw'', separated by commas>'
      playground/slide:
        # playground=slide
        name: Slide
        terms: '<translate with synonyms or related terms for ''Slide'', separated by commas>'
      playground/structure:
        # playground=structure
        name: Play Structure
        terms: '<translate with synonyms or related terms for ''Play Structure'', separated by commas>'
      playground/swing:
        # playground=swing
        name: Swing
        terms: '<translate with synonyms or related terms for ''Swing'', separated by commas>'
      playground/zipwire:
        # playground=zipwire
        name: Zip Wire
        terms: '<translate with synonyms or related terms for ''Zip Wire'', separated by commas>'
      point:
        name: Point
        # 'terms: node,other,vertex,vertices'
        terms: '<translate with synonyms or related terms for ''Point'', separated by commas>'
      polling_station:
        # polling_station=*
        name: Temporary Polling Place
        # 'terms: ballot box,ballot drop,democracy,elections,polling place,vote,voting booth,voting machine'
        terms: '<translate with synonyms or related terms for ''Temporary Polling Place'', separated by commas>'
      power:
        # power=*
        name: Power
      power/cable/underground:
        # 'power=cable, location=underground'
        name: Underground Power Cable
        terms: '<translate with synonyms or related terms for ''Underground Power Cable'', separated by commas>'
      power/generator:
        # power=generator
        name: Power Generator
        # 'terms: hydro,solar,turbine,wind'
        terms: '<translate with synonyms or related terms for ''Power Generator'', separated by commas>'
      power/generator/method/photovoltaic:
        # 'power=generator, generator:method=photovoltaic'
        name: Solar Panel
        # 'terms: photovoltaic module,PV module,sunlight'
        terms: '<translate with synonyms or related terms for ''Solar Panel'', separated by commas>'
      power/generator/source/hydro:
        # 'power=generator, generator:source=hydro'
        name: Water Turbine
        # 'terms: dam,generator,francis turbine,hydroelectricity,kaplan turbine,pelton turbine'
        terms: '<translate with synonyms or related terms for ''Water Turbine'', separated by commas>'
      power/generator/source/nuclear:
        # 'power=generator, generator:source=nuclear, generator:method=fission'
        name: Nuclear Reactor
        # 'terms: fission,generator,nuclear,nuke,reactor'
        terms: '<translate with synonyms or related terms for ''Nuclear Reactor'', separated by commas>'
      power/generator/source/wind:
        # 'power=generator, generator:source=wind, generator:method=wind_turbine'
        name: Wind Turbine
        # 'terms: generator,turbine,windmill,wind'
        terms: '<translate with synonyms or related terms for ''Wind Turbine'', separated by commas>'
      power/line:
        # power=line
        name: Power Line
        # 'terms: electric power transmission line,high voltage line,high tension line'
        terms: '<translate with synonyms or related terms for ''Power Line'', separated by commas>'
      power/minor_line:
        # power=minor_line
        name: Minor Power Line
        terms: '<translate with synonyms or related terms for ''Minor Power Line'', separated by commas>'
      power/plant:
        # power=plant
        name: Power Station Grounds
        # 'terms: coal,gas,generat*,hydro,nuclear,power,station'
        terms: '<translate with synonyms or related terms for ''Power Station Grounds'', separated by commas>'
      power/pole:
        # power=pole
        name: Power Pole
        terms: '<translate with synonyms or related terms for ''Power Pole'', separated by commas>'
      power/sub_station:
        # power=sub_station
        name: Substation
      power/substation:
        # power=substation
        name: Substation
        terms: '<translate with synonyms or related terms for ''Substation'', separated by commas>'
      power/switch:
        # power=switch
        name: Power Switch
        terms: '<translate with synonyms or related terms for ''Power Switch'', separated by commas>'
      power/tower:
        # power=tower
        name: High-Voltage Tower
        # 'terms: power'
        terms: '<translate with synonyms or related terms for ''High-Voltage Tower'', separated by commas>'
      power/transformer:
        # power=transformer
        name: Transformer
        terms: '<translate with synonyms or related terms for ''Transformer'', separated by commas>'
      public_transport/platform:
        # public_transport=platform
        name: Transit Platform
        # 'terms: platform,public transit,public transportation,transit,transportation'
        terms: '<translate with synonyms or related terms for ''Transit Platform'', separated by commas>'
      public_transport/platform/aerialway:
        # 'public_transport=platform, aerialway=yes'
        name: Aerialway Platform
        # 'terms: aerialway,cable car,platform,public transit,public transportation,transit,transportation'
        terms: '<translate with synonyms or related terms for ''Aerialway Platform'', separated by commas>'
      public_transport/platform/aerialway_point:
        # 'public_transport=platform, aerialway=yes'
        name: Aerialway Stop / Platform
      public_transport/platform/bus:
        # 'public_transport=platform, bus=yes'
        name: Bus Platform
        # 'terms: bus,platform,public transit,public transportation,transit,transportation'
        terms: '<translate with synonyms or related terms for ''Bus Platform'', separated by commas>'
      public_transport/platform/bus_point:
        # 'public_transport=platform, bus=yes'
        name: Bus Stop
        # 'terms: bus,platform,public transit,public transportation,transit,transportation'
        terms: '<translate with synonyms or related terms for ''Bus Stop'', separated by commas>'
      public_transport/platform/ferry:
        # 'public_transport=platform, ferry=yes'
        name: Ferry Platform
        # 'terms: boat,dock,ferry,pier,platform,public transit,public transportation,transit,transportation'
        terms: '<translate with synonyms or related terms for ''Ferry Platform'', separated by commas>'
      public_transport/platform/ferry_point:
        # 'public_transport=platform, ferry=yes'
        name: Ferry Stop / Platform
      public_transport/platform/light_rail:
        # 'public_transport=platform, light_rail=yes'
        name: Light Rail Platform
        # 'terms: electric,light rail,platform,public transit,public transportation,rail,track,tram,trolley,transit,transportation'
        terms: '<translate with synonyms or related terms for ''Light Rail Platform'', separated by commas>'
      public_transport/platform/light_rail_point:
        # 'public_transport=platform, light_rail=yes'
        name: Light Rail Stop / Platform
      public_transport/platform/monorail:
        # 'public_transport=platform, monorail=yes'
        name: Monorail Platform
        # 'terms: monorail,platform,public transit,public transportation,rail,transit,transportation'
        terms: '<translate with synonyms or related terms for ''Monorail Platform'', separated by commas>'
      public_transport/platform/monorail_point:
        # 'public_transport=platform, monorail=yes'
        name: Monorail Stop / Platform
      public_transport/platform/subway:
        # 'public_transport=platform, subway=yes'
        name: Subway Platform
        # 'terms: metro,platform,public transit,public transportation,rail,subway,track,transit,transportation,underground'
        terms: '<translate with synonyms or related terms for ''Subway Platform'', separated by commas>'
      public_transport/platform/subway_point:
        # 'public_transport=platform, subway=yes'
        name: Subway Stop / Platform
      public_transport/platform/train:
        # 'public_transport=platform, train=yes'
        name: Train Platform
        # 'terms: platform,public transit,public transportation,rail,track,train,transit,transportation'
        terms: '<translate with synonyms or related terms for ''Train Platform'', separated by commas>'
      public_transport/platform/train_point:
        # 'public_transport=platform, train=yes'
        name: Train Stop / Platform
      public_transport/platform/tram:
        # 'public_transport=platform, tram=yes'
        name: Tram Platform
        # 'terms: electric,light rail,platform,public transit,public transportation,rail,streetcar,track,tram,trolley,transit,transportation'
        terms: '<translate with synonyms or related terms for ''Tram Platform'', separated by commas>'
      public_transport/platform/tram_point:
        # 'public_transport=platform, tram=yes'
        name: Tram Stop / Platform
        # 'terms: electric,light rail,platform,public transit,public transportation,rail,streetcar,track,tram,trolley,transit,transportation'
        terms: '<translate with synonyms or related terms for ''Tram Stop / Platform'', separated by commas>'
      public_transport/platform/trolleybus:
        # 'public_transport=platform, trolleybus=yes'
        name: Trolleybus Platform
        # 'terms: bus,electric,platform,public transit,public transportation,streetcar,trackless,tram,trolley,transit,transportation'
        terms: '<translate with synonyms or related terms for ''Trolleybus Platform'', separated by commas>'
      public_transport/platform/trolleybus_point:
        # 'public_transport=platform, trolleybus=yes'
        name: Trolleybus Stop
        # 'terms: bus,electric,platform,public transit,public transportation,streetcar,trackless,tram,trolley,transit,transportation'
        terms: '<translate with synonyms or related terms for ''Trolleybus Stop'', separated by commas>'
      public_transport/platform_point:
        # public_transport=platform
        name: Transit Stop / Platform
        # 'terms: platform,public transit,public transportation,transit,transportation'
        terms: '<translate with synonyms or related terms for ''Transit Stop / Platform'', separated by commas>'
      public_transport/station:
        # public_transport=station
        name: Transit Station
        # 'terms: public transit,public transportation,station,terminal,transit,transportation'
        terms: '<translate with synonyms or related terms for ''Transit Station'', separated by commas>'
      public_transport/station_aerialway:
        # 'public_transport=station, aerialway=yes'
        name: Aerialway Station
        # 'terms: aerialway,cable car,public transit,public transportation,station,terminal,transit,transportation'
        terms: '<translate with synonyms or related terms for ''Aerialway Station'', separated by commas>'
      public_transport/station_bus:
        # 'public_transport=station, bus=yes'
        name: Bus Station / Terminal
        # 'terms: bus,public transit,public transportation,station,terminal,transit,transportation'
        terms: '<translate with synonyms or related terms for ''Bus Station / Terminal'', separated by commas>'
      public_transport/station_ferry:
        # 'public_transport=station, ferry=yes'
        name: Ferry Station / Terminal
        # 'terms: boat,dock,ferry,pier,public transit,public transportation,station,terminal,transit,transportation'
        terms: '<translate with synonyms or related terms for ''Ferry Station / Terminal'', separated by commas>'
      public_transport/station_light_rail:
        # 'public_transport=station, light_rail=yes'
        name: Light Rail Station
        # 'terms: electric,light rail,public transit,public transportation,rail,station,terminal,track,tram,trolley,transit,transportation'
        terms: '<translate with synonyms or related terms for ''Light Rail Station'', separated by commas>'
      public_transport/station_monorail:
        # 'public_transport=station, monorail=yes'
        name: Monorail Station
        # 'terms: monorail,public transit,public transportation,rail,station,terminal,transit,transportation'
        terms: '<translate with synonyms or related terms for ''Monorail Station'', separated by commas>'
      public_transport/station_subway:
        # 'public_transport=station, subway=yes'
        name: Subway Station
        # 'terms: metro,public transit,public transportation,rail,station,subway,terminal,track,transit,transportation,underground'
        terms: '<translate with synonyms or related terms for ''Subway Station'', separated by commas>'
      public_transport/station_train:
        # 'public_transport=station, train=yes'
        name: Train Station
        # 'terms: public transit,public transportation,rail,station,terminal,track,train,transit,transportation'
        terms: '<translate with synonyms or related terms for ''Train Station'', separated by commas>'
      public_transport/station_train_halt:
        # 'public_transport=station, train=yes, railway=halt'
        name: Train Station (Halt / Request)
        # 'terms: halt,public transit,public transportation,rail,station,track,train,transit,transportation,whistle stop'
        terms: '<translate with synonyms or related terms for ''Train Station (Halt / Request)'', separated by commas>'
      public_transport/station_tram:
        # 'public_transport=station, tram=yes'
        name: Tram Station
        # 'terms: electric,light rail,public transit,public transportation,rail,station,streetcar,terminal,track,tram,trolley,transit,transportation'
        terms: '<translate with synonyms or related terms for ''Tram Station'', separated by commas>'
      public_transport/station_trolleybus:
        # 'public_transport=station, trolleybus=yes'
        name: Trolleybus Station / Terminal
        # 'terms: bus,electric,public transit,public transportation,station,streetcar,terminal,trackless,tram,trolley,transit,transportation'
        terms: '<translate with synonyms or related terms for ''Trolleybus Station / Terminal'', separated by commas>'
      public_transport/stop_area:
        # 'type=public_transport, public_transport=stop_area'
        name: Transit Stop Area
        terms: '<translate with synonyms or related terms for ''Transit Stop Area'', separated by commas>'
      public_transport/stop_position:
        # public_transport=stop_position
        name: Transit Stopping Location
        # 'terms: public transit,public transportation,transit,transportation'
        terms: '<translate with synonyms or related terms for ''Transit Stopping Location'', separated by commas>'
      public_transport/stop_position_aerialway:
        # 'public_transport=stop_position, aerialway=yes'
        name: Aerialway Stopping Location
        # 'terms: aerialway,cable car,public transit,public transportation,transit,transportation'
        terms: '<translate with synonyms or related terms for ''Aerialway Stopping Location'', separated by commas>'
      public_transport/stop_position_bus:
        # 'public_transport=stop_position, bus=yes'
        name: Bus Stopping Location
        # 'terms: bus,public transit,public transportation,transit,transportation'
        terms: '<translate with synonyms or related terms for ''Bus Stopping Location'', separated by commas>'
      public_transport/stop_position_ferry:
        # 'public_transport=stop_position, ferry=yes'
        name: Ferry Stopping Location
        # 'terms: boat,dock,ferry,pier,public transit,public transportation,transit,transportation'
        terms: '<translate with synonyms or related terms for ''Ferry Stopping Location'', separated by commas>'
      public_transport/stop_position_light_rail:
        # 'public_transport=stop_position, light_rail=yes'
        name: Light Rail Stopping Location
        # 'terms: electric,light rail,public transit,public transportation,rail,track,tram,trolley,transit,transportation'
        terms: '<translate with synonyms or related terms for ''Light Rail Stopping Location'', separated by commas>'
      public_transport/stop_position_monorail:
        # 'public_transport=stop_position, monorail=yes'
        name: Monorail Stopping Location
        # 'terms: monorail,public transit,public transportation,rail,transit,transportation'
        terms: '<translate with synonyms or related terms for ''Monorail Stopping Location'', separated by commas>'
      public_transport/stop_position_subway:
        # 'public_transport=stop_position, subway=yes'
        name: Subway Stopping Location
        # 'terms: metro,public transit,public transportation,rail,subway,track,transit,transportation,underground'
        terms: '<translate with synonyms or related terms for ''Subway Stopping Location'', separated by commas>'
      public_transport/stop_position_train:
        # 'public_transport=stop_position, train=yes'
        name: Train Stopping Location
        # 'terms: public transit,public transportation,rail,track,train,transit,transportation'
        terms: '<translate with synonyms or related terms for ''Train Stopping Location'', separated by commas>'
      public_transport/stop_position_tram:
        # 'public_transport=stop_position, tram=yes'
        name: Tram Stopping Location
        # 'terms: electric,light rail,public transit,public transportation,rail,streetcar,track,tram,trolley,transit,transportation'
        terms: '<translate with synonyms or related terms for ''Tram Stopping Location'', separated by commas>'
      public_transport/stop_position_trolleybus:
        # 'public_transport=stop_position, trolleybus=yes'
        name: Trolleybus Stopping Location
        # 'terms: bus,electric,public transit,public transportation,streetcar,trackless,tram,trolley,transit,transportation'
        terms: '<translate with synonyms or related terms for ''Trolleybus Stopping Location'', separated by commas>'
      railway:
        # railway=*
        name: Railway
      railway/abandoned:
        # railway=abandoned
        name: Abandoned Railway
        terms: '<translate with synonyms or related terms for ''Abandoned Railway'', separated by commas>'
      railway/buffer_stop:
        # railway=buffer_stop
        name: Buffer Stop
        # 'terms: stop,halt,buffer'
        terms: '<translate with synonyms or related terms for ''Buffer Stop'', separated by commas>'
      railway/construction:
        # railway=construction
        name: Railway Under Construction
        terms: '<translate with synonyms or related terms for ''Railway Under Construction'', separated by commas>'
      railway/crossing:
        # railway=crossing
        name: Railway Crossing (Path)
        # 'terms: crossing,pedestrian crossing,railroad crossing,level crossing,grade crossing,path through railroad,train crossing'
        terms: '<translate with synonyms or related terms for ''Railway Crossing (Path)'', separated by commas>'
      railway/derail:
        # railway=derail
        name: Railway Derailer
        # 'terms: derailer'
        terms: '<translate with synonyms or related terms for ''Railway Derailer'', separated by commas>'
      railway/disused:
        # railway=disused
        name: Disused Railway
        terms: '<translate with synonyms or related terms for ''Disused Railway'', separated by commas>'
      railway/funicular:
        # railway=funicular
        name: Funicular
        # 'terms: venicular,cliff railway,cable car,cable railway,funicular railway'
        terms: '<translate with synonyms or related terms for ''Funicular'', separated by commas>'
      railway/halt:
        # railway=halt
        name: Train Station (Halt / Request)
      railway/level_crossing:
        # railway=level_crossing
        name: Railway Crossing (Road)
        # 'terms: crossing,railroad crossing,level crossing,grade crossing,road through railroad,train crossing'
        terms: '<translate with synonyms or related terms for ''Railway Crossing (Road)'', separated by commas>'
      railway/light_rail:
        # railway=light_rail
        name: Light Rail
        # 'terms: light rail,streetcar,trolley'
        terms: '<translate with synonyms or related terms for ''Light Rail'', separated by commas>'
      railway/milestone:
        # railway=milestone
        name: Railway Milestone
        # 'terms: milestone,marker'
        terms: '<translate with synonyms or related terms for ''Railway Milestone'', separated by commas>'
      railway/miniature:
        # railway=miniature
        name: Miniature Railway
        # 'terms: rideable miniature railway,narrow gauge railway,minimum gauge railway'
        terms: '<translate with synonyms or related terms for ''Miniature Railway'', separated by commas>'
      railway/monorail:
        # railway=monorail
        name: Monorail
        terms: '<translate with synonyms or related terms for ''Monorail'', separated by commas>'
      railway/narrow_gauge:
        # railway=narrow_gauge
        name: Narrow Gauge Rail
        # 'terms: narrow gauge railway,narrow gauge railroad'
        terms: '<translate with synonyms or related terms for ''Narrow Gauge Rail'', separated by commas>'
      railway/platform:
        # railway=platform
        name: Train Platform
      railway/rail:
        # railway=rail
        name: Rail
        # 'terms: rail line,railroad track,train track'
        terms: '<translate with synonyms or related terms for ''Rail'', separated by commas>'
      railway/rail/highspeed:
        # 'railway=rail, highspeed=yes'
        name: High-Speed Rail
        # 'terms: bullet train,fast rail,high speed rail,highspeed rail,HSR'
        terms: '<translate with synonyms or related terms for ''High-Speed Rail'', separated by commas>'
      railway/signal:
        # railway=signal
        name: Railway Signal
        # 'terms: signal,lights'
        terms: '<translate with synonyms or related terms for ''Railway Signal'', separated by commas>'
      railway/station:
        # railway=station
        name: Train Station
      railway/subway:
        # railway=subway
        name: Subway
        # 'terms: metro,transit'
        terms: '<translate with synonyms or related terms for ''Subway'', separated by commas>'
      railway/subway_entrance:
        # railway=subway_entrance
        name: Subway Entrance
        # 'terms: metro,transit'
        terms: '<translate with synonyms or related terms for ''Subway Entrance'', separated by commas>'
      railway/switch:
        # railway=switch
        name: Railway Switch
        # 'terms: switch,points'
        terms: '<translate with synonyms or related terms for ''Railway Switch'', separated by commas>'
      railway/train_wash:
        # railway=wash
        name: Train Wash
        # 'terms: wash,clean'
        terms: '<translate with synonyms or related terms for ''Train Wash'', separated by commas>'
      railway/tram:
        # railway=tram
        name: Tram
        # 'terms: light rail,streetcar,tram,trolley'
        terms: '<translate with synonyms or related terms for ''Tram'', separated by commas>'
      railway/tram_stop:
        # railway=tram_stop
        name: Tram Stopping Position
      relation:
        name: Relation
        terms: '<translate with synonyms or related terms for ''Relation'', separated by commas>'
      route/ferry:
        # route=ferry
        name: Ferry Route
        # 'terms: boat,merchant vessel,ship,water bus,water shuttle,water taxi'
        terms: '<translate with synonyms or related terms for ''Ferry Route'', separated by commas>'
      seamark:
        # 'seamark:type=*'
        name: Seamark
      seamark/beacon_isolated_danger:
        # 'seamark:type=beacon_isolated_danger'
        name: Danger Beacon
        # 'terms: beacon isolated danger,isolated danger beacon,iala'
        terms: '<translate with synonyms or related terms for ''Danger Beacon'', separated by commas>'
      seamark/beacon_lateral:
        # 'seamark:type=beacon_lateral'
        name: Channel Beacon
        # 'terms: lateral beacon,beacon lateral,cevni,channel marker,iala,lateral mark'
        terms: '<translate with synonyms or related terms for ''Channel Beacon'', separated by commas>'
      seamark/buoy_lateral:
        # 'seamark:type=buoy_lateral'
        name: Channel Buoy
        # 'terms: lateral buoy,buoy lateral,cevni,channel marker,iala,lateral mark'
        terms: '<translate with synonyms or related terms for ''Channel Buoy'', separated by commas>'
      seamark/buoy_lateral/green:
        # 'seamark:type=buoy_lateral, seamark:buoy_lateral:colour=green'
        name: Green Buoy
        # 'terms: lateral buoy,buoy lateral,cevni,channel marker,iala,lateral mark'
        terms: '<translate with synonyms or related terms for ''Green Buoy'', separated by commas>'
      seamark/buoy_lateral/red:
        # 'seamark:type=buoy_lateral, seamark:buoy_lateral:colour=red'
        name: Red Buoy
        # 'terms: lateral buoy,buoy lateral,cevni,channel marker,iala,lateral mark'
        terms: '<translate with synonyms or related terms for ''Red Buoy'', separated by commas>'
      seamark/mooring:
        # 'seamark:type=mooring'
        name: Mooring
        # 'terms: dolphin,pile,bollard,buoy,post'
        terms: '<translate with synonyms or related terms for ''Mooring'', separated by commas>'
      shop:
        # shop=*
        name: Shop
        terms: '<translate with synonyms or related terms for ''Shop'', separated by commas>'
      shop/agrarian:
        # shop=agrarian
        name: Farm Supply Shop
        # 'terms: agricultural inputs,agricultural machines,seeds,pesticides,fertilizer,agricultural tools'
        terms: '<translate with synonyms or related terms for ''Farm Supply Shop'', separated by commas>'
      shop/alcohol:
        # shop=alcohol
        name: Liquor Store
        # 'terms: alcohol,beer,booze,wine'
        terms: '<translate with synonyms or related terms for ''Liquor Store'', separated by commas>'
      shop/anime:
        # shop=anime
        name: Anime Shop
        # 'terms: manga,japan,cosplay,figurine,dakimakura'
        terms: '<translate with synonyms or related terms for ''Anime Shop'', separated by commas>'
      shop/antiques:
        # shop=antiques
        name: Antiques Shop
        terms: '<translate with synonyms or related terms for ''Antiques Shop'', separated by commas>'
      shop/appliance:
        # shop=appliance
        name: Appliance Store
        # 'terms: air conditioner,appliance,dishwasher,dryer,freezer,fridge,grill,kitchen,oven,refrigerator,stove,washer,washing machine'
        terms: '<translate with synonyms or related terms for ''Appliance Store'', separated by commas>'
      shop/art:
        # shop=art
        name: Art Store
        # 'terms: art*,exhibit*,gallery'
        terms: '<translate with synonyms or related terms for ''Art Store'', separated by commas>'
      shop/baby_goods:
        # shop=baby_goods
        name: Baby Goods Store
        terms: '<translate with synonyms or related terms for ''Baby Goods Store'', separated by commas>'
      shop/bag:
        # shop=bag
        name: Bag/Luggage Store
        # 'terms: handbag,purse'
        terms: '<translate with synonyms or related terms for ''Bag/Luggage Store'', separated by commas>'
      shop/bakery:
        # shop=bakery
        name: Bakery
        # 'terms: bread,cakes,rolls'
        terms: '<translate with synonyms or related terms for ''Bakery'', separated by commas>'
      shop/bathroom_furnishing:
        # shop=bathroom_furnishing
        name: Bathroom Furnishing Store
        terms: '<translate with synonyms or related terms for ''Bathroom Furnishing Store'', separated by commas>'
      shop/beauty:
        # shop=beauty
        name: Beauty Shop
        # 'terms: spa,salon,tanning'
        terms: '<translate with synonyms or related terms for ''Beauty Shop'', separated by commas>'
      shop/beauty/nails:
        # 'shop=beauty, beauty=nails'
        name: Nail Salon
        # 'terms: manicure,pedicure'
        terms: '<translate with synonyms or related terms for ''Nail Salon'', separated by commas>'
      shop/beauty/tanning:
        # 'shop=beauty, beauty=tanning'
        name: Tanning Salon
        terms: '<translate with synonyms or related terms for ''Tanning Salon'', separated by commas>'
      shop/bed:
        # shop=bed
        name: Bedding/Mattress Store
        terms: '<translate with synonyms or related terms for ''Bedding/Mattress Store'', separated by commas>'
      shop/beverages:
        # shop=beverages
        name: Beverage Store
        # 'terms: drinks'
        terms: '<translate with synonyms or related terms for ''Beverage Store'', separated by commas>'
      shop/bicycle:
        # shop=bicycle
        name: Bicycle Shop
        # 'terms: bike,repair,tricycle,unicycle'
        terms: '<translate with synonyms or related terms for ''Bicycle Shop'', separated by commas>'
      shop/boat:
        # shop=boat
        name: Boat Store
        # 'terms: fishing boat,jetski,motorboat,rowboat,sailboat,vessel,watercraft'
        terms: '<translate with synonyms or related terms for ''Boat Store'', separated by commas>'
      shop/bookmaker:
        # shop=bookmaker
        name: Bookmaker
        # 'terms: betting,bookie'
        terms: '<translate with synonyms or related terms for ''Bookmaker'', separated by commas>'
      shop/books:
        # shop=books
        name: Book Store
        terms: '<translate with synonyms or related terms for ''Book Store'', separated by commas>'
      shop/boutique:
        # shop=boutique
        name: Boutique
      shop/brewing_supplies:
        # shop=brewing_supplies
        name: Brewing Supply Store
        # 'terms: brew shop,homebrew supply store'
        terms: '<translate with synonyms or related terms for ''Brewing Supply Store'', separated by commas>'
      shop/butcher:
        # shop=butcher
        name: Butcher
        # 'terms: chicken,beef,lamb,meat,pork'
        terms: '<translate with synonyms or related terms for ''Butcher'', separated by commas>'
      shop/candles:
        # shop=candles
        name: Candle Shop
        # 'terms: wax'
        terms: '<translate with synonyms or related terms for ''Candle Shop'', separated by commas>'
      shop/cannabis:
        # shop=cannabis
        name: Cannabis Shop
        # 'terms: 420,marijuana,pot,reefer,weed'
        terms: '<translate with synonyms or related terms for ''Cannabis Shop'', separated by commas>'
      shop/car:
        # shop=car
        name: Car Dealership
        # 'terms: automobile,automotive'
        terms: '<translate with synonyms or related terms for ''Car Dealership'', separated by commas>'
      shop/car_parts:
        # shop=car_parts
        name: Car Parts Store
        # 'terms: automobile,automotive'
        terms: '<translate with synonyms or related terms for ''Car Parts Store'', separated by commas>'
      shop/car_repair:
        # shop=car_repair
        name: Car Repair Shop
        # 'terms: automobile,automotive,garage,service'
        terms: '<translate with synonyms or related terms for ''Car Repair Shop'', separated by commas>'
      shop/caravan:
        # shop=caravan
        name: RV Dealership
        # 'terms: auto,camper,recreational vehicle'
        terms: '<translate with synonyms or related terms for ''RV Dealership'', separated by commas>'
      shop/carpet:
        # shop=carpet
        name: Carpet Store
        # 'terms: rug'
        terms: '<translate with synonyms or related terms for ''Carpet Store'', separated by commas>'
      shop/catalogue:
        # shop=catalogue
        name: Catalog Shop
        terms: '<translate with synonyms or related terms for ''Catalog Shop'', separated by commas>'
      shop/charity:
        # shop=charity
        name: Charity Store
        # 'terms: thrift,op shop,nonprofit'
        terms: '<translate with synonyms or related terms for ''Charity Store'', separated by commas>'
      shop/cheese:
        # shop=cheese
        name: Cheese Store
        terms: '<translate with synonyms or related terms for ''Cheese Store'', separated by commas>'
      shop/chemist:
        # shop=chemist
        name: Drugstore
        # 'terms: apothecary,beauty,drug store,drugstore,gift,hair,med*,pharmacy,prescription,tooth'
        terms: '<translate with synonyms or related terms for ''Drugstore'', separated by commas>'
      shop/chocolate:
        # shop=chocolate
        name: Chocolate Store
        # 'terms: cocoa'
        terms: '<translate with synonyms or related terms for ''Chocolate Store'', separated by commas>'
      shop/clothes:
        # shop=clothes
        name: Clothing Store
        # 'terms: blouses,boutique,bras,clothes,dresses,fashion,pants,shirts,shorts,skirts,slacks,socks,suits,underwear'
        terms: '<translate with synonyms or related terms for ''Clothing Store'', separated by commas>'
      shop/clothes/underwear:
        # 'shop=clothes, clothes=underwear'
        name: Underwear Store
        # 'terms: boutique,bras,brassieres,briefs,boxers,fashion,lingerie,panties,slips,socks,stockings,underclothes,undergarments,underpants,undies'
        terms: '<translate with synonyms or related terms for ''Underwear Store'', separated by commas>'
      shop/coffee:
        # shop=coffee
        name: Coffee Store
        terms: '<translate with synonyms or related terms for ''Coffee Store'', separated by commas>'
      shop/computer:
        # shop=computer
        name: Computer Store
        # 'terms: desktop,laptop,hardware,operating system,software'
        terms: '<translate with synonyms or related terms for ''Computer Store'', separated by commas>'
      shop/confectionery:
        # shop=confectionery
        name: Candy Store
        # 'terms: sweet'
        terms: '<translate with synonyms or related terms for ''Candy Store'', separated by commas>'
      shop/convenience:
        # shop=convenience
        name: Convenience Store
        terms: '<translate with synonyms or related terms for ''Convenience Store'', separated by commas>'
      shop/copyshop:
        # shop=copyshop
        name: Copy Store
        # 'terms: print,scan'
        terms: '<translate with synonyms or related terms for ''Copy Store'', separated by commas>'
      shop/cosmetics:
        # shop=cosmetics
        name: Cosmetics Store
        # 'terms: make-up,makeup'
        terms: '<translate with synonyms or related terms for ''Cosmetics Store'', separated by commas>'
      shop/country_store:
        # shop=country_store
        name: Country Store
        terms: '<translate with synonyms or related terms for ''Country Store'', separated by commas>'
      shop/craft:
        # shop=craft
        name: Arts and Crafts Store
        # 'terms: art*,paint*,frame'
        terms: '<translate with synonyms or related terms for ''Arts and Crafts Store'', separated by commas>'
      shop/curtain:
        # shop=curtain
        name: Curtain Store
        # 'terms: drape*,window'
        terms: '<translate with synonyms or related terms for ''Curtain Store'', separated by commas>'
      shop/dairy:
        # shop=dairy
        name: Dairy Store
        # 'terms: milk,egg,cheese'
        terms: '<translate with synonyms or related terms for ''Dairy Store'', separated by commas>'
      shop/deli:
        # shop=deli
        name: Deli
        # 'terms: lunch,meat,sandwich'
        terms: '<translate with synonyms or related terms for ''Deli'', separated by commas>'
      shop/department_store:
        # shop=department_store
        name: Department Store
        terms: '<translate with synonyms or related terms for ''Department Store'', separated by commas>'
      shop/doityourself:
        # shop=doityourself
        name: DIY Store
        terms: '<translate with synonyms or related terms for ''DIY Store'', separated by commas>'
      shop/dry_cleaning:
        # shop=dry_cleaning
        name: Dry Cleaner
        terms: '<translate with synonyms or related terms for ''Dry Cleaner'', separated by commas>'
      shop/e-cigarette:
        # shop=e-cigarette
        name: E-Cigarette Shop
        # 'terms: electronic,vape,vaping,vapor'
        terms: '<translate with synonyms or related terms for ''E-Cigarette Shop'', separated by commas>'
      shop/electrical:
        # shop=electrical
        name: Electrical Equipment Store
        # 'terms: cable,electric,fan,LED,lighting,power,wire'
        terms: '<translate with synonyms or related terms for ''Electrical Equipment Store'', separated by commas>'
      shop/electronics:
        # shop=electronics
        name: Electronics Store
        # 'terms: appliance,audio,blueray,camera,computer,dvd,home theater,radio,speaker,tv,video'
        terms: '<translate with synonyms or related terms for ''Electronics Store'', separated by commas>'
      shop/erotic:
        # shop=erotic
        name: Erotic Store
        # 'terms: sex,porn'
        terms: '<translate with synonyms or related terms for ''Erotic Store'', separated by commas>'
      shop/erotic/lgbtq:
        # 'shop=erotic, lgbtq=primary'
        name: LGBTQ+ Erotic Store
        # 'terms: sex,porn'
        terms: '<translate with synonyms or related terms for ''LGBTQ+ Erotic Store'', separated by commas>'
      shop/fabric:
        # shop=fabric
        name: Fabric Store
        # 'terms: sew'
        terms: '<translate with synonyms or related terms for ''Fabric Store'', separated by commas>'
      shop/farm:
        # shop=farm
        name: Produce Stand
        # 'terms: baked goods,farm shop,farm stand,fresh food,fruits,greengrocer,organics,vegetables'
        terms: '<translate with synonyms or related terms for ''Produce Stand'', separated by commas>'
      shop/fashion:
        # shop=fashion
        name: Fashion Store
      shop/fashion_accessories:
        # shop=fashion_accessories
        name: Fashion Accessories Store
        # 'terms: bag,cologne,fragrance,hat,jewellery,purfume,purse,scarf,sunglasses,umbrella,wallet,watch'
        terms: '<translate with synonyms or related terms for ''Fashion Accessories Store'', separated by commas>'
      shop/fireplace:
        # shop=fireplace
        name: Fireplace Store
        # 'terms: fireplace,stove,masonry heater'
        terms: '<translate with synonyms or related terms for ''Fireplace Store'', separated by commas>'
      shop/fishing:
        # shop=fishing
        name: Fishing Shop
        # 'terms: bait,fishing line,flies,fly,lure,reel,rod,tackle'
        terms: '<translate with synonyms or related terms for ''Fishing Shop'', separated by commas>'
      shop/fishmonger:
        # shop=fishmonger
        name: Fishmonger
      shop/florist:
        # shop=florist
        name: Florist
        # 'terms: flower'
        terms: '<translate with synonyms or related terms for ''Florist'', separated by commas>'
      shop/frame:
        # shop=frame
        name: Framing Shop
        # 'terms: art*,paint*,photo*,frame'
        terms: '<translate with synonyms or related terms for ''Framing Shop'', separated by commas>'
      shop/frozen_food:
        # shop=frozen_food
        name: Frozen Food
        terms: '<translate with synonyms or related terms for ''Frozen Food'', separated by commas>'
      shop/fuel:
        # shop=fuel
        name: Fuel Shop
        terms: '<translate with synonyms or related terms for ''Fuel Shop'', separated by commas>'
      shop/funeral_directors:
        # shop=funeral_directors
        name: Funeral Home
        # 'terms: undertaker,memorial home'
        terms: '<translate with synonyms or related terms for ''Funeral Home'', separated by commas>'
      shop/furnace:
        # shop=furnace
        name: Furnace Store
      shop/furniture:
        # shop=furniture
        name: Furniture Store
        # 'terms: chair,sofa,table'
        terms: '<translate with synonyms or related terms for ''Furniture Store'', separated by commas>'
      shop/games:
        # shop=games
        name: Tabletop Game Store
        # 'terms: board game,card game,dice game,game shop,live action role-playing game,miniatures wargame,strategy game'
        terms: '<translate with synonyms or related terms for ''Tabletop Game Store'', separated by commas>'
      shop/garden_centre:
        # shop=garden_centre
        name: Garden Center
        # 'terms: landscape,mulch,shrub,tree'
        terms: '<translate with synonyms or related terms for ''Garden Center'', separated by commas>'
      shop/gas:
        # shop=gas
        name: Bottled Gas Shop
        # 'terms: cng,lpg,natural gas,propane,refill,tank'
        terms: '<translate with synonyms or related terms for ''Bottled Gas Shop'', separated by commas>'
      shop/general:
        # shop=general
        name: General Store
        # 'terms: village shop'
        terms: '<translate with synonyms or related terms for ''General Store'', separated by commas>'
      shop/gift:
        # shop=gift
        name: Gift Shop
        # 'terms: souvenir'
        terms: '<translate with synonyms or related terms for ''Gift Shop'', separated by commas>'
      shop/greengrocer:
        # shop=greengrocer
        name: Greengrocer
        # 'terms: fruit,produce,vegetable'
        terms: '<translate with synonyms or related terms for ''Greengrocer'', separated by commas>'
      shop/hairdresser:
        # shop=hairdresser
        name: Hairdresser
        # 'terms: barber'
        terms: '<translate with synonyms or related terms for ''Hairdresser'', separated by commas>'
      shop/hairdresser_supply:
        # shop=hairdresser_supply
        name: Hairdresser Supply Store
        # 'terms: barber,shampoo,conditioner'
        terms: '<translate with synonyms or related terms for ''Hairdresser Supply Store'', separated by commas>'
      shop/hardware:
        # shop=hardware
        name: Hardware Store
        terms: '<translate with synonyms or related terms for ''Hardware Store'', separated by commas>'
      shop/health_food:
        # shop=health_food
        name: Health Food Shop
        # 'terms: wholefood,vitamins,vegetarian,vegan'
        terms: '<translate with synonyms or related terms for ''Health Food Shop'', separated by commas>'
      shop/hearing_aids:
        # shop=hearing_aids
        name: Hearing Aids Store
        terms: '<translate with synonyms or related terms for ''Hearing Aids Store'', separated by commas>'
      shop/herbalist:
        # shop=herbalist
        name: Herbalist
        terms: '<translate with synonyms or related terms for ''Herbalist'', separated by commas>'
      shop/hifi:
        # shop=hifi
        name: Hifi Store
        # 'terms: audio,hi-fi,high fidelity,stereo,video'
        terms: '<translate with synonyms or related terms for ''Hifi Store'', separated by commas>'
      shop/hobby:
        # shop=hobby
        name: Hobby Shop
        # 'terms: manga,figurine,model'
        terms: '<translate with synonyms or related terms for ''Hobby Shop'', separated by commas>'
      shop/houseware:
        # shop=houseware
        name: Houseware Store
        # 'terms: home,household,kitchenware'
        terms: '<translate with synonyms or related terms for ''Houseware Store'', separated by commas>'
      shop/hunting:
        # shop=hunting
        name: Hunting Shop
        # 'terms: arrows,bows,bullets,crossbows,rifles,traps'
        terms: '<translate with synonyms or related terms for ''Hunting Shop'', separated by commas>'
      shop/interior_decoration:
        # shop=interior_decoration
        name: Interior Decoration Store
        terms: '<translate with synonyms or related terms for ''Interior Decoration Store'', separated by commas>'
      shop/jewelry:
        # shop=jewelry
        name: Jewelry Store
        # 'terms: bracelet,diamond,earrings,gem,gold,jeweler,jewellery,jeweller,necklace,pins,ring,silver'
        terms: '<translate with synonyms or related terms for ''Jewelry Store'', separated by commas>'
      shop/kiosk:
        # shop=kiosk
        name: Kiosk
        terms: '<translate with synonyms or related terms for ''Kiosk'', separated by commas>'
      shop/kitchen:
        # shop=kitchen
        name: Kitchen Design Store
        # 'terms: cabinets,countertops,sinks'
        terms: '<translate with synonyms or related terms for ''Kitchen Design Store'', separated by commas>'
      shop/laundry:
        # shop=laundry
        name: Laundry
        terms: '<translate with synonyms or related terms for ''Laundry'', separated by commas>'
      shop/laundry/self_service:
        # 'shop=laundry, self_service=yes'
        name: Self-Service Laundry
        # 'terms: Coin Laundry,Laundromat,Coin Wash,Launderette,Washateria'
        terms: '<translate with synonyms or related terms for ''Self-Service Laundry'', separated by commas>'
      shop/leather:
        # shop=leather
        name: Leather Store
        terms: '<translate with synonyms or related terms for ''Leather Store'', separated by commas>'
      shop/lighting:
        # shop=lighting
        name: Lighting Store
        # 'terms: fluorescent lighting,lamps,LEDs,light fixtures,lightbulbs'
        terms: '<translate with synonyms or related terms for ''Lighting Store'', separated by commas>'
      shop/locksmith:
        # shop=locksmith
        name: Locksmith
        # 'terms: key,lockpick'
        terms: '<translate with synonyms or related terms for ''Locksmith'', separated by commas>'
      shop/lottery:
        # shop=lottery
        name: Lottery Shop
        terms: '<translate with synonyms or related terms for ''Lottery Shop'', separated by commas>'
      shop/mall:
        # shop=mall
        name: Mall
        # 'terms: shopping'
        terms: '<translate with synonyms or related terms for ''Mall'', separated by commas>'
      shop/massage:
        # shop=massage
        name: Massage Shop
        terms: '<translate with synonyms or related terms for ''Massage Shop'', separated by commas>'
      shop/medical_supply:
        # shop=medical_supply
        name: Medical Supply Store
        terms: '<translate with synonyms or related terms for ''Medical Supply Store'', separated by commas>'
      shop/military_surplus:
        # shop=military_surplus
        name: Military Surplus Store
        # 'terms: armor,army-navy store,army surplus,navy surplus,tactical gear,war surplus shop,weapons'
        terms: '<translate with synonyms or related terms for ''Military Surplus Store'', separated by commas>'
      shop/mobile_phone:
        # shop=mobile_phone
        name: Mobile Phone Store
        terms: '<translate with synonyms or related terms for ''Mobile Phone Store'', separated by commas>'
      shop/money_lender:
        # shop=money_lender
        name: Money Lender
        terms: '<translate with synonyms or related terms for ''Money Lender'', separated by commas>'
      shop/motorcycle:
        # shop=motorcycle
        name: Motorcycle Dealership
        # 'terms: bike'
        terms: '<translate with synonyms or related terms for ''Motorcycle Dealership'', separated by commas>'
      shop/motorcycle_repair:
        # shop=motorcycle_repair
        name: Motorcycle Repair Shop
        # 'terms: auto,bike,garage,motorcycle,repair,service'
        terms: '<translate with synonyms or related terms for ''Motorcycle Repair Shop'', separated by commas>'
      shop/music:
        # shop=music
        name: Music Store
        # 'terms: tape casettes,CDs,compact discs,vinyl records'
        terms: '<translate with synonyms or related terms for ''Music Store'', separated by commas>'
      shop/musical_instrument:
        # shop=musical_instrument
        name: Musical Instrument Store
        # 'terms: guitar'
        terms: '<translate with synonyms or related terms for ''Musical Instrument Store'', separated by commas>'
      shop/newsagent:
        # shop=newsagent
        name: Newspaper/Magazine Shop
        terms: '<translate with synonyms or related terms for ''Newspaper/Magazine Shop'', separated by commas>'
      shop/nutrition_supplements:
        # shop=nutrition_supplements
        name: Nutrition Supplements Store
        # 'terms: health,supplement,vitamin'
        terms: '<translate with synonyms or related terms for ''Nutrition Supplements Store'', separated by commas>'
      shop/optician:
        # shop=optician
        name: Optician
        # 'terms: eye,glasses'
        terms: '<translate with synonyms or related terms for ''Optician'', separated by commas>'
      shop/organic:
        # 'shop=supermarket, organic=only'
        name: Organic Goods Store
        terms: '<translate with synonyms or related terms for ''Organic Goods Store'', separated by commas>'
      shop/outdoor:
        # shop=outdoor
        name: Outdoors Store
        # 'terms: camping,climbing,hiking,outfitter,outdoor equipment,outdoor supplies'
        terms: '<translate with synonyms or related terms for ''Outdoors Store'', separated by commas>'
      shop/outpost:
        # shop=outpost
        name: Online Retailer Outpost
        # 'terms: online,pick up,pickup'
        terms: '<translate with synonyms or related terms for ''Online Retailer Outpost'', separated by commas>'
      shop/paint:
        # shop=paint
        name: Paint Store
        terms: '<translate with synonyms or related terms for ''Paint Store'', separated by commas>'
      shop/party:
        # shop=party
        name: Party Supply Store
        # 'terms: balloons,costumes,decorations,invitations'
        terms: '<translate with synonyms or related terms for ''Party Supply Store'', separated by commas>'
      shop/pastry:
        # shop=pastry
        name: Pastry Shop
        # 'terms: patisserie,cake shop,cakery'
        terms: '<translate with synonyms or related terms for ''Pastry Shop'', separated by commas>'
      shop/pawnbroker:
        # shop=pawnbroker
        name: Pawn Shop
        terms: '<translate with synonyms or related terms for ''Pawn Shop'', separated by commas>'
      shop/perfumery:
        # shop=perfumery
        name: Perfume Store
        # 'terms: cologne,fragrance,purfume'
        terms: '<translate with synonyms or related terms for ''Perfume Store'', separated by commas>'
      shop/pet:
        # shop=pet
        name: Pet Store
        # 'terms: animal,cat,dog,fish,kitten,puppy,reptile'
        terms: '<translate with synonyms or related terms for ''Pet Store'', separated by commas>'
      shop/pet_grooming:
        # shop=pet_grooming
        name: Pet Grooming Store
        # 'terms: cat,dog'
        terms: '<translate with synonyms or related terms for ''Pet Grooming Store'', separated by commas>'
      shop/photo:
        # shop=photo
        name: Photography Store
        # 'terms: camera,film'
        terms: '<translate with synonyms or related terms for ''Photography Store'', separated by commas>'
      shop/printer_ink:
        # shop=printer_ink
        name: Printer Ink Store
        # 'terms: copier ink,fax ink,ink cartridges,toner'
        terms: '<translate with synonyms or related terms for ''Printer Ink Store'', separated by commas>'
<<<<<<< HEAD
=======
      shop/psychic:
        # shop=psychic
        name: Psychic
        # 'terms: astrology,crystal ball,divination,fortune teller,seer,spirit'
        terms: '<translate with synonyms or related terms for ''Psychic'', separated by commas>'
>>>>>>> fc4ec2e8
      shop/pyrotechnics:
        # shop=pyrotechnics
        name: Fireworks Store
        # 'terms: fireworks'
        terms: '<translate with synonyms or related terms for ''Fireworks Store'', separated by commas>'
      shop/radiotechnics:
        # shop=radiotechnics
        name: Radio/Electronic Component Store
        # 'terms: antenna,transistor'
        terms: '<translate with synonyms or related terms for ''Radio/Electronic Component Store'', separated by commas>'
      shop/religion:
        # shop=religion
        name: Religious Store
        terms: '<translate with synonyms or related terms for ''Religious Store'', separated by commas>'
      shop/rental:
        # shop=rental
        name: Rental Shop
        terms: '<translate with synonyms or related terms for ''Rental Shop'', separated by commas>'
      shop/scuba_diving:
        # shop=scuba_diving
        name: Scuba Diving Shop
        # 'terms: diving,scuba'
        terms: '<translate with synonyms or related terms for ''Scuba Diving Shop'', separated by commas>'
      shop/seafood:
        # shop=seafood
        name: Seafood Shop
        # 'terms: fishmonger'
        terms: '<translate with synonyms or related terms for ''Seafood Shop'', separated by commas>'
      shop/second_hand:
        # shop=second_hand
        name: Consignment/Thrift Store
        # 'terms: secondhand,second hand,resale,thrift,used'
        terms: '<translate with synonyms or related terms for ''Consignment/Thrift Store'', separated by commas>'
      shop/sewing:
        # shop=sewing
        name: Sewing Supply Shop
        # 'terms: haberdashery'
        terms: '<translate with synonyms or related terms for ''Sewing Supply Shop'', separated by commas>'
      shop/shoes:
        # shop=shoes
        name: Shoe Store
        # 'terms: boots,cleats,clogs,heels,loafers,oxfords,sneakers'
        terms: '<translate with synonyms or related terms for ''Shoe Store'', separated by commas>'
      shop/sports:
        # shop=sports
        name: Sporting Goods Store
        # 'terms: athletics'
        terms: '<translate with synonyms or related terms for ''Sporting Goods Store'', separated by commas>'
      shop/stationery:
        # shop=stationery
        name: Stationery Store
        # 'terms: card,paper'
        terms: '<translate with synonyms or related terms for ''Stationery Store'', separated by commas>'
      shop/storage_rental:
        # shop=storage_rental
        name: Storage Rental
        # 'terms: garages'
        terms: '<translate with synonyms or related terms for ''Storage Rental'', separated by commas>'
      shop/supermarket:
        # shop=supermarket
        name: Supermarket
        # 'terms: grocery,store,shop'
        terms: '<translate with synonyms or related terms for ''Supermarket'', separated by commas>'
      shop/swimming_pool:
        # shop=swimming_pool
        name: Pool Supply Store
        # 'terms: hot tub equipment store,hot tub maintenance store,hot tub supply store,pool shop,pool store,swimming pool equipment store,swimming pool installation store,swimming pool maintenance store,swimming pool supply shop'
        terms: '<translate with synonyms or related terms for ''Pool Supply Store'', separated by commas>'
      shop/tailor:
        # shop=tailor
        name: Tailor
        # 'terms: clothes,suit'
        terms: '<translate with synonyms or related terms for ''Tailor'', separated by commas>'
      shop/tattoo:
        # shop=tattoo
        name: Tattoo Parlor
        # 'terms: ink'
        terms: '<translate with synonyms or related terms for ''Tattoo Parlor'', separated by commas>'
      shop/tea:
        # shop=tea
        name: Tea Store
        terms: '<translate with synonyms or related terms for ''Tea Store'', separated by commas>'
      shop/telecommunication:
        # shop=telecommunication
        name: Telecom Retail Store
        # 'terms: communication,internet service provider,isp,network,telephone,voice'
        terms: '<translate with synonyms or related terms for ''Telecom Retail Store'', separated by commas>'
      shop/ticket:
        # shop=ticket
        name: Ticket Seller
        # 'terms: box office'
        terms: '<translate with synonyms or related terms for ''Ticket Seller'', separated by commas>'
      shop/tiles:
        # shop=tiles
        name: Tile Shop
        terms: '<translate with synonyms or related terms for ''Tile Shop'', separated by commas>'
      shop/tobacco:
        # shop=tobacco
        name: Tobacco Shop
        # 'terms: cigarettes,cigars'
        terms: '<translate with synonyms or related terms for ''Tobacco Shop'', separated by commas>'
      shop/toys:
        # shop=toys
        name: Toy Store
        # 'terms: games'
        terms: '<translate with synonyms or related terms for ''Toy Store'', separated by commas>'
      shop/trade:
        # shop=trade
        name: Trade Shop
        terms: '<translate with synonyms or related terms for ''Trade Shop'', separated by commas>'
      shop/travel_agency:
        # shop=travel_agency
        name: Travel Agency
        # 'terms: cruises,flights,hotels,tickets,travel packages'
        terms: '<translate with synonyms or related terms for ''Travel Agency'', separated by commas>'
      shop/tyres:
        # shop=tyres
        name: Tire Store
        terms: '<translate with synonyms or related terms for ''Tire Store'', separated by commas>'
      shop/vacant:
        # shop=vacant
        name: Vacant Shop
      shop/vacuum_cleaner:
        # shop=vacuum_cleaner
        name: Vacuum Cleaner Store
        terms: '<translate with synonyms or related terms for ''Vacuum Cleaner Store'', separated by commas>'
      shop/variety_store:
        # shop=variety_store
        name: Variety Store
        terms: '<translate with synonyms or related terms for ''Variety Store'', separated by commas>'
      shop/video:
        # shop=video
        name: Video Store
        # 'terms: DVD,VHS,video casette'
        terms: '<translate with synonyms or related terms for ''Video Store'', separated by commas>'
      shop/video_games:
        # shop=video_games
        name: Video Game Store
        terms: '<translate with synonyms or related terms for ''Video Game Store'', separated by commas>'
      shop/watches:
        # shop=watches
        name: Watches Shop
        terms: '<translate with synonyms or related terms for ''Watches Shop'', separated by commas>'
      shop/water:
        # shop=water
        name: Drinking Water Shop
        terms: '<translate with synonyms or related terms for ''Drinking Water Shop'', separated by commas>'
      shop/water_sports:
        # shop=water_sports
        name: Watersport/Swim Shop
        terms: '<translate with synonyms or related terms for ''Watersport/Swim Shop'', separated by commas>'
      shop/weapons:
        # shop=weapons
        name: Weapon Shop
        # 'terms: ammo,gun,knife,knives'
        terms: '<translate with synonyms or related terms for ''Weapon Shop'', separated by commas>'
      shop/wholesale:
        # shop=wholesale
        name: Wholesale Store
        # 'terms: warehouse club,cash and carry'
        terms: '<translate with synonyms or related terms for ''Wholesale Store'', separated by commas>'
      shop/window_blind:
        # shop=window_blind
        name: Window Blind Store
        terms: '<translate with synonyms or related terms for ''Window Blind Store'', separated by commas>'
      shop/wine:
        # shop=wine
        name: Wine Shop
        terms: '<translate with synonyms or related terms for ''Wine Shop'', separated by commas>'
      telecom/data_center:
        # telecom=data_center
        name: Data Center
        # 'terms: computer systems storage,information technology,server farm,the cloud,telecommunications'
        terms: '<translate with synonyms or related terms for ''Data Center'', separated by commas>'
      tourism:
        # tourism=*
        name: Tourism
      tourism/alpine_hut:
        # tourism=alpine_hut
        name: Alpine Hut
        # 'terms: climbing hut'
        terms: '<translate with synonyms or related terms for ''Alpine Hut'', separated by commas>'
      tourism/apartment:
        # tourism=apartment
        name: Guest Apartment / Condo
        terms: '<translate with synonyms or related terms for ''Guest Apartment / Condo'', separated by commas>'
      tourism/aquarium:
        # tourism=aquarium
        name: Aquarium
        # 'terms: fish,sea,water'
        terms: '<translate with synonyms or related terms for ''Aquarium'', separated by commas>'
      tourism/artwork:
        # tourism=artwork
        name: Artwork
        # 'terms: mural,sculpture,statue'
        terms: '<translate with synonyms or related terms for ''Artwork'', separated by commas>'
      tourism/artwork/bust:
        # 'tourism=artwork, artwork_type=bust'
        name: Bust
        # 'terms: figure'
        terms: '<translate with synonyms or related terms for ''Bust'', separated by commas>'
      tourism/artwork/graffiti:
        # 'tourism=artwork, artwork_type=graffiti'
        name: Graffiti
        # 'terms: Street Artwork,Guerilla Artwork,Graffiti Artwork'
        terms: '<translate with synonyms or related terms for ''Graffiti'', separated by commas>'
      tourism/artwork/installation:
        # 'tourism=artwork, artwork_type=installation'
        name: Art Installation
        # 'terms: interactive art,intervention art,modern art'
        terms: '<translate with synonyms or related terms for ''Art Installation'', separated by commas>'
      tourism/artwork/mural:
        # 'tourism=artwork, artwork_type=mural'
        name: Mural
        # 'terms: fresco,wall painting'
        terms: '<translate with synonyms or related terms for ''Mural'', separated by commas>'
      tourism/artwork/sculpture:
        # 'tourism=artwork, artwork_type=sculpture'
        name: Sculpture
        # 'terms: statue,figure,carving'
        terms: '<translate with synonyms or related terms for ''Sculpture'', separated by commas>'
      tourism/artwork/statue:
        # 'tourism=artwork, artwork_type=statue'
        name: Statue
        # 'terms: sculpture,figure,carving'
        terms: '<translate with synonyms or related terms for ''Statue'', separated by commas>'
      tourism/attraction:
        # tourism=attraction
        name: Tourist Attraction
        terms: '<translate with synonyms or related terms for ''Tourist Attraction'', separated by commas>'
      tourism/camp_pitch:
        # tourism=camp_pitch
        name: Camp Pitch
        # 'terms: tent,rv'
        terms: '<translate with synonyms or related terms for ''Camp Pitch'', separated by commas>'
      tourism/camp_site:
        # tourism=camp_site
        name: Campground
        # 'terms: tent,rv'
        terms: '<translate with synonyms or related terms for ''Campground'', separated by commas>'
      tourism/caravan_site:
        # tourism=caravan_site
        name: RV Park
        # 'terms: Motor Home,Camper'
        terms: '<translate with synonyms or related terms for ''RV Park'', separated by commas>'
      tourism/chalet:
        # tourism=chalet
        name: Holiday Cottage
        # 'terms: holiday,holiday cottage,holiday home,vacation,vacation home'
        terms: '<translate with synonyms or related terms for ''Holiday Cottage'', separated by commas>'
      tourism/gallery:
        # tourism=gallery
        name: Art Gallery
        # 'terms: art*,exhibit*,paint*,photo*,sculpt*'
        terms: '<translate with synonyms or related terms for ''Art Gallery'', separated by commas>'
      tourism/guest_house:
        # tourism=guest_house
        name: Guest House
        # 'terms: B&B,Bed and Breakfast'
        terms: '<translate with synonyms or related terms for ''Guest House'', separated by commas>'
      tourism/hostel:
        # tourism=hostel
        name: Hostel
        terms: '<translate with synonyms or related terms for ''Hostel'', separated by commas>'
      tourism/hotel:
        # tourism=hotel
        name: Hotel
        terms: '<translate with synonyms or related terms for ''Hotel'', separated by commas>'
      tourism/information:
        # tourism=information
        name: Information
        terms: '<translate with synonyms or related terms for ''Information'', separated by commas>'
      tourism/information/board:
        # 'tourism=information, information=board'
        name: Information Board
        terms: '<translate with synonyms or related terms for ''Information Board'', separated by commas>'
      tourism/information/guidepost:
        # 'tourism=information, information=guidepost'
        name: Guidepost
        # 'terms: signpost'
        terms: '<translate with synonyms or related terms for ''Guidepost'', separated by commas>'
      tourism/information/map:
        # 'tourism=information, information=map'
        name: Map
        terms: '<translate with synonyms or related terms for ''Map'', separated by commas>'
      tourism/information/office:
        # 'tourism=information, information=office'
        name: Tourist Information Office
        terms: '<translate with synonyms or related terms for ''Tourist Information Office'', separated by commas>'
      tourism/information/route_marker:
        # 'tourism=information, information=route_marker'
        name: Trail Marker
        # 'terms: cairn,painted blaze,route flag,route marker,stone pile,trail blaze,trail post,way marker'
        terms: '<translate with synonyms or related terms for ''Trail Marker'', separated by commas>'
      tourism/information/terminal:
        # 'tourism=information, information=terminal'
        name: Information Terminal
        terms: '<translate with synonyms or related terms for ''Information Terminal'', separated by commas>'
      tourism/motel:
        # tourism=motel
        name: Motel
        terms: '<translate with synonyms or related terms for ''Motel'', separated by commas>'
      tourism/museum:
        # tourism=museum
        name: Museum
        # 'terms: art*,exhibit*,gallery,foundation,hall,institution,paint*,photo*,sculpt*'
        terms: '<translate with synonyms or related terms for ''Museum'', separated by commas>'
      tourism/picnic_site:
        # tourism=picnic_site
        name: Picnic Site
        # 'terms: camp'
        terms: '<translate with synonyms or related terms for ''Picnic Site'', separated by commas>'
      tourism/theme_park:
        # tourism=theme_park
        name: Theme Park
        terms: '<translate with synonyms or related terms for ''Theme Park'', separated by commas>'
      tourism/trail_riding_station:
        # tourism=trail_riding_station
        name: Trail Riding Station
        terms: '<translate with synonyms or related terms for ''Trail Riding Station'', separated by commas>'
      tourism/viewpoint:
        # tourism=viewpoint
        name: Viewpoint
        terms: '<translate with synonyms or related terms for ''Viewpoint'', separated by commas>'
      tourism/wilderness_hut:
        # tourism=wilderness_hut
        name: Wilderness Hut
        # 'terms: wilderness hut,backcountry hut,bothy'
        terms: '<translate with synonyms or related terms for ''Wilderness Hut'', separated by commas>'
      tourism/zoo:
        # tourism=zoo
        name: Zoo
        # 'terms: animal'
        terms: '<translate with synonyms or related terms for ''Zoo'', separated by commas>'
      tourism/zoo/petting:
        # 'tourism=zoo, zoo=petting_zoo'
        name: Petting Zoo
        # 'terms: Children''s Zoo,Children''s Farm,Petting Farm,farm animals'
        terms: '<translate with synonyms or related terms for ''Petting Zoo'', separated by commas>'
      tourism/zoo/safari:
        # 'tourism=zoo, zoo=safari_park'
        name: Safari Park
        # 'terms: Drive-Through Zoo,Drive-In Zoo'
        terms: '<translate with synonyms or related terms for ''Safari Park'', separated by commas>'
      tourism/zoo/wildlife:
        # 'tourism=zoo, zoo=wildlife_park'
        name: Wildlife Park
        # 'terms: indigenous animals'
        terms: '<translate with synonyms or related terms for ''Wildlife Park'', separated by commas>'
      traffic_calming:
        # traffic_calming=*
        name: Traffic Calming
        # 'terms: bump,hump,slow,speed'
        terms: '<translate with synonyms or related terms for ''Traffic Calming'', separated by commas>'
      traffic_calming/bump:
        # traffic_calming=bump
        name: Speed Bump
        # 'terms: hump,speed,slow'
        terms: '<translate with synonyms or related terms for ''Speed Bump'', separated by commas>'
      traffic_calming/chicane:
        # traffic_calming=chicane
        name: Traffic Chicane
        # 'terms: driveway link,speed,slow'
        terms: '<translate with synonyms or related terms for ''Traffic Chicane'', separated by commas>'
      traffic_calming/choker:
        # traffic_calming=choker
        name: Traffic Choker
        # 'terms: speed,slow'
        terms: '<translate with synonyms or related terms for ''Traffic Choker'', separated by commas>'
      traffic_calming/cushion:
        # traffic_calming=cushion
        name: Speed Cushion
        # 'terms: bump,hump,speed,slow'
        terms: '<translate with synonyms or related terms for ''Speed Cushion'', separated by commas>'
      traffic_calming/dip:
        # traffic_calming=dip
        name: Dip
        # 'terms: speed,slow'
        terms: '<translate with synonyms or related terms for ''Dip'', separated by commas>'
      traffic_calming/hump:
        # traffic_calming=hump
        name: Speed Hump
        # 'terms: bump,speed,slow'
        terms: '<translate with synonyms or related terms for ''Speed Hump'', separated by commas>'
      traffic_calming/island:
        # traffic_calming=island
        name: Traffic Island
        # 'terms: circle,roundabout,slow'
        terms: '<translate with synonyms or related terms for ''Traffic Island'', separated by commas>'
      traffic_calming/rumble_strip:
        # traffic_calming=rumble_strip
        name: Rumble Strip
        # 'terms: audible lines,sleeper lines,growlers'
        terms: '<translate with synonyms or related terms for ''Rumble Strip'', separated by commas>'
      traffic_calming/table:
        # traffic_calming=table
        name: Speed Table
        # 'terms: flat top,hump,speed,slow'
        terms: '<translate with synonyms or related terms for ''Speed Table'', separated by commas>'
      traffic_sign:
        # traffic_sign=*
        name: Traffic Sign
        # 'terms: road,highway'
        terms: '<translate with synonyms or related terms for ''Traffic Sign'', separated by commas>'
      traffic_sign/city_limit:
        # traffic_sign=city_limit
        name: City Limit Sign
        # 'terms: town,village,hamlet,boundary,edge,border,road,highway'
        terms: '<translate with synonyms or related terms for ''City Limit Sign'', separated by commas>'
      traffic_sign/city_limit_vertex:
        # traffic_sign=city_limit
        name: City Limit Sign
        # 'terms: town,village,hamlet,boundary,edge,border,road,highway'
        terms: '<translate with synonyms or related terms for ''City Limit Sign'', separated by commas>'
      traffic_sign/maxspeed:
        # traffic_sign=maxspeed
        name: Speed Limit Sign
        # 'terms: max speed,maximum speed,road,highway'
        terms: '<translate with synonyms or related terms for ''Speed Limit Sign'', separated by commas>'
      traffic_sign/maxspeed_vertex:
        # traffic_sign=maxspeed
        name: Speed Limit Sign
        # 'terms: max speed,maximum speed,road,highway'
        terms: '<translate with synonyms or related terms for ''Speed Limit Sign'', separated by commas>'
      traffic_sign_vertex:
        # traffic_sign=*
        name: Traffic Sign
        # 'terms: road,highway'
        terms: '<translate with synonyms or related terms for ''Traffic Sign'', separated by commas>'
      type/boundary:
        # type=boundary
        name: Boundary
        terms: '<translate with synonyms or related terms for ''Boundary'', separated by commas>'
      type/boundary/administrative:
        # 'type=boundary, boundary=administrative'
        name: Administrative Boundary
        terms: '<translate with synonyms or related terms for ''Administrative Boundary'', separated by commas>'
      type/enforcement:
        # type=enforcement
        name: Enforcement
        terms: '<translate with synonyms or related terms for ''Enforcement'', separated by commas>'
      type/multipolygon:
        # type=multipolygon
        name: Multipolygon
      type/public_transport/stop_area_group:
        # 'type=public_transport, public_transport=stop_area_group'
        name: Transit Stop Area Group
        terms: '<translate with synonyms or related terms for ''Transit Stop Area Group'', separated by commas>'
      type/restriction:
        # type=restriction
        name: Restriction
        terms: '<translate with synonyms or related terms for ''Restriction'', separated by commas>'
      type/restriction/no_left_turn:
        # 'type=restriction, restriction=no_left_turn'
        name: No Left Turn
        terms: '<translate with synonyms or related terms for ''No Left Turn'', separated by commas>'
      type/restriction/no_right_turn:
        # 'type=restriction, restriction=no_right_turn'
        name: No Right Turn
        terms: '<translate with synonyms or related terms for ''No Right Turn'', separated by commas>'
      type/restriction/no_straight_on:
        # 'type=restriction, restriction=no_straight_on'
        name: No Straight On
        terms: '<translate with synonyms or related terms for ''No Straight On'', separated by commas>'
      type/restriction/no_u_turn:
        # 'type=restriction, restriction=no_u_turn'
        name: No U-turn
        terms: '<translate with synonyms or related terms for ''No U-turn'', separated by commas>'
      type/restriction/only_left_turn:
        # 'type=restriction, restriction=only_left_turn'
        name: Only Left Turn
        terms: '<translate with synonyms or related terms for ''Only Left Turn'', separated by commas>'
      type/restriction/only_right_turn:
        # 'type=restriction, restriction=only_right_turn'
        name: Only Right Turn
        terms: '<translate with synonyms or related terms for ''Only Right Turn'', separated by commas>'
      type/restriction/only_straight_on:
        # 'type=restriction, restriction=only_straight_on'
        name: Only Straight On
        terms: '<translate with synonyms or related terms for ''Only Straight On'', separated by commas>'
      type/restriction/only_u_turn:
        # 'type=restriction, restriction=only_u_turn'
        name: Only U-turn
        terms: '<translate with synonyms or related terms for ''Only U-turn'', separated by commas>'
      type/route:
        # type=route
        name: Route
        terms: '<translate with synonyms or related terms for ''Route'', separated by commas>'
      type/route/bicycle:
        # 'type=route, route=bicycle'
        name: Cycle Route
        terms: '<translate with synonyms or related terms for ''Cycle Route'', separated by commas>'
      type/route/bus:
        # 'type=route, route=bus'
        name: Bus Route
        terms: '<translate with synonyms or related terms for ''Bus Route'', separated by commas>'
      type/route/detour:
        # 'type=route, route=detour'
        name: Detour Route
        terms: '<translate with synonyms or related terms for ''Detour Route'', separated by commas>'
      type/route/ferry:
        # 'type=route, route=ferry'
        name: Ferry Route
        terms: '<translate with synonyms or related terms for ''Ferry Route'', separated by commas>'
      type/route/foot:
        # 'type=route, route=foot'
        name: Foot Route
        terms: '<translate with synonyms or related terms for ''Foot Route'', separated by commas>'
      type/route/hiking:
        # 'type=route, route=hiking'
        name: Hiking Route
        terms: '<translate with synonyms or related terms for ''Hiking Route'', separated by commas>'
      type/route/horse:
        # 'type=route, route=horse'
        name: Riding Route
        terms: '<translate with synonyms or related terms for ''Riding Route'', separated by commas>'
      type/route/light_rail:
        # 'type=route, route=light_rail'
        name: Light Rail Route
        terms: '<translate with synonyms or related terms for ''Light Rail Route'', separated by commas>'
      type/route/monorail:
        # 'type=route, route=monorail'
        name: Monorail Route
        terms: '<translate with synonyms or related terms for ''Monorail Route'', separated by commas>'
      type/route/pipeline:
        # 'type=route, route=pipeline'
        name: Pipeline Route
        terms: '<translate with synonyms or related terms for ''Pipeline Route'', separated by commas>'
      type/route/piste:
        # 'type=route, route=piste'
        name: Piste/Ski Route
        terms: '<translate with synonyms or related terms for ''Piste/Ski Route'', separated by commas>'
      type/route/power:
        # 'type=route, route=power'
        name: Power Route
        terms: '<translate with synonyms or related terms for ''Power Route'', separated by commas>'
      type/route/road:
        # 'type=route, route=road'
        name: Road Route
        terms: '<translate with synonyms or related terms for ''Road Route'', separated by commas>'
      type/route/subway:
        # 'type=route, route=subway'
        name: Subway Route
        terms: '<translate with synonyms or related terms for ''Subway Route'', separated by commas>'
      type/route/train:
        # 'type=route, route=train'
        name: Train Route
        terms: '<translate with synonyms or related terms for ''Train Route'', separated by commas>'
      type/route/tram:
        # 'type=route, route=tram'
        name: Tram Route
        terms: '<translate with synonyms or related terms for ''Tram Route'', separated by commas>'
      type/route_master:
        # type=route_master
        name: Route Master
        terms: '<translate with synonyms or related terms for ''Route Master'', separated by commas>'
      type/site:
        # type=site
        name: Site
        terms: '<translate with synonyms or related terms for ''Site'', separated by commas>'
      type/waterway:
        # type=waterway
        name: Waterway
        terms: '<translate with synonyms or related terms for ''Waterway'', separated by commas>'
      waterway:
        # waterway=*
        name: Waterway
      waterway/boatyard:
        # waterway=boatyard
        name: Boatyard
        terms: '<translate with synonyms or related terms for ''Boatyard'', separated by commas>'
      waterway/canal:
        # waterway=canal
        name: Canal
        terms: '<translate with synonyms or related terms for ''Canal'', separated by commas>'
      waterway/canal/lock:
        # 'waterway=canal, lock=yes'
        name: Canal Lock
        terms: '<translate with synonyms or related terms for ''Canal Lock'', separated by commas>'
      waterway/dam:
        # waterway=dam
        name: Dam
        terms: '<translate with synonyms or related terms for ''Dam'', separated by commas>'
      waterway/ditch:
        # waterway=ditch
        name: Ditch
        terms: '<translate with synonyms or related terms for ''Ditch'', separated by commas>'
      waterway/dock:
        # waterway=dock
        name: Wet Dock / Dry Dock
        # 'terms: boat,ship,vessel,marine'
        terms: '<translate with synonyms or related terms for ''Wet Dock / Dry Dock'', separated by commas>'
      waterway/drain:
        # waterway=drain
        name: Drain
        terms: '<translate with synonyms or related terms for ''Drain'', separated by commas>'
      waterway/fuel:
        # waterway=fuel
        name: Marine Fuel Station
        # 'terms: petrol,gas,diesel,boat'
        terms: '<translate with synonyms or related terms for ''Marine Fuel Station'', separated by commas>'
      waterway/lock_gate:
        # waterway=lock_gate
        name: Lock Gate
        # 'terms: canal'
        terms: '<translate with synonyms or related terms for ''Lock Gate'', separated by commas>'
      waterway/milestone:
        # waterway=milestone
        name: Waterway Milestone
        # 'terms: milestone,marker'
        terms: '<translate with synonyms or related terms for ''Waterway Milestone'', separated by commas>'
      waterway/river:
        # waterway=river
        name: River
        # 'terms: beck,branch,brook,course,creek,estuary,rill,rivulet,run,runnel,stream,tributary,watercourse'
        terms: '<translate with synonyms or related terms for ''River'', separated by commas>'
      waterway/riverbank:
        # waterway=riverbank
        name: Riverbank
      waterway/sanitary_dump_station:
        # waterway=sanitary_dump_station
        name: Marine Toilet Disposal
        # 'terms: Boat,Watercraft,Sanitary,Dump Station,Pumpout,Pump out,Elsan,CDP,CTDP,Chemical Toilet'
        terms: '<translate with synonyms or related terms for ''Marine Toilet Disposal'', separated by commas>'
      waterway/stream:
        # waterway=stream
        name: Stream
        # 'terms: beck,branch,brook,burn,course,creek,current,drift,flood,flow,freshet,race,rill,rindle,rivulet,run,runnel,rush,spate,spritz,surge,tide,torrent,tributary,watercourse'
        terms: '<translate with synonyms or related terms for ''Stream'', separated by commas>'
      waterway/stream_intermittent:
        # 'waterway=stream, intermittent=yes'
        name: Intermittent Stream
        # 'terms: arroyo,beck,branch,brook,burn,course,creek,drift,flood,flow,gully,run,runnel,rush,spate,spritz,tributary,wadi,wash,watercourse'
        terms: '<translate with synonyms or related terms for ''Intermittent Stream'', separated by commas>'
      waterway/water_point:
        # waterway=water_point
        name: Marine Drinking Water
        terms: '<translate with synonyms or related terms for ''Marine Drinking Water'', separated by commas>'
      waterway/waterfall:
        # waterway=waterfall
        name: Waterfall
        # 'terms: fall'
        terms: '<translate with synonyms or related terms for ''Waterfall'', separated by commas>'
      waterway/weir:
        # waterway=weir
        name: Weir
        # 'terms: low-head dam,low-rise dam,wier'
        terms: '<translate with synonyms or related terms for ''Weir'', separated by commas>'<|MERGE_RESOLUTION|>--- conflicted
+++ resolved
@@ -277,8 +277,6 @@
         label: Waste Bin
         # 'terms: garbage can,trash can'
         terms: '[translate with synonyms or related terms for ''Waste Bin'', separated by commas]'
-<<<<<<< HEAD
-=======
       blind:
         # blind=*
         label: Blind Person Access
@@ -291,7 +289,6 @@
           'yes': 'Yes'
         # 'terms: sight impairment,vision impairment'
         terms: '[translate with synonyms or related terms for ''Blind Person Access'', separated by commas]'
->>>>>>> fc4ec2e8
       blood_components:
         # 'blood:=*'
         label: Blood Components
@@ -1170,14 +1167,11 @@
         label: Level
         # 'terms: building floor,deck,storey,story'
         terms: '[translate with synonyms or related terms for ''Level'', separated by commas]'
-<<<<<<< HEAD
-=======
       level_semi:
         # level=*
         label: Levels
         # 'terms: building floors,decks,stories,storeys,storys'
         terms: '[translate with synonyms or related terms for ''Levels'', separated by commas]'
->>>>>>> fc4ec2e8
       levels:
         # 'building:levels=*'
         label: Levels
@@ -1236,14 +1230,11 @@
         # material=*
         label: Material
         terms: '[translate with synonyms or related terms for ''Material'', separated by commas]'
-<<<<<<< HEAD
-=======
       max_age:
         # max_age=*
         label: Maximum Age
         # 'terms: upper age limit'
         terms: '[translate with synonyms or related terms for ''Maximum Age'', separated by commas]'
->>>>>>> fc4ec2e8
       maxheight:
         # maxheight=*
         label: Max Height
@@ -1282,14 +1273,11 @@
         label: Microbrewery
         # 'terms: brewpub,craft beer'
         terms: '[translate with synonyms or related terms for ''Microbrewery'', separated by commas]'
-<<<<<<< HEAD
-=======
       min_age:
         # min_age=*
         label: Minimum Age
         # 'terms: lower age limit'
         terms: '[translate with synonyms or related terms for ''Minimum Age'', separated by commas]'
->>>>>>> fc4ec2e8
       minspeed:
         # minspeed=*
         label: Minimum Speed Limit
@@ -1822,12 +1810,9 @@
           # reservation=yes
           'yes': Accepted
         terms: '[translate with synonyms or related terms for ''Reservations'', separated by commas]'
-<<<<<<< HEAD
-=======
       residential:
         # residential=*
         label: Type
->>>>>>> fc4ec2e8
       resort:
         # resort=*
         label: Type
@@ -2182,8 +2167,6 @@
       stroller:
         # stroller=*
         label: Stroller Access
-<<<<<<< HEAD
-=======
         options:
           # stroller=limited
           limited: Limited
@@ -2191,7 +2174,6 @@
           'no': 'No'
           # stroller=yes
           'yes': 'Yes'
->>>>>>> fc4ec2e8
         # 'terms: baby carriage,perambulator,pram,pushchair'
         terms: '[translate with synonyms or related terms for ''Stroller Access'', separated by commas]'
       structure:
@@ -2553,8 +2535,6 @@
       wheelchair:
         # wheelchair=*
         label: Wheelchair Access
-<<<<<<< HEAD
-=======
         options:
           # wheelchair=limited
           limited: Limited
@@ -2562,7 +2542,6 @@
           'no': 'No'
           # wheelchair=yes
           'yes': 'Yes'
->>>>>>> fc4ec2e8
         # 'terms: handicap access'
         terms: '[translate with synonyms or related terms for ''Wheelchair Access'', separated by commas]'
       wholesale:
@@ -2605,8 +2584,6 @@
           # 'windings:configuration=zigzag'
           zigzag: Zig Zag
         terms: '[translate with synonyms or related terms for ''Windings Configuration'', separated by commas]'
-<<<<<<< HEAD
-=======
     groups:
       toggleable/aerialways:
         description: 'Chair Lifts, Gondolas, Zip Lines, etc.'
@@ -2653,7 +2630,6 @@
       toggleable/water:
         description: 'Rivers, Lakes, Ponds, Basins, etc.'
         name: Water Features
->>>>>>> fc4ec2e8
     presets:
       addr/interpolation:
         # 'addr:interpolation=*'
@@ -3352,15 +3328,9 @@
         terms: '<translate with synonyms or related terms for ''Permanent Polling Place'', separated by commas>'
       amenity/post_box:
         # amenity=post_box
-<<<<<<< HEAD
-        name: Mailbox
-        # 'terms: letter drop,mail box,package drop,post box,postal box'
-        terms: '<translate with synonyms or related terms for ''Mailbox'', separated by commas>'
-=======
         name: Mail Drop Box
         # 'terms: drop box,dropbox,letter drop,mail box,mail collection box,mail drop,mail dropoff,mailbox,package drop,pillar box,pillarbox,post box,postal box,postbox'
         terms: '<translate with synonyms or related terms for ''Mail Drop Box'', separated by commas>'
->>>>>>> fc4ec2e8
       amenity/post_depot:
         # amenity=post_depot
         name: Post Sorting Office
@@ -3706,14 +3676,11 @@
         name: Bottle Return Machine
         # 'terms: bottle return'
         terms: '<translate with synonyms or related terms for ''Bottle Return Machine'', separated by commas>'
-<<<<<<< HEAD
-=======
       amenity/vending_machine/bread:
         # 'amenity=vending_machine, vending=bread'
         name: Bread Vending Machine
         # 'terms: baguette,bread'
         terms: '<translate with synonyms or related terms for ''Bread Vending Machine'', separated by commas>'
->>>>>>> fc4ec2e8
       amenity/vending_machine/cigarettes:
         # 'amenity=vending_machine, vending=cigarettes'
         name: Cigarette Vending Machine
@@ -7777,14 +7744,11 @@
         name: Printer Ink Store
         # 'terms: copier ink,fax ink,ink cartridges,toner'
         terms: '<translate with synonyms or related terms for ''Printer Ink Store'', separated by commas>'
-<<<<<<< HEAD
-=======
       shop/psychic:
         # shop=psychic
         name: Psychic
         # 'terms: astrology,crystal ball,divination,fortune teller,seer,spirit'
         terms: '<translate with synonyms or related terms for ''Psychic'', separated by commas>'
->>>>>>> fc4ec2e8
       shop/pyrotechnics:
         # shop=pyrotechnics
         name: Fireworks Store
