--- conflicted
+++ resolved
@@ -44,34 +44,35 @@
 
 MODULE_TARGETS = \
 	js/lib/id/actions.js \
+	js/lib/id/core.js \
 	js/lib/id/geo.js \
 	js/lib/id/modes.js \
+	js/lib/id/operations.js \
 	js/lib/id/presets.js \
 	js/lib/id/services.js \
 	js/lib/id/util.js \
-	js/lib/id/geo.js \
-	js/lib/id/operations.js \
-<<<<<<< HEAD
 	js/lib/id/validations.js
 
 js/lib/id/actions.js: $(shell find modules/actions -type f)
 	@rm -f $@
 	node_modules/.bin/rollup -f umd -n iD.actions modules/actions/index.js --no-strict -o $@
 
+js/lib/id/core.js: $(shell find modules/core -type f)
+	@rm -f $@
+	node_modules/.bin/rollup -f umd -n iD modules/core/index.js --no-strict -o $@
+
 js/lib/id/geo.js: $(shell find modules/geo -type f)
 	@rm -f $@
 	node_modules/.bin/rollup -f umd -n iD.geo modules/geo/index.js --no-strict -o $@
-=======
-	js/lib/id/core.js 
-
-js/lib/id/core.js: modules/
-	node_modules/.bin/rollup -f umd -n iD modules/core/index.js --no-strict > $@
->>>>>>> 59e6581a
 
 js/lib/id/modes.js: $(shell find modules/modes -type f)
 	@rm -f $@
 	node_modules/.bin/rollup -f umd -n iD.modes modules/modes/index.js --no-strict -o $@
 
+js/lib/id/operations.js: $(shell find modules/modes -type f)
+	@rm -f $@
+	node_modules/.bin/rollup -f umd -n iD.operations modules/operations/index.js --no-strict -o $@
+
 js/lib/id/presets.js: $(shell find modules/presets -type f)
 	@rm -f $@
 	node_modules/.bin/rollup -f umd -n iD.presets modules/presets/index.js --no-strict -o $@
@@ -88,9 +89,6 @@
 	@rm -f $@
 	node_modules/.bin/rollup -f umd -n iD.validations modules/validations/index.js --no-strict -o $@
 
-
-js/lib/id/operations.js: modules/
-	node_modules/.bin/rollup -f umd -n iD.operations modules/operations/index.js --no-strict > $@
 
 dist/iD.js: \
 	js/lib/bootstrap-tooltip.js \
